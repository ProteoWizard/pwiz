--- conflicted
+++ resolved
@@ -1,1663 +1,1660 @@
-﻿/*
- * Original author: Brendan MacLean <brendanx .at. u.washington.edu>,
- *                  MacCoss Lab, Department of Genome Sciences, UW
- *
- * Copyright 2009 University of Washington - Seattle, WA
- * 
- * Licensed under the Apache License, Version 2.0 (the "License");
- * you may not use this file except in compliance with the License.
- * You may obtain a copy of the License at
- *
- *     http://www.apache.org/licenses/LICENSE-2.0
- *
- * Unless required by applicable law or agreed to in writing, software
- * distributed under the License is distributed on an "AS IS" BASIS,
- * WITHOUT WARRANTIES OR CONDITIONS OF ANY KIND, either express or implied.
- * See the License for the specific language governing permissions and
- * limitations under the License.
- */
-using System;
-using System.Collections.Generic;
-using System.Diagnostics;
-using System.IO;
-using System.IO.Pipes;
-<<<<<<< HEAD
-=======
-using System.Linq;
-using System.Management;
->>>>>>> 379d87cf
-using System.Reflection;
-using System.Runtime.InteropServices;
-using System.Runtime.Serialization;
-using System.Text;
-using System.Threading;
-using System.Windows.Forms;
-using NHibernate;
-using pwiz.Common.Database.NHibernate;
-using pwiz.Common.DataBinding;
-using pwiz.Common.SystemUtil;
-using pwiz.Skyline.Alerts;
-using pwiz.Skyline.Model;
-using pwiz.Skyline.Model.AuditLog;
-using pwiz.Skyline.Model.Results;
-using pwiz.Skyline.Util.Extensions;
-
-namespace pwiz.Skyline.Util
-{
-    /// <summary>
-    /// Interface to a "file system" which will access the disk in production
-    /// and remain completely in memory during unit tests.
-    /// </summary>
-    public interface IStreamManager
-    {
-        /// <summary>
-        /// Proxy for <see cref="FileStream"/> constructor.
-        /// </summary>
-        /// <param name="path">Path to a file</param>
-        /// <param name="mode">Mode for the stream</param>
-        /// <param name="buffer">True if file i/o should be buffered</param>
-        /// <returns>A newly created stream</returns>
-        Stream CreateStream(string path, FileMode mode, bool buffer);
-
-        /// <summary>
-        /// Proxy for <see cref="Stream.Close"/>, since the in-memory version
-        /// has extra book keeping to do, and this is simpler than implementing
-        /// a whole <see cref="Stream"/> override for the purpose.
-        /// </summary>
-        /// <param name="stream">The <see cref="Stream"/> to close</param>
-        void Finish(Stream stream);
-
-        /// <summary>
-        /// Creates a <see cref="FileMode.Open"/> stream that is added to a
-        /// <see cref="ConnectionPool"/> for later use with <see cref="IPooledStream.Stream"/>.
-        /// The stream should be deterministacally closed with <see cref="IPooledStream.CloseStream"/>
-        /// when it is no longer in use, though subsequent access of
-        /// <see cref="IPooledStream.Stream"/> will reopen the underlying stream.
-        /// <para>
-        /// For use with streams that are held open as long as they are
-        /// associated with the active document, but must be closed when the
-        /// referencing document moves into the undo buffer, or is just released.
-        /// </para><para>
-        /// This extra level of indirection is required to maintain the
-        /// immutable nature of the document tree.
-        /// </para>
-        /// </summary>
-        /// <param name="path">Path to a file</param>
-        /// <param name="buffer">True if file i/o should be buffered</param>
-        /// <returns>A newly opened stream for the file</returns>
-        IPooledStream CreatePooledStream(string path, bool buffer);
-
-        /// <summary>
-        /// The <see cref="ConnectionPool"/> used to manage <see cref="IPooledStream"/>
-        /// instances returned from <see cref="CreatePooledStream"/>, but
-        /// which also may be used for other connection types.
-        /// </summary>
-        ConnectionPool ConnectionPool { get; }
-
-        /// <summary>
-        /// Proxy for <see cref="StreamReader"/> constructor.
-        /// </summary>
-        /// <param name="path">Path to a file</param>
-        /// <returns>A newly created <see cref="TextReader"/></returns>
-        TextReader CreateReader(string path);
-
-        /// <summary>
-        /// Proxy for <see cref="StreamWriter"/> constructor.
-        /// </summary>
-        /// <param name="path">Path to a file</param>
-        /// <returns>A newly created <see cref="TextWriter"/></returns>
-        TextWriter CreateWriter(string path);
-
-        /// <summary>
-        /// Proxy for <see cref="TextWriter.Close"/>, since the in-memory version
-        /// has extra book keeping to do, and this is simpler than implementing
-        /// a whole <see cref="TextWriter"/> override for the purpose.
-        /// </summary>
-        /// <param name="writer">The <see cref="TextWriter"/> to close</param>
-        void Finish(TextWriter writer);
-
-        /// <summary>
-        /// Proxy for <see cref="File.GetAttributes"/>.
-        /// </summary>
-        /// <param name="path">Path to get file attributes for</param>
-        /// <returns>The file attributes if the file system is on disk, or ?? if not</returns>
-        FileAttributes GetAttributes(string path);
-
-        /// <summary>
-        /// Gets the length of the specified file.
-        /// </summary>
-        /// <param name="path">Path to get file length for</param>
-        /// <returns>Length of the file</returns>
-        long GetLength(string path);
-
-        /// <summary>
-        /// Proxy for <see cref="File.Exists"/>.
-        /// </summary>
-        /// <param name="path">The path to check for existence</param>
-        /// <returns>True if the file exists in the managed "file system"</returns>
-        bool Exists(string path);
-
-        /// <summary>
-        /// Proxy for <see cref="File.Delete"/>.
-        /// </summary>
-        /// <param name="path">The path to delete from the managed "file system"</param>
-        void Delete(string path);
-
-        /// <summary>
-        /// Moves a temporary file into its desired final destination, using atomic
-        /// operations, possibly overwriting an existing file in the process.
-        /// </summary>
-        /// <param name="pathTemp">Temporary file path</param>
-        /// <param name="pathDestination">Destination file path</param>
-        /// <param name="streamDest">A pooled stream that may be connected to the destination</param>
-        void Commit(string pathTemp, string pathDestination, IPooledStream streamDest);
-
-        /// <summary>
-        /// Gets a guaranteed unique temporary file name for this "file system".
-        /// </summary>
-        /// <param name="basePath">Destination directory for the temporary file</param>
-        /// <param name="prefix">Prefix for the file name</param>
-        /// <returns>The temporary file path</returns>
-        string GetTempFileName(string basePath, string prefix);
-
-        /// <summary>
-        /// Synchronizes modification times on disk.
-        /// </summary>
-        /// <param name="path">Path being cached</param>
-        /// <param name="pathCache">Path to the cache that will have its modified time changed</param>
-        void SetCache(string path, string pathCache);
-
-        /// <summary>
-        /// Determines whether a file is cached by another file.  True when modified
-        /// times are identical on disk.
-        /// </summary>
-        /// <param name="path">Path that may be cached</param>
-        /// <param name="pathCache">Path of potential cache</param>
-        /// <returns>True if path is cached</returns>
-        bool IsCached(string path, string pathCache);
-
-        /// <summary>
-        /// True when the pool contains open streams. Useful for debugging
-        /// </summary>
-        bool HasPooledStreams { get; }
-
-        /// <summary>
-        /// Returns a string enumeration of the open streams and their GlobalIndex values. Useful for debugging
-        /// </summary>
-        string ReportPooledStreams();
-    }
-
-    /// <summary>
-    /// Allows pooling of long-lived connections, like file streams, or database
-    /// connections, which should remain open as long as they associated with
-    /// the currently active document, but should be deterministically closed
-    /// when their only references live on the undo buffer.
-    /// </summary>
-    public sealed class ConnectionPool
-    {
-        private readonly Dictionary<int, IDisposable> _connections =
-            new Dictionary<int, IDisposable>();
-        
-        /// <summary>
-        /// True if the connection for this <see cref="Identity"/> is currently
-        /// pooled.
-        /// </summary>
-        /// <param name="id">The identity used to get the original connection</param>
-        /// <returns>True if the connection is pooled</returns>
-        public bool IsInPool(Identity id)
-        {
-            lock (this)
-            {
-                return _connections.ContainsKey(id.GlobalIndex);
-            }
-        }
-
-        /// <summary>
-        /// Gets or creates a connection associated with an <see cref="Identity"/>.
-        /// If the connection is already in the pool, it is returned.  Otherwise,
-        /// a new connection is created.
-        /// </summary>
-        /// <param name="id">The identity to associate with this connection</param>
-        /// <param name="connect">A function for creating a new connection, if necessary</param>
-        /// <returns>The pooled connection, or a newly created connection, if no pooled
-        ///     connection exists</returns>
-        public IDisposable GetConnection(Identity id, Func<IDisposable> connect)
-        {
-            lock (this)
-            {
-                IDisposable connection;
-                if (_connections.TryGetValue(id.GlobalIndex, out connection))
-                    return connection;
-                // Connection must be made inside lock to keep the get and add
-                // within a single synchronized block.
-                connection = connect();
-                _connections.Add(id.GlobalIndex, connection);
-                return connection;
-            }            
-        }
-
-        /// <summary>
-        /// Disposes a pooled connection.  This must be called, if the connection
-        /// is not on the active document.
-        /// </summary>
-        /// <param name="id">The identity used to get the original connection</param>
-        public void Disconnect(Identity id)
-        {
-            lock (this)
-            {
-                IDisposable connection;
-                if (!_connections.TryGetValue(id.GlobalIndex, out connection))
-                    return;
-                _connections.Remove(id.GlobalIndex);
-                // Disconnect inside lock, since a new attempt to connect
-                // may fail if the old connection is not fully disconnected.
-                connection.Dispose();
-            }
-        }
-
-        public void DisconnectWhile(IPooledStream stream, Action act)
-        {
-            lock (this)
-            {
-                using (stream.ReaderWriterLock.CancelAndGetWriteLock())
-                {
-                    stream.CloseStream();
-                    act();
-                }
-            }
-        }
-
-        public bool HasPooledConnections
-        {
-            get
-            {
-                lock (this)
-                {
-                    return _connections.Count > 0;
-                }
-            }
-        }
-
-        public string ReportPooledConnections()
-        {
-            lock (this)
-            {
-                var sb = new StringBuilder();
-                foreach (var connection in _connections)
-                {
-                    sb.AppendLine(string.Format(@"{0}. {1}", connection.Key, connection.Value));
-                }
-                return sb.ToString();
-            }
-        }
-
-        public void DisposeAll()
-        {
-            lock (this)
-            {
-                foreach (var connection in _connections.Values)
-                    connection.Dispose();
-                _connections.Clear();
-            }
-        }
-    }
-
-    /// <summary>
-    /// Abstract class for a specific long-lived connection.  Must be subclassed
-    /// for each new connection type.
-    /// </summary>
-    /// <typeparam name="TDisp">Type of connection being managed</typeparam>
-    public abstract class ConnectionId<TDisp> : Identity
-        where TDisp : IDisposable
-    {
-        private readonly ConnectionPool _connectionPool;
-        private QueryLock _readerWriterLock = new QueryLock(CancellationToken.None);
-
-        /// <summary>
-        /// Creates the immutable identifier for a long-lived connection.
-        /// </summary>
-        /// <param name="connectionPool">The pool which will manage this connection</param>
-        protected ConnectionId(ConnectionPool connectionPool)
-        {
-            _connectionPool = connectionPool;
-        }
-
-        /// <summary>
-        /// The pool managing this connection
-        /// </summary>
-        protected ConnectionPool ConnectionPool { get { return _connectionPool; } }
-
-        /// <summary>
-        /// Must be implemented to actually make the underlying connection that
-        /// will be cached, and closed as needed.
-        /// </summary>
-        /// <returns>A connection that may be disposed</returns>
-        protected abstract IDisposable Connect();
-
-        /// <summary>
-        /// The actual connection as stored in the pool, or newly created.
-        /// </summary>
-        public TDisp Connection
-        {
-            get { return (TDisp) _connectionPool.GetConnection(this, Connect); }
-        }
-
-        /// <summary>
-        /// Closes the underlying connection and removes it from the pool.
-        /// </summary>
-        public void Disconnect()
-        {
-            using (ReaderWriterLock.CancelAndGetWriteLock())
-            {
-                _connectionPool.Disconnect(this);
-            }
-        }
-
-        public QueryLock ReaderWriterLock 
-        {
-            get
-            {
-                return _readerWriterLock;
-            }
-        }
-    }
-
-    /// <summary>
-    /// Interface for a long-lived read-only stream that is held in a
-    /// <see cref="ConnectionPool"/>, while it is associated with the active
-    /// document.
-    /// </summary>
-    public interface IPooledStream
-    {
-        /// <summary>
-        /// Globally unique index by which to identify the stream.
-        /// </summary>
-        int GlobalIndex { get; }
-
-        /// <summary>
-        /// The pooled stream.  Use of this property may actually create
-        /// the connection.
-        /// </summary>
-        Stream Stream { get; }
-
-        /// <summary>
-        /// True if the stream has been modified, since it was first opened.
-        /// May be used to avoid a <see cref="FileModifiedException"/> accessing
-        /// the <see cref="Stream"/> property.
-        /// </summary>
-        bool IsModified { get; }
-
-        /// <summary>
-        /// An explanation of the modified state of this stream. Useful in
-        /// debugging issues in testing.
-        /// </summary>
-        string ModifiedExplanation { get; }
-
-        /// <summary>
-        /// True if the stream is currently open.
-        /// </summary>
-        bool IsOpen { get; }
-
-        /// <summary>
-        /// Used to close the stream when it is not associated with the active
-        /// document.
-        /// </summary>
-        void CloseStream();
-
-        QueryLock ReaderWriterLock { get; }
-    }
-
-    /// <summary>
-    /// Concrete implementation of a long-lived pooled stream for a file on disk.
-    /// </summary>
-    public sealed class PooledFileStream : ConnectionId<Stream>, IPooledStream
-    {
-        private const int MILLISECOND_TICKS = 10*1000;
-
-        public PooledFileStream(IStreamManager streamManager, string filePath, bool buffered)
-            : base(streamManager.ConnectionPool)
-        {
-            StreamManager = streamManager;
-            FilePath = filePath;
-            Buffered = buffered;
-            FileTime = File.GetLastWriteTime(FilePath);
-        }
-
-        public IStreamManager StreamManager { get; private set; }
-        public string FilePath { get; private set; }
-        public bool Buffered { get; private set; }
-        public DateTime FileTime { get; private set; }
-
-        /// <summary>
-        /// Handles actually opening the stream.
-        /// </summary>
-        /// <returns>A new stream</returns>
-        protected override IDisposable Connect()
-        {
-            // Check to see if the file was modified, during the time
-            // it was closed.
-            if (IsModified)
-                throw new FileModifiedException(string.Format(UtilResources.PooledFileStream_Connect_The_file__0__has_been_modified_since_it_was_first_opened, FilePath));
-            // Create the stream
-            return StreamManager.CreateStream(FilePath, FileMode.Open, Buffered);
-        }
-
-        /// <summary>
-        /// True if the file has been modified since it was first opened.
-        /// </summary>
-        public bool IsModified
-        {
-            get
-            {
-                // If it is still in the pool, then it can't have been modified
-                // Otherwise, if the modified time is less than a millisecond different
-                // from when it was opened, then it is considered unmodified.  This is
-                // because, differences of ~70 ticks (< 0.01 millisecond) where seen
-                // after ZIP file extraction of shared files to a network drive.
-                try
-                {
-                    return !IsOpen && Math.Abs(FileTime.Ticks - File.GetLastWriteTime(FilePath).Ticks) > MILLISECOND_TICKS;
-                }
-                catch (UnauthorizedAccessException)
-                {
-                    // May have had access privileges changed, reporting IsModified better than throwing an unhandled exception
-                    return true;
-                }
-                catch (IOException)
-                {
-                    // May have been removed, reporting IsModified better than throwing an unhandled exception
-                    return true;
-                }
-            }
-        }
-
-        public string ModifiedExplanation
-        {
-            get
-            {
-                if (!IsModified)
-                    return @"Unmodified";
-                return FileEx.GetElapsedTimeExplanation(FileTime, File.GetLastWriteTime(FilePath));
-            }
-        }
-
-        public bool IsOpen
-        {
-            get { return ConnectionPool.IsInPool(this); }
-        }
-
-        /// <summary>
-        /// The pooled stream.  Use of this property may actually create
-        /// the connection.
-        /// </summary>
-        public Stream Stream
-        {
-            get { return Connection; }
-        }
-
-        /// <summary>
-        /// Used to close the stream when it is not associated with the active
-        /// document.
-        /// </summary>
-        public void CloseStream()
-        {
-            Disconnect();
-        }
-    }
-
-    public sealed class PooledSessionFactory : ConnectionId<ISessionFactory>, IPooledStream
-    {
-        public PooledSessionFactory(ConnectionPool connectionPool, Type typeDb, string filePath)
-            : base(connectionPool)
-        {
-            TypeDb = typeDb;
-            FilePath = filePath;
-            FileTime = File.GetLastWriteTime(FilePath);
-        }
-
-        private Type TypeDb { get; set; }
-        private string FilePath { get; set; }
-        private DateTime FileTime { get; set; }
-
-        protected override IDisposable Connect()
-        {
-            return SessionFactoryFactory.CreateSessionFactory(FilePath, TypeDb, false);
-        }
-
-        Stream IPooledStream.Stream
-        {
-            get { throw new InvalidOperationException(); }
-        }
-
-        public bool IsModified
-        {
-            get
-            {
-                // If it is still in the pool, then it can't have been modified
-                return !IsOpen && !Equals(FileTime, File.GetLastWriteTime(FilePath));
-            }
-        }
-
-        public string ModifiedExplanation
-        {
-            get
-            {
-                if (!IsModified)
-                    return @"Unmodified";
-                return FileEx.GetElapsedTimeExplanation(FileTime, File.GetLastWriteTime(FilePath));
-            }
-        }
-
-        public bool IsOpen
-        {
-            get { return ConnectionPool.IsInPool(this); }
-        }
-
-        public void CloseStream()
-        {
-            Disconnect();
-        }
-    }
-
-    public class FileStreamManager : IStreamManager
-    {
-        static FileStreamManager()
-        {
-            Default = new FileStreamManager();
-        }
-
-        public static FileStreamManager Default { get; private set; }
-
-        private readonly ConnectionPool _connectionPool = new ConnectionPool();
-
-        private FileStreamManager()
-        {            
-        }
-
-        public bool HasPooledStreams
-        {
-            get { return _connectionPool.HasPooledConnections; }
-        }
-
-        public string ReportPooledStreams()
-        {
-            return _connectionPool.ReportPooledConnections();
-        }
-
-        public void CloseAllStreams()
-        {
-            _connectionPool.DisposeAll();
-        }
-
-        public Stream CreateStream(string path, FileMode mode, bool buffered)
-        {
-            Stream stream;
-            try
-            {
-                if (mode != FileMode.Open)
-                    stream = new FileStream(path, mode);
-                else
-                    stream = new FileStream(path, mode, FileAccess.Read, FileShare.Read);
-            }
-            catch (Exception x)
-            {
-                // Make sure exceptions thrown from this method are only IOExceptions
-                if (!(x is IOException))
-                    throw new IOException(string.Format(UtilResources.FileStreamManager_CreateStream_Unexpected_error_opening__0__, path), x);
-                throw;
-            }
-
-            // If writing make sure the stream is buffered.
-            if (buffered)
-                stream = new BufferedStream(stream, 32*1024);
-            return stream;
-        }
-
-        public void Finish(Stream stream)
-        {
-            stream.Close();
-        }
-
-        public IPooledStream CreatePooledStream(string path, bool buffer)
-        {
-            return new PooledFileStream(this, path, buffer);
-        }
-
-        public ConnectionPool ConnectionPool
-        {
-            get { return _connectionPool; }
-        }
-
-        public TextReader CreateReader(string path)
-        {
-            return new StreamReader(path);
-        }
-
-        public TextWriter CreateWriter(string path)
-        {
-            try
-            {
-                return new StreamWriter(path);
-            }
-            catch (Exception x)
-            {
-                // Make sure exceptions thrown from this method are only IOExceptions
-                if ((x is IOException))
-                    throw new IOException(string.Format(UtilResources.FileStreamManager_CreateStream_Unexpected_error_opening__0__, path), x);
-                throw;
-            }
-        }
-
-        public void Finish(TextWriter writer)
-        {
-            writer.Close();
-        }
-
-        public FileAttributes GetAttributes(string path)
-        {
-            return File.GetAttributes(path);
-        }
-
-        public long GetLength(string path)
-        {
-            FileInfo fileInfo = new FileInfo(path);
-            return fileInfo.Length;
-        }
-
-        public bool Exists(string path)
-        {
-            return File.Exists(path) || Directory.Exists(path);
-        }
-
-        public void Delete(string path)
-        {
-            try
-            {
-                if (File.Exists(path))
-                    FileEx.SafeDelete(path);
-                else if (Directory.Exists(path))
-                    DirectoryForceDelete(path);
-
-            }
-            catch (FileNotFoundException)
-            {
-            }
-            catch(DirectoryNotFoundException)
-            {                
-            }
-        }
-
-        public void Commit(string pathTemp, string pathDestination, IPooledStream streamDest)
-        {
-            if (streamDest == null)
-                Commit(pathTemp, pathDestination);
-            else
-            {
-                _connectionPool.DisconnectWhile(streamDest, () => Commit(pathTemp, pathDestination));
-            }
-        }
-
-        private static void Commit(string pathTemp, string pathDestination)
-        {
-            if (Directory.Exists(pathTemp))
-            {
-                try
-                {
-                    if (Directory.Exists(pathDestination))
-                        DirectoryForceDelete(pathDestination);
-                }
-                catch (DirectoryNotFoundException)
-                {
-                }
-                TryHelper.TryTwice(() => Directory.Move(pathTemp, pathDestination));
-            }
-            else
-            {
-                try
-                {
-                    string backupFile = GetBackupFileName(pathDestination);
-                    FileEx.SafeDelete(backupFile, true);
-
-                    // First try replacing the destination file, if it exists
-                    if (File.Exists(pathDestination))
-                    {
-                        File.Replace(pathTemp, pathDestination, backupFile, true);
-                        FileEx.SafeDelete(backupFile, true);
-                        return;
-                    }
-                }
-                catch (FileNotFoundException)
-                {
-                }
-
-                // Or just move, if it does not.
-                TryHelper.TryTwice(() => File.Move(pathTemp, pathDestination));
-            }
-        }
-
-        private static string GetBackupFileName(string pathDestination)
-        {
-            string backupFile = FileSaver.TEMP_PREFIX + Path.GetFileName(pathDestination) + @".bak";
-            string dirName = Path.GetDirectoryName(pathDestination);
-            if (!string.IsNullOrEmpty(dirName))
-                backupFile = Path.Combine(dirName, backupFile);
-            // CONSIDER: Handle failure by trying a different name, or use a true temporary name?
-            FileEx.SafeDelete(backupFile);
-            return backupFile;
-        }
-
-        /// <summary>
-        /// Recursive delete of a directory that removes the read-only flag
-        /// from all files before attempting to remove them.  Necessary for
-        /// deleting Analyst methods (*.m directories).
-        /// </summary>
-        private static void DirectoryForceDelete(string path)
-        {
-            foreach (var file in Directory.GetFiles(path))
-            {
-                var attr = File.GetAttributes(file);
-                if ((attr & FileAttributes.ReadOnly) != 0)
-                    File.SetAttributes(file,  attr & ~FileAttributes.ReadOnly);
-                string fileLocal = file;
-                FileEx.SafeDelete(fileLocal);
-            }
-            foreach (var directory in Directory.GetDirectories(path))
-                DirectoryForceDelete(directory);
-            DirectoryEx.SafeDelete(path);
-        }
-
-        public void SetCache(string path, string pathCache)
-        {
-            // Cache is only valid, if it has the same time stamp as the cached file.
-            File.SetLastWriteTime(pathCache, File.GetLastWriteTime(path));
-        }
-
-        public bool IsCached(string path, string pathCache)
-        {
-            return Exists(pathCache) &&
-                Equals(File.GetLastWriteTime(pathCache), File.GetLastWriteTime(path));
-        }
-
-        public string GetTempFileName(string basePath, string prefix)
-        {
-            return GetTempFileName(basePath, prefix, 0);
-        }
-
-        [DllImport("kernel32.dll", SetLastError = true, CharSet = CharSet.Auto)]
-        static extern uint GetTempFileName(string lpPathName, string lpPrefixString,
-            uint uUnique, [Out] StringBuilder lpTempFileName);
-
-        private static string GetTempFileName(string basePath, string prefix, uint unique)
-        {
-            // 260 is MAX_PATH in Win32 windows.h header
-            // 'sb' needs >0 size else GetTempFileName throws IndexOutOfRangeException.  260 is the most you'd want.
-            StringBuilder sb = new StringBuilder(260);
-
-            Directory.CreateDirectory(basePath);
-            uint result = GetTempFileName(basePath, prefix, unique, sb);
-            if (result == 0)
-            {
-                var lastWin32Error = Marshal.GetLastWin32Error();
-                if (lastWin32Error == 5)
-                {
-                    throw new IOException(string.Format(UtilResources.FileStreamManager_GetTempFileName_Access_Denied__unable_to_create_a_file_in_the_folder___0____Adjust_the_folder_write_permissions_or_retry_the_operation_after_moving_or_copying_files_to_a_different_folder_, basePath));
-                }
-                else
-                {
-                    throw new IOException(TextUtil.LineSeparate(string.Format(UtilResources.FileStreamManager_GetTempFileName_Failed_attempting_to_create_a_temporary_file_in_the_folder__0__with_the_following_error_, basePath),
-                        string.Format(UtilResources.FileStreamManager_GetTempFileName_Win32_Error__0__, lastWin32Error)));
-                }
-            }
-
-            return sb.ToString();
-        }
-    }
-
-    [Serializable]
-    public class FileModifiedException : IOException
-    {
-        public FileModifiedException()
-        {
-        }
-
-        public FileModifiedException(string message) : base(message)
-        {
-        }
-
-        public FileModifiedException(string message, Exception inner) : base(message, inner)
-        {
-        }
-
-        protected FileModifiedException(
-            SerializationInfo info,
-            StreamingContext context) : base(info, context)
-        {
-        }
-    }
-
-    public static class FileTimeEx
-    {
-        /// <summary>
-        /// Appends a time stamp value to the given Skyline file name.
-        /// </summary>
-        /// <param name="fileName"></param>
-        public static string GetTimeStampedFileName(string fileName)
-        {
-            string path;
-            do
-            {
-                path = Path.Combine(Path.GetDirectoryName(fileName) ?? String.Empty,
-                    Path.GetFileNameWithoutExtension(fileName) + @"_" +
-                    DateTime.Now.ToString(@"yyyy-MM-dd_HH-mm-ss") +
-                    SrmDocumentSharing.EXT_SKY_ZIP);
-            }
-            while (File.Exists(path));
-            return path;
-        }
-    }
-
-    public static class DirectoryEx
-    {
-        public static void SafeDelete(string path)
-        {
-            try
-            {
-                TryHelper.TryTwice(() =>
-                    {
-                        if (path != null && Directory.Exists(path)) // Don't waste time trying to delete something that's already deleted
-                        {
-                            Directory.Delete(path, true);
-                        }
-                    }, $@"Directory.Delete({path})");
-            }
-// ReSharper disable EmptyGeneralCatchClause
-            catch (Exception) { }
-// ReSharper restore EmptyGeneralCatchClause
-        }
-
-        public static string GetUniqueName(string dirName)
-        {
-            return Directory.Exists(dirName)
-                       ? Helpers.GetUniqueName(dirName, value => !Directory.Exists(value))
-                       : dirName;
-        }
-
-        public static void DirectoryCopy(string sourceDirName, string destDirName, bool copySubDirs)
-        {
-            // Get the subdirectories for the specified directory.
-            DirectoryInfo dir = new DirectoryInfo(sourceDirName);           
-
-            if (!dir.Exists)
-            {
-                throw new DirectoryNotFoundException(
-                    UtilResources.DirectoryEx_DirectoryCopy_Source_directory_does_not_exist_or_could_not_be_found__
-                    + sourceDirName);
-            }
-            DirectoryInfo[] dirs = dir.GetDirectories();
-
-            // If the destination directory doesn't exist, create it. 
-            if (!Directory.Exists(destDirName))
-            {
-                Directory.CreateDirectory(destDirName);
-            }
-
-            // Get the files in the directory and copy them to the new location.
-            FileInfo[] files = dir.GetFiles();
-            foreach (FileInfo file in files)
-            {
-                string temppath = Path.Combine(destDirName, file.Name);
-                file.CopyTo(temppath, false);
-            }
-
-            // If copying subdirectories, copy them and their contents to new location. 
-            if (copySubDirs)
-            {
-                foreach (DirectoryInfo subdir in dirs)
-                {
-                    string temppath = Path.Combine(destDirName, subdir.Name);
-                    DirectoryCopy(subdir.FullName, temppath, true);
-                }
-            }
-        }
-
-        /// <summary>
-        /// Checks to see if the path looks like it is a temporary folder that Windows extracts zip contents to
-        /// when a user opens a file inside of the zip.
-        /// Sets zipFileName to the name of the .zip file.
-        /// </summary>
-        public static bool IsTempZipFolder(string path, out string zipFileName)
-        {
-            zipFileName = null;
-            int indexAppData = path.IndexOf(@"appdata\local\temp", StringComparison.OrdinalIgnoreCase);
-            if (indexAppData < 0)
-            {
-                return false;
-            }
-
-            int indexZipExtension = path.IndexOf(@".zip\", indexAppData, StringComparison.OrdinalIgnoreCase);
-            if (indexZipExtension < 0)
-            {
-                return false;
-            }
-
-            zipFileName = Path.GetFileName(path.Substring(0, indexZipExtension + 4));
-
-            // Windows usually prepends "Temp1_" to the name of the folder, so strip that off if present
-            if (zipFileName.StartsWith(@"Temp1_"))
-            {
-                zipFileName = zipFileName.Substring(6);
-            }
-            return true;
-        }
-
-        /// <summary>
-        /// Returns true if a new file can be created in directoryPath.
-        /// </summary>
-        public static bool IsWritable(string directoryPath)
-        {
-            if (!Directory.Exists(directoryPath))
-                throw new DirectoryNotFoundException(directoryPath);
-
-            try
-            {
-                // generate random filenames until the path doesn't exist (technically has a race condition, but extremely unlikely)
-                string randomFilepath;
-                do
-                {
-                    randomFilepath = Path.Combine(directoryPath, Path.GetRandomFileName());
-                } while (File.Exists(randomFilepath));
-
-                // create the file with write permission
-                using (new FileStream(randomFilepath, FileMode.Create, FileAccess.ReadWrite))
-                {
-                }
-
-                // cleanup the file
-                File.Delete(randomFilepath);
-                return true;
-            }
-            catch (Exception)
-            {
-                return false;
-            }
-        }
-
-        public static void CreateLongPath(string path)
-        {
-            try
-            {
-                string longPath = path.ToLongPath();
-                Helpers.TryTwice(() =>
-                {
-                    if (path != null && !Directory.Exists(longPath)) // Don't waste time trying to create a directory that already exists
-                    {
-                        Directory.CreateDirectory(longPath);
-                    }
-                });
-            }
-            // ReSharper disable EmptyGeneralCatchClause
-            catch (Exception) { }
-            // ReSharper restore EmptyGeneralCatchClause
-        }
-
-        public static void SafeDeleteLongPath(string path)
-        {
-            try
-            {
-                string longPath = path.ToLongPath();
-                Helpers.TryTwice(() =>
-                    {
-                        if (path != null && Directory.Exists(longPath)) // Don't waste time trying to delete something that's already deleted
-                        {
-                            Directory.Delete(longPath, true);
-                        }
-                    }, $@"Directory.Delete({longPath})");
-            }
-            // ReSharper disable EmptyGeneralCatchClause
-            catch (Exception) { }
-            // ReSharper restore EmptyGeneralCatchClause
-        }
-
-        public static bool ExistsLongPath(string path)
-        {
-            return Directory.Exists(path.ToLongPath());
-        }
-
-        private static string ToLongPath(this string path)
-        {
-            return $@"\\?\{path}";
-        }
-    }
-
-    /// <summary>
-    /// Utility class to update progress while reading a large file line by line.
-    /// </summary>
-    public sealed class LineReaderWithProgress : StreamReader
-    {
-        private readonly IProgressMonitor _progressMonitor;
-        private IProgressStatus _status;
-        private long _totalChars;
-        private long _charsRead;
-
-        public LineReaderWithProgress(string path, IProgressMonitor progressMonitor, IProgressStatus status = null) : base(path, Encoding.UTF8)
-        {
-            _progressMonitor = progressMonitor;
-            _status = (status ?? new ProgressStatus()).ChangeMessage(Path.GetFileName(path));
-            _totalChars = new FileInfo(PathEx.SafePath(path)).Length;
-        }
-
-        public override string ReadLine()
-        {
-            var result = base.ReadLine();
-            if (result != null)
-            {
-                _charsRead += result.Length + 1; // This will be increasingly wrong if file has CRLF instead of just LF but should be good enough for a progress bar 
-            }
-            if (_progressMonitor != null)
-            {
-                if (_progressMonitor.IsCanceled)
-                {
-                    throw new OperationCanceledException();
-                }
-                _status = _status.UpdatePercentCompleteProgress(_progressMonitor, _charsRead, _totalChars);
-            }
-            return result;
-        }
-
-        protected override void Dispose(bool disposing)
-        {
-            // Make sure we reach 100%
-            if (_progressMonitor != null)
-                _status.UpdatePercentCompleteProgress(_progressMonitor, _totalChars, _totalChars);
-
-            base.Dispose(disposing);
-        }
-    }
-
-
-
-    /// <summary>
-    /// Utility class to update progress while reading a Skyline document.
-    /// </summary>
-    public sealed class HashingStreamReaderWithProgress : StreamReader
-    {
-        private readonly IProgressMonitor _progressMonitor;
-        private IProgressStatus _status;
-        private long _totalChars;
-        private long _charsRead;
-
-        public HashingStreamReaderWithProgress(string path, IProgressMonitor progressMonitor)
-            : base(HashingStream.CreateReadStream(path), Encoding.UTF8)
-        {
-            _progressMonitor = progressMonitor;
-            _status = new ProgressStatus(Path.GetFileName(path));
-            _totalChars = new FileInfo(PathEx.SafePath(path)).Length;
-        }
-
-        public HashingStream Stream
-        {
-            get { return (HashingStream) BaseStream; }
-        }
-
-        public override int Read(char[] buffer, int index, int count)
-        {
-            if (_progressMonitor.IsCanceled)
-                throw new OperationCanceledException();
-            var byteCount = base.Read(buffer, index, count);
-            _charsRead += byteCount;
-            _status = _status.UpdatePercentCompleteProgress(_progressMonitor, _charsRead, _totalChars);
-            return byteCount;
-        }
-    }
-
-    public sealed class StringListReader : TextReader
-    {
-        private readonly IList<string> _lines;
-        private int _currentLine;
-
-        public StringListReader(IList<string> lines)
-        {
-            _lines = lines;
-        }
-
-        public override string ReadLine()
-        {
-            if (_currentLine < _lines.Count)
-                return _lines[_currentLine++];
-            return null;
-        }
-    }
-
-
-    public sealed class FileSaver : IDisposable
-    {
-        public const string TEMP_PREFIX = "~SK";
-
-        private readonly IStreamManager _streamManager;
-        private Stream _stream;
-
-        /// <summary>
-        /// Construct an instance of <see cref="FileSaver"/> to manage saving to a temporary
-        /// file, and then renaming to the final destination.
-        /// </summary>
-        /// <param name="fileName">File path to the final destination</param>
-        /// <param name="createStream">If true, create a Stream for the temporary file</param>
-        /// <throws>IOException</throws>
-        public FileSaver(string fileName, bool createStream = false)
-            : this(fileName, FileStreamManager.Default, createStream)
-        {
-        }
-
-        /// <summary>
-        /// Construct an instance of <see cref="FileSaver"/> to manage saving to a temporary
-        /// file, and then renaming to the final destination.
-        /// </summary>
-        /// <param name="fileName">File path to the final destination</param>
-        /// <param name="streamManager">A stream manager for either disk or memory access</param>
-        /// <param name="createStream">If true, create a Stream for the temporary file</param>
-        /// <throws>IOException</throws>
-        public FileSaver(string fileName, IStreamManager streamManager, bool createStream = false)
-        {
-            _streamManager = streamManager;
-
-            RealName = fileName;
-
-            string dirName = Path.GetDirectoryName(fileName);
-            string tempName = _streamManager.GetTempFileName(dirName, TEMP_PREFIX);
-            // If the directory name is returned, then starting path was bogus.
-            if (!Equals(dirName, tempName))
-                SafeName = tempName;
-            if (createStream)
-                CreateStream();
-        }
-
-        public void CreateStream()
-        {
-            if (_stream == null)
-                _stream = new FileStream(SafeName, FileMode.Create, FileAccess.ReadWrite);
-        }
-
-        public Stream Stream
-        {
-            get { return _stream; }
-            set { _stream = value; }
-        }
-
-        public FileStream FileStream
-        {
-            get { return _stream as FileStream; }
-        }
-
-        public bool CanSave(IWin32Window parent = null)
-        {
-            Exception ex;
-            try
-            {
-                CheckException();
-                return true;
-            }
-            catch (FileNotFoundException x) { ex = x; }
-            catch (UnauthorizedAccessException x) { ex = x; }
-
-            if (parent != null)
-                MessageDlg.ShowException(parent, ex);
-            return false;
-        }
-
-        public void CheckException()
-        {
-            if (SafeName == null)
-            {
-                throw new DirectoryNotFoundException(
-                    string.Format(UtilResources.FileSaver_CanSave_Cannot_save_to__0__Check_the_path_to_make_sure_the_directory_exists, RealName));
-            }
-
-            if (_streamManager.Exists(RealName))
-            {
-                try
-                {
-                    if ((_streamManager.GetAttributes(RealName) & FileAttributes.ReadOnly) == FileAttributes.ReadOnly)
-                    {
-                        throw new UnauthorizedAccessException(
-                            string.Format(UtilResources.FileSaver_CanSave_Cannot_save_to__0__The_file_is_read_only, RealName));
-                    }
-                }
-                catch (FileNotFoundException)
-                {
-                }
-            }
-        }
-
-        public string SafeName { get; private set; }
-
-        public string RealName { get; private set; }
-
-        public void CopyFile(string sourceFile)
-        {
-            // Copy the specified file to the new name using a FileSaver
-            CheckException();
-            File.Copy(sourceFile, SafeName, true);
-        }
-
-        public bool Commit()
-        {
-            return Commit(null);
-        }
-
-        public bool Commit(IPooledStream streamDest)
-        {
-            // This is where the file that got written is renamed to the desired file.
-            // Dispose() will do any necessary temporary file clean-up.
-
-            if (string.IsNullOrEmpty(SafeName))
-                return false;
-
-            if (_stream != null)
-            {
-                _stream.Close();
-                _stream = null;
-            }
-
-            _streamManager.Commit(SafeName, RealName, streamDest);
-
-            // Also move any files with maching basenames (useful for debugging with extra output files
-//            foreach (var baseMatchFile in Directory.EnumerateFiles(Path.GetDirectoryName(SafeName) ?? @".", Path.GetFileNameWithoutExtension(SafeName) + @".*"))
-//            {
-//                _streamManager.Commit(baseMatchFile, Path.ChangeExtension(RealName, baseMatchFile.Substring(SafeName.LastIndexOf('.'))), null);
-//            }
-
-            Dispose();
-
-            return true;
-        }
-
-        public void Dispose()
-        {
-            if (_stream != null)
-            {
-                try
-                {
-                    _stream.Close();
-                }
-                catch (Exception e)
-                {
-                    Messages.WriteAsyncDebugMessage(@"Exception in FileSaver.Dispose: {0}", e);
-                }
-                _stream = null;
-            }
-
-            // Get rid of the temporary file, if it still exists.
-
-            if (!string.IsNullOrEmpty(SafeName))
-            {
-                try
-                {
-                    if (_streamManager.Exists(SafeName))
-                        _streamManager.Delete(SafeName);
-                }
-                catch (Exception e)
-                {
-                    Messages.WriteAsyncDebugMessage(@"Exception in FileSaver.Dispose: {0}", e);
-                }
-                // Make sure any further calls to Dispose() do nothing.
-                SafeName = null;
-            }          
-        }
-    }
-
-    public class TemporaryDirectory : IDisposable
-    {
-        public const string TEMP_PREFIX = "~SK";
-
-        public TemporaryDirectory(string dirPath = null, string tempPrefix = TEMP_PREFIX)
-        {
-            if (string.IsNullOrEmpty(dirPath))
-                DirPath = Path.Combine(Path.GetTempPath(), tempPrefix + PathEx.GetRandomFileName()); // N.B. FileEx.GetRandomFileName adds unusual characters in test mode
-            else
-                DirPath = dirPath;
-            TryHelper.TryTwice(() => Directory.CreateDirectory(DirPath));
-        }
-
-        public string DirPath { get; private set; }
-
-        public void Dispose()
-        {
-            DirectoryEx.SafeDelete(DirPath);
-        }
-    }
-
-    public class TemporaryEnvironmentVariable : IDisposable
-    {
-        public TemporaryEnvironmentVariable(string name, string newValue)
-        {
-            Name = name;
-            OldValue = Environment.GetEnvironmentVariable(name);
-            NewValue = newValue;
-            Environment.SetEnvironmentVariable(name, newValue);
-        }
-
-        public string Name { get; }
-        public string OldValue { get; }
-        public string NewValue { get; }
-
-        public void Dispose()
-        {
-            Environment.SetEnvironmentVariable(Name, OldValue);
-        }
-    }
-
-    public static class FastRead
-    {
-        /// <summary>
-        /// Direct read of a byte array using p-invoke of Win32 ReadFile.  This seems
-        /// to coexist with FileStream reading that the write version, but its use case
-        /// is tightly limited.
-        /// <para>
-        /// Contributed by Randy Kern.  See:
-        /// http://randy.teamkern.net/2009/02/reading-arrays-from-files-in-c-without-extra-copy.html
-        /// </para>
-        /// </summary>
-        /// <param name="file">File handler returned from <see cref="FileStream.SafeFileHandle"/></param>
-        /// <param name="bytes">Pointer to buffer for results</param>
-        /// <param name="byteCount">How many bytes to read</param>
-        public static unsafe void ReadBytes(SafeHandle file, byte* bytes, int byteCount)
-        {
-            uint bytesRead;
-            bool ret = Kernel32Unsafe.ReadFile(file, bytes, (uint)byteCount, &bytesRead, null);
-            if (!ret || bytesRead != byteCount)
-            {
-                // If nothing was read, it may be possible to recover by
-                // reading the slow way.
-                if (bytesRead == 0)
-                    throw new BulkReadException();
-                throw new InvalidDataException();
-            }
-        }
-
-        /// <summary>
-        /// Read an array of floats from a file using p-invoke of Win32 ReadFile.
-        /// This might seem like a good candidate for a generic template, but C# can't
-        /// "fix" the address of a managed type.
-        /// </summary>
-        /// <param name="file">File handler returned from <see cref="FileStream.SafeFileHandle"/></param>
-        /// <param name="data">Array of floats to be read</param>
-        /// <param name="itemCount">How many floats to read</param>
-        /// <param name="offset">Optional offset specifies where to put items in the array</param>
-        public static unsafe void ReadFloats(SafeHandle file, float[] data, int itemCount, int offset = 0)
-        {
-            fixed (float* p = &data[offset])
-            {
-                ReadBytes(file, (byte*)p, itemCount * sizeof(float));
-            }
-        }
-
-        /// <summary>
-        /// Set file pointer position.
-        /// </summary>
-        /// <param name="file"></param>
-        /// <param name="position"></param>
-        public static unsafe void SetFilePointer(SafeHandle file, long position)
-        {
-            Kernel32Unsafe.SetFilePointerEx(file, position, null, 0);
-        }
-    }
-
-    public static class FastWrite
-    {
-        /// <summary>
-        /// Direct write of byte array using p-invoke of Win32 WriteFile.  This cannot
-        /// be mixed with standard writes to a FileStream, or .NET throws an exception
-        /// about the file location not being what it expected.
-        /// </summary>
-        /// <param name="file">File handler returned from <see cref="FileStream.SafeFileHandle"/></param>
-        /// <param name="bytes">Pointer to buffer to be written</param>
-        /// <param name="byteCount">How many bytes to write</param>
-        public static unsafe void WriteBytes(SafeHandle file, byte* bytes, int byteCount)
-        {
-            uint bytesWritten;
-            bool ret = Kernel32Unsafe.WriteFile(file, bytes, (uint)byteCount, &bytesWritten, null);
-            if (!ret || bytesWritten != byteCount)
-                throw new IOException();
-        }
-
-        /// <summary>
-        /// Write an array of floats to a file using p-invoke of Win32 WriteFile.
-        /// This might seem like a good candidate for a generic template, but C# can't
-        /// "fix" the address of a managed type.
-        /// </summary>
-        /// <param name="file">File handler returned from <see cref="FileStream.SafeFileHandle"/></param>
-        /// <param name="data">Array of floats to be written</param>
-        /// <param name="index">Index in data array to write from</param>
-        /// <param name="itemCount">Number of elements to write</param>
-        public static unsafe void WriteFloats(SafeHandle file, float[] data, int index, int itemCount)
-        {
-            fixed (float* p = &data[index])
-            {
-                WriteBytes(file, (byte*)p, itemCount * sizeof(float));
-            }
-        }
-
-        /// <summary>
-        /// Write an array of ints to a file using p-invoke of Win32 WriteFile.
-        /// This might seem like a good candidate for a generic template, but C# can't
-        /// "fix" the address of a managed type.
-        /// </summary>
-        /// <param name="file">File handler returned from <see cref="FileStream.SafeFileHandle"/></param>
-        /// <param name="data">Array of ints to be written</param>
-        /// <param name="index">Index in data array to write from</param>
-        /// <param name="itemCount">Number of elements to write</param>
-        public static unsafe void WriteInts(SafeHandle file, int[] data, int index, int itemCount)
-        {
-            fixed (int* p = &data[index])
-            {
-                WriteBytes(file, (byte*)p, itemCount * sizeof(int));
-            }
-        }
-
-        /// <summary>
-        /// Write an array of shorts to a file using p-invoke of Win32 WriteFile.
-        /// This might seem like a good candidate for a generic template, but C# can't
-        /// "fix" the address of a managed type.
-        /// </summary>
-        /// <param name="file">File handler returned from <see cref="FileStream.SafeFileHandle"/></param>
-        /// <param name="data">Array of shorts to be written</param>
-        /// <param name="index">Index in data array to write from</param>
-        /// <param name="itemCount">Number of elements to write</param>
-        public static unsafe void WriteShorts(SafeHandle file, short[] data, int index, int itemCount)
-        {
-            fixed (short* p = &data[index])
-            {
-                WriteBytes(file, (byte*)p, itemCount * sizeof(short));
-            }
-        }
-    }
-
-    public class NamedPipeServerConnector
-    {
-        private static readonly object SERVER_CONNECTION_LOCK = new object();
-        private bool _connected;
-        
-        public bool WaitForConnection(NamedPipeServerStream serverStream, string outPipeName)
-        {
-            Thread connector = new Thread(() =>
-            {
-                serverStream.WaitForConnection();
-
-                lock (SERVER_CONNECTION_LOCK)
-                {
-                    _connected = true;
-                    Monitor.Pulse(SERVER_CONNECTION_LOCK);
-                }
-            });
-
-            connector.Start();
-
-            bool connected;
-            lock (SERVER_CONNECTION_LOCK)
-            {
-                Monitor.Wait(SERVER_CONNECTION_LOCK, 5 * 1000);
-                connected = _connected;
-            }
-
-            if (!connected)
-            {
-                // Clear the waiting thread.
-                try
-                {
-                    using (var pipeFake = new NamedPipeClientStream(@"SkylineOutputPipe"))
-                    {
-                        pipeFake.Connect(10);
-                    }
-                    return false;
-                }
-                catch (Exception)
-                {
-                    return false;
-                }
-            }
-            return true;
-        }
-    }
-
-    public static class SkylineProcessRunner
-    {
-        /// <summary>
-        /// Kill a process, and all of its children, grandchildren, etc.
-        /// </summary>
-        /// <param name="pid">The Process ID of the process to be killed</param>
-        private static void KillProcessAndDescendants(int pid)
-        {
-            // Cannot close 'system idle process'.
-            if (pid == 0)
-            {
-                return;
-            }
-            var searcher = new ManagementObjectSearcher(@"Select * From Win32_Process Where ParentProcessID=" + pid);
-            var moc = searcher.Get();
-            foreach (var mo in moc)
-            {
-                KillProcessAndDescendants(Convert.ToInt32(mo[@"ProcessID"]));
-            }
-            try
-            {
-                var proc = Process.GetProcessById(pid);
-                if (!proc.HasExited)
-                    proc.Kill();
-            }
-            catch (ArgumentException)
-            {
-                // Process already exited.
-            }
-        }
-
-        /// <summary>
-        /// Runs the SkylineProcessRunner executable file with the given arguments. These arguments
-        /// are passed to CMD.exe within the NamedPipeProcessRunner
-        /// </summary>
-        /// <param name="arguments">The arguments to run at the command line</param>
-        /// <param name="runAsAdministrator">If true, this process will be run as administrator, which
-        ///     allows for the CMD.exe process to be ran with elevated privileges</param>
-        /// <param name="writer">The textwriter to which the command lines output will be written to</param>
-        /// <param name="createNoWindow">Whether or not execution runs in its own window</param>
-        /// <param name="cancellationToken">Allows to Cancel</param>
-        /// <returns>The exitcode of the CMD process ran with the specified arguments</returns>
-        public static int RunProcess(string arguments, bool runAsAdministrator, TextWriter writer, bool createNoWindow = false, CancellationToken cancellationToken = default )
-        {
-            // create GUID
-            string guidSuffix = string.Format(@"-{0}", Guid.NewGuid());
-            var startInfo = new ProcessStartInfo
-            {
-                CreateNoWindow = createNoWindow,
-                UseShellExecute = !createNoWindow,
-                FileName = GetSkylineProcessRunnerExePath(),
-                Arguments = guidSuffix + @" " + arguments,
-            };
-                
-            if (runAsAdministrator)
-                startInfo.Verb = @"runas";
-
-            var process = new Process {StartInfo = startInfo, EnableRaisingEvents = true};
-            string pipeName = @"SkylineProcessRunnerPipe" + guidSuffix;
-
-            using (var pipeStream = new NamedPipeServerStream(pipeName))
-            {
-                bool processFinished = false;
-                process.Exited += (sender, args) => processFinished = true;
-                try
-                {
-                    process.Start();
-                }
-                catch (System.ComponentModel.Win32Exception win32Exception)
-                {
-                    const int ERROR_CANCELLED = 1223;
-                    // If the user cancelled running as an administrator, then try again
-                    // not as administrator
-                    if (runAsAdministrator && win32Exception.NativeErrorCode == ERROR_CANCELLED)
-                    {
-                        return RunProcess(arguments, false, writer, createNoWindow, cancellationToken);
-                    }
-                    throw;
-                }
-
-                var namedPipeServerConnector = new NamedPipeServerConnector();
-                if (namedPipeServerConnector.WaitForConnection(pipeStream, pipeName))
-                {
-                    var reader = new StreamReader(pipeStream, new UTF8Encoding(false, true), true, 1024 * 1024);
-
-                    using var registration = cancellationToken.Register(o =>
-                    {
-                        KillProcessAndDescendants(process.Id);
-                    }, null);
-
-                    while (reader.ReadLine() is { } line)
-                    {
-                        writer.WriteLine(line);
-                    }
-
-                    while (!processFinished)
-                    {
-                        // wait for process to finish
-                    }
-
-                    return process.ExitCode;
-                }
-                else
-                {
-                    throw new IOException(@"Error running process"); // CONSIDER: localize? Does user see this?
-                }
-            }
-        }
-
-        private static string GetSkylineProcessRunnerExePath()
-        {
-            string skylineFolder = Path.GetDirectoryName(Assembly.GetExecutingAssembly().Location);
-            return Path.Combine(skylineFolder ?? string.Empty, @"SkylineProcessRunner.exe");
-        }
-    }
-    
-    internal static class Kernel32Unsafe
-    {
-        [DllImport("kernel32", SetLastError = true)]
-        internal static extern unsafe bool ReadFile(
-            SafeHandle hFile,
-            byte* lpBuffer,
-            UInt32 numberOfBytesToRead,
-            UInt32* lpNumberOfBytesRead,
-            NativeOverlapped* lpOverlapped);
-
-        [DllImport("kernel32.dll", SetLastError = true)]
-        internal static extern unsafe bool WriteFile(
-            SafeHandle handle,
-            byte* lpBuffer,
-            UInt32 numBytesToWrite,
-            UInt32* numBytesWritten,
-            NativeOverlapped* lpOverlapped);
-
-        [DllImport("kernel32.dll", SetLastError = true)]
-        internal static extern unsafe bool SetFilePointerEx(
-            SafeHandle handle,
-            Int64 liDistanceToMove,
-            Int64* lpNewFilePointer,
-            UInt32 dwMoveMethod);
-    }
-}
+﻿/*
+ * Original author: Brendan MacLean <brendanx .at. u.washington.edu>,
+ *                  MacCoss Lab, Department of Genome Sciences, UW
+ *
+ * Copyright 2009 University of Washington - Seattle, WA
+ * 
+ * Licensed under the Apache License, Version 2.0 (the "License");
+ * you may not use this file except in compliance with the License.
+ * You may obtain a copy of the License at
+ *
+ *     http://www.apache.org/licenses/LICENSE-2.0
+ *
+ * Unless required by applicable law or agreed to in writing, software
+ * distributed under the License is distributed on an "AS IS" BASIS,
+ * WITHOUT WARRANTIES OR CONDITIONS OF ANY KIND, either express or implied.
+ * See the License for the specific language governing permissions and
+ * limitations under the License.
+ */
+using System;
+using System.Collections.Generic;
+using System.Diagnostics;
+using System.IO;
+using System.IO.Pipes;
+using System.Linq;
+using System.Management;
+using System.Reflection;
+using System.Runtime.InteropServices;
+using System.Runtime.Serialization;
+using System.Text;
+using System.Threading;
+using System.Windows.Forms;
+using NHibernate;
+using pwiz.Common.Database.NHibernate;
+using pwiz.Common.DataBinding;
+using pwiz.Common.SystemUtil;
+using pwiz.Skyline.Alerts;
+using pwiz.Skyline.Model;
+using pwiz.Skyline.Model.AuditLog;
+using pwiz.Skyline.Model.Results;
+using pwiz.Skyline.Util.Extensions;
+
+namespace pwiz.Skyline.Util
+{
+    /// <summary>
+    /// Interface to a "file system" which will access the disk in production
+    /// and remain completely in memory during unit tests.
+    /// </summary>
+    public interface IStreamManager
+    {
+        /// <summary>
+        /// Proxy for <see cref="FileStream"/> constructor.
+        /// </summary>
+        /// <param name="path">Path to a file</param>
+        /// <param name="mode">Mode for the stream</param>
+        /// <param name="buffer">True if file i/o should be buffered</param>
+        /// <returns>A newly created stream</returns>
+        Stream CreateStream(string path, FileMode mode, bool buffer);
+
+        /// <summary>
+        /// Proxy for <see cref="Stream.Close"/>, since the in-memory version
+        /// has extra book keeping to do, and this is simpler than implementing
+        /// a whole <see cref="Stream"/> override for the purpose.
+        /// </summary>
+        /// <param name="stream">The <see cref="Stream"/> to close</param>
+        void Finish(Stream stream);
+
+        /// <summary>
+        /// Creates a <see cref="FileMode.Open"/> stream that is added to a
+        /// <see cref="ConnectionPool"/> for later use with <see cref="IPooledStream.Stream"/>.
+        /// The stream should be deterministacally closed with <see cref="IPooledStream.CloseStream"/>
+        /// when it is no longer in use, though subsequent access of
+        /// <see cref="IPooledStream.Stream"/> will reopen the underlying stream.
+        /// <para>
+        /// For use with streams that are held open as long as they are
+        /// associated with the active document, but must be closed when the
+        /// referencing document moves into the undo buffer, or is just released.
+        /// </para><para>
+        /// This extra level of indirection is required to maintain the
+        /// immutable nature of the document tree.
+        /// </para>
+        /// </summary>
+        /// <param name="path">Path to a file</param>
+        /// <param name="buffer">True if file i/o should be buffered</param>
+        /// <returns>A newly opened stream for the file</returns>
+        IPooledStream CreatePooledStream(string path, bool buffer);
+
+        /// <summary>
+        /// The <see cref="ConnectionPool"/> used to manage <see cref="IPooledStream"/>
+        /// instances returned from <see cref="CreatePooledStream"/>, but
+        /// which also may be used for other connection types.
+        /// </summary>
+        ConnectionPool ConnectionPool { get; }
+
+        /// <summary>
+        /// Proxy for <see cref="StreamReader"/> constructor.
+        /// </summary>
+        /// <param name="path">Path to a file</param>
+        /// <returns>A newly created <see cref="TextReader"/></returns>
+        TextReader CreateReader(string path);
+
+        /// <summary>
+        /// Proxy for <see cref="StreamWriter"/> constructor.
+        /// </summary>
+        /// <param name="path">Path to a file</param>
+        /// <returns>A newly created <see cref="TextWriter"/></returns>
+        TextWriter CreateWriter(string path);
+
+        /// <summary>
+        /// Proxy for <see cref="TextWriter.Close"/>, since the in-memory version
+        /// has extra book keeping to do, and this is simpler than implementing
+        /// a whole <see cref="TextWriter"/> override for the purpose.
+        /// </summary>
+        /// <param name="writer">The <see cref="TextWriter"/> to close</param>
+        void Finish(TextWriter writer);
+
+        /// <summary>
+        /// Proxy for <see cref="File.GetAttributes"/>.
+        /// </summary>
+        /// <param name="path">Path to get file attributes for</param>
+        /// <returns>The file attributes if the file system is on disk, or ?? if not</returns>
+        FileAttributes GetAttributes(string path);
+
+        /// <summary>
+        /// Gets the length of the specified file.
+        /// </summary>
+        /// <param name="path">Path to get file length for</param>
+        /// <returns>Length of the file</returns>
+        long GetLength(string path);
+
+        /// <summary>
+        /// Proxy for <see cref="File.Exists"/>.
+        /// </summary>
+        /// <param name="path">The path to check for existence</param>
+        /// <returns>True if the file exists in the managed "file system"</returns>
+        bool Exists(string path);
+
+        /// <summary>
+        /// Proxy for <see cref="File.Delete"/>.
+        /// </summary>
+        /// <param name="path">The path to delete from the managed "file system"</param>
+        void Delete(string path);
+
+        /// <summary>
+        /// Moves a temporary file into its desired final destination, using atomic
+        /// operations, possibly overwriting an existing file in the process.
+        /// </summary>
+        /// <param name="pathTemp">Temporary file path</param>
+        /// <param name="pathDestination">Destination file path</param>
+        /// <param name="streamDest">A pooled stream that may be connected to the destination</param>
+        void Commit(string pathTemp, string pathDestination, IPooledStream streamDest);
+
+        /// <summary>
+        /// Gets a guaranteed unique temporary file name for this "file system".
+        /// </summary>
+        /// <param name="basePath">Destination directory for the temporary file</param>
+        /// <param name="prefix">Prefix for the file name</param>
+        /// <returns>The temporary file path</returns>
+        string GetTempFileName(string basePath, string prefix);
+
+        /// <summary>
+        /// Synchronizes modification times on disk.
+        /// </summary>
+        /// <param name="path">Path being cached</param>
+        /// <param name="pathCache">Path to the cache that will have its modified time changed</param>
+        void SetCache(string path, string pathCache);
+
+        /// <summary>
+        /// Determines whether a file is cached by another file.  True when modified
+        /// times are identical on disk.
+        /// </summary>
+        /// <param name="path">Path that may be cached</param>
+        /// <param name="pathCache">Path of potential cache</param>
+        /// <returns>True if path is cached</returns>
+        bool IsCached(string path, string pathCache);
+
+        /// <summary>
+        /// True when the pool contains open streams. Useful for debugging
+        /// </summary>
+        bool HasPooledStreams { get; }
+
+        /// <summary>
+        /// Returns a string enumeration of the open streams and their GlobalIndex values. Useful for debugging
+        /// </summary>
+        string ReportPooledStreams();
+    }
+
+    /// <summary>
+    /// Allows pooling of long-lived connections, like file streams, or database
+    /// connections, which should remain open as long as they associated with
+    /// the currently active document, but should be deterministically closed
+    /// when their only references live on the undo buffer.
+    /// </summary>
+    public sealed class ConnectionPool
+    {
+        private readonly Dictionary<int, IDisposable> _connections =
+            new Dictionary<int, IDisposable>();
+        
+        /// <summary>
+        /// True if the connection for this <see cref="Identity"/> is currently
+        /// pooled.
+        /// </summary>
+        /// <param name="id">The identity used to get the original connection</param>
+        /// <returns>True if the connection is pooled</returns>
+        public bool IsInPool(Identity id)
+        {
+            lock (this)
+            {
+                return _connections.ContainsKey(id.GlobalIndex);
+            }
+        }
+
+        /// <summary>
+        /// Gets or creates a connection associated with an <see cref="Identity"/>.
+        /// If the connection is already in the pool, it is returned.  Otherwise,
+        /// a new connection is created.
+        /// </summary>
+        /// <param name="id">The identity to associate with this connection</param>
+        /// <param name="connect">A function for creating a new connection, if necessary</param>
+        /// <returns>The pooled connection, or a newly created connection, if no pooled
+        ///     connection exists</returns>
+        public IDisposable GetConnection(Identity id, Func<IDisposable> connect)
+        {
+            lock (this)
+            {
+                IDisposable connection;
+                if (_connections.TryGetValue(id.GlobalIndex, out connection))
+                    return connection;
+                // Connection must be made inside lock to keep the get and add
+                // within a single synchronized block.
+                connection = connect();
+                _connections.Add(id.GlobalIndex, connection);
+                return connection;
+            }            
+        }
+
+        /// <summary>
+        /// Disposes a pooled connection.  This must be called, if the connection
+        /// is not on the active document.
+        /// </summary>
+        /// <param name="id">The identity used to get the original connection</param>
+        public void Disconnect(Identity id)
+        {
+            lock (this)
+            {
+                IDisposable connection;
+                if (!_connections.TryGetValue(id.GlobalIndex, out connection))
+                    return;
+                _connections.Remove(id.GlobalIndex);
+                // Disconnect inside lock, since a new attempt to connect
+                // may fail if the old connection is not fully disconnected.
+                connection.Dispose();
+            }
+        }
+
+        public void DisconnectWhile(IPooledStream stream, Action act)
+        {
+            lock (this)
+            {
+                using (stream.ReaderWriterLock.CancelAndGetWriteLock())
+                {
+                    stream.CloseStream();
+                    act();
+                }
+            }
+        }
+
+        public bool HasPooledConnections
+        {
+            get
+            {
+                lock (this)
+                {
+                    return _connections.Count > 0;
+                }
+            }
+        }
+
+        public string ReportPooledConnections()
+        {
+            lock (this)
+            {
+                var sb = new StringBuilder();
+                foreach (var connection in _connections)
+                {
+                    sb.AppendLine(string.Format(@"{0}. {1}", connection.Key, connection.Value));
+                }
+                return sb.ToString();
+            }
+        }
+
+        public void DisposeAll()
+        {
+            lock (this)
+            {
+                foreach (var connection in _connections.Values)
+                    connection.Dispose();
+                _connections.Clear();
+            }
+        }
+    }
+
+    /// <summary>
+    /// Abstract class for a specific long-lived connection.  Must be subclassed
+    /// for each new connection type.
+    /// </summary>
+    /// <typeparam name="TDisp">Type of connection being managed</typeparam>
+    public abstract class ConnectionId<TDisp> : Identity
+        where TDisp : IDisposable
+    {
+        private readonly ConnectionPool _connectionPool;
+        private QueryLock _readerWriterLock = new QueryLock(CancellationToken.None);
+
+        /// <summary>
+        /// Creates the immutable identifier for a long-lived connection.
+        /// </summary>
+        /// <param name="connectionPool">The pool which will manage this connection</param>
+        protected ConnectionId(ConnectionPool connectionPool)
+        {
+            _connectionPool = connectionPool;
+        }
+
+        /// <summary>
+        /// The pool managing this connection
+        /// </summary>
+        protected ConnectionPool ConnectionPool { get { return _connectionPool; } }
+
+        /// <summary>
+        /// Must be implemented to actually make the underlying connection that
+        /// will be cached, and closed as needed.
+        /// </summary>
+        /// <returns>A connection that may be disposed</returns>
+        protected abstract IDisposable Connect();
+
+        /// <summary>
+        /// The actual connection as stored in the pool, or newly created.
+        /// </summary>
+        public TDisp Connection
+        {
+            get { return (TDisp) _connectionPool.GetConnection(this, Connect); }
+        }
+
+        /// <summary>
+        /// Closes the underlying connection and removes it from the pool.
+        /// </summary>
+        public void Disconnect()
+        {
+            using (ReaderWriterLock.CancelAndGetWriteLock())
+            {
+                _connectionPool.Disconnect(this);
+            }
+        }
+
+        public QueryLock ReaderWriterLock 
+        {
+            get
+            {
+                return _readerWriterLock;
+            }
+        }
+    }
+
+    /// <summary>
+    /// Interface for a long-lived read-only stream that is held in a
+    /// <see cref="ConnectionPool"/>, while it is associated with the active
+    /// document.
+    /// </summary>
+    public interface IPooledStream
+    {
+        /// <summary>
+        /// Globally unique index by which to identify the stream.
+        /// </summary>
+        int GlobalIndex { get; }
+
+        /// <summary>
+        /// The pooled stream.  Use of this property may actually create
+        /// the connection.
+        /// </summary>
+        Stream Stream { get; }
+
+        /// <summary>
+        /// True if the stream has been modified, since it was first opened.
+        /// May be used to avoid a <see cref="FileModifiedException"/> accessing
+        /// the <see cref="Stream"/> property.
+        /// </summary>
+        bool IsModified { get; }
+
+        /// <summary>
+        /// An explanation of the modified state of this stream. Useful in
+        /// debugging issues in testing.
+        /// </summary>
+        string ModifiedExplanation { get; }
+
+        /// <summary>
+        /// True if the stream is currently open.
+        /// </summary>
+        bool IsOpen { get; }
+
+        /// <summary>
+        /// Used to close the stream when it is not associated with the active
+        /// document.
+        /// </summary>
+        void CloseStream();
+
+        QueryLock ReaderWriterLock { get; }
+    }
+
+    /// <summary>
+    /// Concrete implementation of a long-lived pooled stream for a file on disk.
+    /// </summary>
+    public sealed class PooledFileStream : ConnectionId<Stream>, IPooledStream
+    {
+        private const int MILLISECOND_TICKS = 10*1000;
+
+        public PooledFileStream(IStreamManager streamManager, string filePath, bool buffered)
+            : base(streamManager.ConnectionPool)
+        {
+            StreamManager = streamManager;
+            FilePath = filePath;
+            Buffered = buffered;
+            FileTime = File.GetLastWriteTime(FilePath);
+        }
+
+        public IStreamManager StreamManager { get; private set; }
+        public string FilePath { get; private set; }
+        public bool Buffered { get; private set; }
+        public DateTime FileTime { get; private set; }
+
+        /// <summary>
+        /// Handles actually opening the stream.
+        /// </summary>
+        /// <returns>A new stream</returns>
+        protected override IDisposable Connect()
+        {
+            // Check to see if the file was modified, during the time
+            // it was closed.
+            if (IsModified)
+                throw new FileModifiedException(string.Format(UtilResources.PooledFileStream_Connect_The_file__0__has_been_modified_since_it_was_first_opened, FilePath));
+            // Create the stream
+            return StreamManager.CreateStream(FilePath, FileMode.Open, Buffered);
+        }
+
+        /// <summary>
+        /// True if the file has been modified since it was first opened.
+        /// </summary>
+        public bool IsModified
+        {
+            get
+            {
+                // If it is still in the pool, then it can't have been modified
+                // Otherwise, if the modified time is less than a millisecond different
+                // from when it was opened, then it is considered unmodified.  This is
+                // because, differences of ~70 ticks (< 0.01 millisecond) where seen
+                // after ZIP file extraction of shared files to a network drive.
+                try
+                {
+                    return !IsOpen && Math.Abs(FileTime.Ticks - File.GetLastWriteTime(FilePath).Ticks) > MILLISECOND_TICKS;
+                }
+                catch (UnauthorizedAccessException)
+                {
+                    // May have had access privileges changed, reporting IsModified better than throwing an unhandled exception
+                    return true;
+                }
+                catch (IOException)
+                {
+                    // May have been removed, reporting IsModified better than throwing an unhandled exception
+                    return true;
+                }
+            }
+        }
+
+        public string ModifiedExplanation
+        {
+            get
+            {
+                if (!IsModified)
+                    return @"Unmodified";
+                return FileEx.GetElapsedTimeExplanation(FileTime, File.GetLastWriteTime(FilePath));
+            }
+        }
+
+        public bool IsOpen
+        {
+            get { return ConnectionPool.IsInPool(this); }
+        }
+
+        /// <summary>
+        /// The pooled stream.  Use of this property may actually create
+        /// the connection.
+        /// </summary>
+        public Stream Stream
+        {
+            get { return Connection; }
+        }
+
+        /// <summary>
+        /// Used to close the stream when it is not associated with the active
+        /// document.
+        /// </summary>
+        public void CloseStream()
+        {
+            Disconnect();
+        }
+    }
+
+    public sealed class PooledSessionFactory : ConnectionId<ISessionFactory>, IPooledStream
+    {
+        public PooledSessionFactory(ConnectionPool connectionPool, Type typeDb, string filePath)
+            : base(connectionPool)
+        {
+            TypeDb = typeDb;
+            FilePath = filePath;
+            FileTime = File.GetLastWriteTime(FilePath);
+        }
+
+        private Type TypeDb { get; set; }
+        private string FilePath { get; set; }
+        private DateTime FileTime { get; set; }
+
+        protected override IDisposable Connect()
+        {
+            return SessionFactoryFactory.CreateSessionFactory(FilePath, TypeDb, false);
+        }
+
+        Stream IPooledStream.Stream
+        {
+            get { throw new InvalidOperationException(); }
+        }
+
+        public bool IsModified
+        {
+            get
+            {
+                // If it is still in the pool, then it can't have been modified
+                return !IsOpen && !Equals(FileTime, File.GetLastWriteTime(FilePath));
+            }
+        }
+
+        public string ModifiedExplanation
+        {
+            get
+            {
+                if (!IsModified)
+                    return @"Unmodified";
+                return FileEx.GetElapsedTimeExplanation(FileTime, File.GetLastWriteTime(FilePath));
+            }
+        }
+
+        public bool IsOpen
+        {
+            get { return ConnectionPool.IsInPool(this); }
+        }
+
+        public void CloseStream()
+        {
+            Disconnect();
+        }
+    }
+
+    public class FileStreamManager : IStreamManager
+    {
+        static FileStreamManager()
+        {
+            Default = new FileStreamManager();
+        }
+
+        public static FileStreamManager Default { get; private set; }
+
+        private readonly ConnectionPool _connectionPool = new ConnectionPool();
+
+        private FileStreamManager()
+        {            
+        }
+
+        public bool HasPooledStreams
+        {
+            get { return _connectionPool.HasPooledConnections; }
+        }
+
+        public string ReportPooledStreams()
+        {
+            return _connectionPool.ReportPooledConnections();
+        }
+
+        public void CloseAllStreams()
+        {
+            _connectionPool.DisposeAll();
+        }
+
+        public Stream CreateStream(string path, FileMode mode, bool buffered)
+        {
+            Stream stream;
+            try
+            {
+                if (mode != FileMode.Open)
+                    stream = new FileStream(path, mode);
+                else
+                    stream = new FileStream(path, mode, FileAccess.Read, FileShare.Read);
+            }
+            catch (Exception x)
+            {
+                // Make sure exceptions thrown from this method are only IOExceptions
+                if (!(x is IOException))
+                    throw new IOException(string.Format(UtilResources.FileStreamManager_CreateStream_Unexpected_error_opening__0__, path), x);
+                throw;
+            }
+
+            // If writing make sure the stream is buffered.
+            if (buffered)
+                stream = new BufferedStream(stream, 32*1024);
+            return stream;
+        }
+
+        public void Finish(Stream stream)
+        {
+            stream.Close();
+        }
+
+        public IPooledStream CreatePooledStream(string path, bool buffer)
+        {
+            return new PooledFileStream(this, path, buffer);
+        }
+
+        public ConnectionPool ConnectionPool
+        {
+            get { return _connectionPool; }
+        }
+
+        public TextReader CreateReader(string path)
+        {
+            return new StreamReader(path);
+        }
+
+        public TextWriter CreateWriter(string path)
+        {
+            try
+            {
+                return new StreamWriter(path);
+            }
+            catch (Exception x)
+            {
+                // Make sure exceptions thrown from this method are only IOExceptions
+                if ((x is IOException))
+                    throw new IOException(string.Format(UtilResources.FileStreamManager_CreateStream_Unexpected_error_opening__0__, path), x);
+                throw;
+            }
+        }
+
+        public void Finish(TextWriter writer)
+        {
+            writer.Close();
+        }
+
+        public FileAttributes GetAttributes(string path)
+        {
+            return File.GetAttributes(path);
+        }
+
+        public long GetLength(string path)
+        {
+            FileInfo fileInfo = new FileInfo(path);
+            return fileInfo.Length;
+        }
+
+        public bool Exists(string path)
+        {
+            return File.Exists(path) || Directory.Exists(path);
+        }
+
+        public void Delete(string path)
+        {
+            try
+            {
+                if (File.Exists(path))
+                    FileEx.SafeDelete(path);
+                else if (Directory.Exists(path))
+                    DirectoryForceDelete(path);
+
+            }
+            catch (FileNotFoundException)
+            {
+            }
+            catch(DirectoryNotFoundException)
+            {                
+            }
+        }
+
+        public void Commit(string pathTemp, string pathDestination, IPooledStream streamDest)
+        {
+            if (streamDest == null)
+                Commit(pathTemp, pathDestination);
+            else
+            {
+                _connectionPool.DisconnectWhile(streamDest, () => Commit(pathTemp, pathDestination));
+            }
+        }
+
+        private static void Commit(string pathTemp, string pathDestination)
+        {
+            if (Directory.Exists(pathTemp))
+            {
+                try
+                {
+                    if (Directory.Exists(pathDestination))
+                        DirectoryForceDelete(pathDestination);
+                }
+                catch (DirectoryNotFoundException)
+                {
+                }
+                TryHelper.TryTwice(() => Directory.Move(pathTemp, pathDestination));
+            }
+            else
+            {
+                try
+                {
+                    string backupFile = GetBackupFileName(pathDestination);
+                    FileEx.SafeDelete(backupFile, true);
+
+                    // First try replacing the destination file, if it exists
+                    if (File.Exists(pathDestination))
+                    {
+                        File.Replace(pathTemp, pathDestination, backupFile, true);
+                        FileEx.SafeDelete(backupFile, true);
+                        return;
+                    }
+                }
+                catch (FileNotFoundException)
+                {
+                }
+
+                // Or just move, if it does not.
+                TryHelper.TryTwice(() => File.Move(pathTemp, pathDestination));
+            }
+        }
+
+        private static string GetBackupFileName(string pathDestination)
+        {
+            string backupFile = FileSaver.TEMP_PREFIX + Path.GetFileName(pathDestination) + @".bak";
+            string dirName = Path.GetDirectoryName(pathDestination);
+            if (!string.IsNullOrEmpty(dirName))
+                backupFile = Path.Combine(dirName, backupFile);
+            // CONSIDER: Handle failure by trying a different name, or use a true temporary name?
+            FileEx.SafeDelete(backupFile);
+            return backupFile;
+        }
+
+        /// <summary>
+        /// Recursive delete of a directory that removes the read-only flag
+        /// from all files before attempting to remove them.  Necessary for
+        /// deleting Analyst methods (*.m directories).
+        /// </summary>
+        private static void DirectoryForceDelete(string path)
+        {
+            foreach (var file in Directory.GetFiles(path))
+            {
+                var attr = File.GetAttributes(file);
+                if ((attr & FileAttributes.ReadOnly) != 0)
+                    File.SetAttributes(file,  attr & ~FileAttributes.ReadOnly);
+                string fileLocal = file;
+                FileEx.SafeDelete(fileLocal);
+            }
+            foreach (var directory in Directory.GetDirectories(path))
+                DirectoryForceDelete(directory);
+            DirectoryEx.SafeDelete(path);
+        }
+
+        public void SetCache(string path, string pathCache)
+        {
+            // Cache is only valid, if it has the same time stamp as the cached file.
+            File.SetLastWriteTime(pathCache, File.GetLastWriteTime(path));
+        }
+
+        public bool IsCached(string path, string pathCache)
+        {
+            return Exists(pathCache) &&
+                Equals(File.GetLastWriteTime(pathCache), File.GetLastWriteTime(path));
+        }
+
+        public string GetTempFileName(string basePath, string prefix)
+        {
+            return GetTempFileName(basePath, prefix, 0);
+        }
+
+        [DllImport("kernel32.dll", SetLastError = true, CharSet = CharSet.Auto)]
+        static extern uint GetTempFileName(string lpPathName, string lpPrefixString,
+            uint uUnique, [Out] StringBuilder lpTempFileName);
+
+        private static string GetTempFileName(string basePath, string prefix, uint unique)
+        {
+            // 260 is MAX_PATH in Win32 windows.h header
+            // 'sb' needs >0 size else GetTempFileName throws IndexOutOfRangeException.  260 is the most you'd want.
+            StringBuilder sb = new StringBuilder(260);
+
+            Directory.CreateDirectory(basePath);
+            uint result = GetTempFileName(basePath, prefix, unique, sb);
+            if (result == 0)
+            {
+                var lastWin32Error = Marshal.GetLastWin32Error();
+                if (lastWin32Error == 5)
+                {
+                    throw new IOException(string.Format(UtilResources.FileStreamManager_GetTempFileName_Access_Denied__unable_to_create_a_file_in_the_folder___0____Adjust_the_folder_write_permissions_or_retry_the_operation_after_moving_or_copying_files_to_a_different_folder_, basePath));
+                }
+                else
+                {
+                    throw new IOException(TextUtil.LineSeparate(string.Format(UtilResources.FileStreamManager_GetTempFileName_Failed_attempting_to_create_a_temporary_file_in_the_folder__0__with_the_following_error_, basePath),
+                        string.Format(UtilResources.FileStreamManager_GetTempFileName_Win32_Error__0__, lastWin32Error)));
+                }
+            }
+
+            return sb.ToString();
+        }
+    }
+
+    [Serializable]
+    public class FileModifiedException : IOException
+    {
+        public FileModifiedException()
+        {
+        }
+
+        public FileModifiedException(string message) : base(message)
+        {
+        }
+
+        public FileModifiedException(string message, Exception inner) : base(message, inner)
+        {
+        }
+
+        protected FileModifiedException(
+            SerializationInfo info,
+            StreamingContext context) : base(info, context)
+        {
+        }
+    }
+
+    public static class FileTimeEx
+    {
+        /// <summary>
+        /// Appends a time stamp value to the given Skyline file name.
+        /// </summary>
+        /// <param name="fileName"></param>
+        public static string GetTimeStampedFileName(string fileName)
+        {
+            string path;
+            do
+            {
+                path = Path.Combine(Path.GetDirectoryName(fileName) ?? String.Empty,
+                    Path.GetFileNameWithoutExtension(fileName) + @"_" +
+                    DateTime.Now.ToString(@"yyyy-MM-dd_HH-mm-ss") +
+                    SrmDocumentSharing.EXT_SKY_ZIP);
+            }
+            while (File.Exists(path));
+            return path;
+        }
+    }
+
+    public static class DirectoryEx
+    {
+        public static void SafeDelete(string path)
+        {
+            try
+            {
+                TryHelper.TryTwice(() =>
+                    {
+                        if (path != null && Directory.Exists(path)) // Don't waste time trying to delete something that's already deleted
+                        {
+                            Directory.Delete(path, true);
+                        }
+                    }, $@"Directory.Delete({path})");
+            }
+// ReSharper disable EmptyGeneralCatchClause
+            catch (Exception) { }
+// ReSharper restore EmptyGeneralCatchClause
+        }
+
+        public static string GetUniqueName(string dirName)
+        {
+            return Directory.Exists(dirName)
+                       ? Helpers.GetUniqueName(dirName, value => !Directory.Exists(value))
+                       : dirName;
+        }
+
+        public static void DirectoryCopy(string sourceDirName, string destDirName, bool copySubDirs)
+        {
+            // Get the subdirectories for the specified directory.
+            DirectoryInfo dir = new DirectoryInfo(sourceDirName);           
+
+            if (!dir.Exists)
+            {
+                throw new DirectoryNotFoundException(
+                    UtilResources.DirectoryEx_DirectoryCopy_Source_directory_does_not_exist_or_could_not_be_found__
+                    + sourceDirName);
+            }
+            DirectoryInfo[] dirs = dir.GetDirectories();
+
+            // If the destination directory doesn't exist, create it. 
+            if (!Directory.Exists(destDirName))
+            {
+                Directory.CreateDirectory(destDirName);
+            }
+
+            // Get the files in the directory and copy them to the new location.
+            FileInfo[] files = dir.GetFiles();
+            foreach (FileInfo file in files)
+            {
+                string temppath = Path.Combine(destDirName, file.Name);
+                file.CopyTo(temppath, false);
+            }
+
+            // If copying subdirectories, copy them and their contents to new location. 
+            if (copySubDirs)
+            {
+                foreach (DirectoryInfo subdir in dirs)
+                {
+                    string temppath = Path.Combine(destDirName, subdir.Name);
+                    DirectoryCopy(subdir.FullName, temppath, true);
+                }
+            }
+        }
+
+        /// <summary>
+        /// Checks to see if the path looks like it is a temporary folder that Windows extracts zip contents to
+        /// when a user opens a file inside of the zip.
+        /// Sets zipFileName to the name of the .zip file.
+        /// </summary>
+        public static bool IsTempZipFolder(string path, out string zipFileName)
+        {
+            zipFileName = null;
+            int indexAppData = path.IndexOf(@"appdata\local\temp", StringComparison.OrdinalIgnoreCase);
+            if (indexAppData < 0)
+            {
+                return false;
+            }
+
+            int indexZipExtension = path.IndexOf(@".zip\", indexAppData, StringComparison.OrdinalIgnoreCase);
+            if (indexZipExtension < 0)
+            {
+                return false;
+            }
+
+            zipFileName = Path.GetFileName(path.Substring(0, indexZipExtension + 4));
+
+            // Windows usually prepends "Temp1_" to the name of the folder, so strip that off if present
+            if (zipFileName.StartsWith(@"Temp1_"))
+            {
+                zipFileName = zipFileName.Substring(6);
+            }
+            return true;
+        }
+
+        /// <summary>
+        /// Returns true if a new file can be created in directoryPath.
+        /// </summary>
+        public static bool IsWritable(string directoryPath)
+        {
+            if (!Directory.Exists(directoryPath))
+                throw new DirectoryNotFoundException(directoryPath);
+
+            try
+            {
+                // generate random filenames until the path doesn't exist (technically has a race condition, but extremely unlikely)
+                string randomFilepath;
+                do
+                {
+                    randomFilepath = Path.Combine(directoryPath, Path.GetRandomFileName());
+                } while (File.Exists(randomFilepath));
+
+                // create the file with write permission
+                using (new FileStream(randomFilepath, FileMode.Create, FileAccess.ReadWrite))
+                {
+                }
+
+                // cleanup the file
+                File.Delete(randomFilepath);
+                return true;
+            }
+            catch (Exception)
+            {
+                return false;
+            }
+        }
+
+        public static void CreateLongPath(string path)
+        {
+            try
+            {
+                string longPath = path.ToLongPath();
+                Helpers.TryTwice(() =>
+                {
+                    if (path != null && !Directory.Exists(longPath)) // Don't waste time trying to create a directory that already exists
+                    {
+                        Directory.CreateDirectory(longPath);
+                    }
+                });
+            }
+            // ReSharper disable EmptyGeneralCatchClause
+            catch (Exception) { }
+            // ReSharper restore EmptyGeneralCatchClause
+        }
+
+        public static void SafeDeleteLongPath(string path)
+        {
+            try
+            {
+                string longPath = path.ToLongPath();
+                Helpers.TryTwice(() =>
+                    {
+                        if (path != null && Directory.Exists(longPath)) // Don't waste time trying to delete something that's already deleted
+                        {
+                            Directory.Delete(longPath, true);
+                        }
+                    }, $@"Directory.Delete({longPath})");
+            }
+            // ReSharper disable EmptyGeneralCatchClause
+            catch (Exception) { }
+            // ReSharper restore EmptyGeneralCatchClause
+        }
+
+        public static bool ExistsLongPath(string path)
+        {
+            return Directory.Exists(path.ToLongPath());
+        }
+
+        private static string ToLongPath(this string path)
+        {
+            return $@"\\?\{path}";
+        }
+    }
+
+    /// <summary>
+    /// Utility class to update progress while reading a large file line by line.
+    /// </summary>
+    public sealed class LineReaderWithProgress : StreamReader
+    {
+        private readonly IProgressMonitor _progressMonitor;
+        private IProgressStatus _status;
+        private long _totalChars;
+        private long _charsRead;
+
+        public LineReaderWithProgress(string path, IProgressMonitor progressMonitor, IProgressStatus status = null) : base(path, Encoding.UTF8)
+        {
+            _progressMonitor = progressMonitor;
+            _status = (status ?? new ProgressStatus()).ChangeMessage(Path.GetFileName(path));
+            _totalChars = new FileInfo(PathEx.SafePath(path)).Length;
+        }
+
+        public override string ReadLine()
+        {
+            var result = base.ReadLine();
+            if (result != null)
+            {
+                _charsRead += result.Length + 1; // This will be increasingly wrong if file has CRLF instead of just LF but should be good enough for a progress bar 
+            }
+            if (_progressMonitor != null)
+            {
+                if (_progressMonitor.IsCanceled)
+                {
+                    throw new OperationCanceledException();
+                }
+                _status = _status.UpdatePercentCompleteProgress(_progressMonitor, _charsRead, _totalChars);
+            }
+            return result;
+        }
+
+        protected override void Dispose(bool disposing)
+        {
+            // Make sure we reach 100%
+            if (_progressMonitor != null)
+                _status.UpdatePercentCompleteProgress(_progressMonitor, _totalChars, _totalChars);
+
+            base.Dispose(disposing);
+        }
+    }
+
+
+
+    /// <summary>
+    /// Utility class to update progress while reading a Skyline document.
+    /// </summary>
+    public sealed class HashingStreamReaderWithProgress : StreamReader
+    {
+        private readonly IProgressMonitor _progressMonitor;
+        private IProgressStatus _status;
+        private long _totalChars;
+        private long _charsRead;
+
+        public HashingStreamReaderWithProgress(string path, IProgressMonitor progressMonitor)
+            : base(HashingStream.CreateReadStream(path), Encoding.UTF8)
+        {
+            _progressMonitor = progressMonitor;
+            _status = new ProgressStatus(Path.GetFileName(path));
+            _totalChars = new FileInfo(PathEx.SafePath(path)).Length;
+        }
+
+        public HashingStream Stream
+        {
+            get { return (HashingStream) BaseStream; }
+        }
+
+        public override int Read(char[] buffer, int index, int count)
+        {
+            if (_progressMonitor.IsCanceled)
+                throw new OperationCanceledException();
+            var byteCount = base.Read(buffer, index, count);
+            _charsRead += byteCount;
+            _status = _status.UpdatePercentCompleteProgress(_progressMonitor, _charsRead, _totalChars);
+            return byteCount;
+        }
+    }
+
+    public sealed class StringListReader : TextReader
+    {
+        private readonly IList<string> _lines;
+        private int _currentLine;
+
+        public StringListReader(IList<string> lines)
+        {
+            _lines = lines;
+        }
+
+        public override string ReadLine()
+        {
+            if (_currentLine < _lines.Count)
+                return _lines[_currentLine++];
+            return null;
+        }
+    }
+
+
+    public sealed class FileSaver : IDisposable
+    {
+        public const string TEMP_PREFIX = "~SK";
+
+        private readonly IStreamManager _streamManager;
+        private Stream _stream;
+
+        /// <summary>
+        /// Construct an instance of <see cref="FileSaver"/> to manage saving to a temporary
+        /// file, and then renaming to the final destination.
+        /// </summary>
+        /// <param name="fileName">File path to the final destination</param>
+        /// <param name="createStream">If true, create a Stream for the temporary file</param>
+        /// <throws>IOException</throws>
+        public FileSaver(string fileName, bool createStream = false)
+            : this(fileName, FileStreamManager.Default, createStream)
+        {
+        }
+
+        /// <summary>
+        /// Construct an instance of <see cref="FileSaver"/> to manage saving to a temporary
+        /// file, and then renaming to the final destination.
+        /// </summary>
+        /// <param name="fileName">File path to the final destination</param>
+        /// <param name="streamManager">A stream manager for either disk or memory access</param>
+        /// <param name="createStream">If true, create a Stream for the temporary file</param>
+        /// <throws>IOException</throws>
+        public FileSaver(string fileName, IStreamManager streamManager, bool createStream = false)
+        {
+            _streamManager = streamManager;
+
+            RealName = fileName;
+
+            string dirName = Path.GetDirectoryName(fileName);
+            string tempName = _streamManager.GetTempFileName(dirName, TEMP_PREFIX);
+            // If the directory name is returned, then starting path was bogus.
+            if (!Equals(dirName, tempName))
+                SafeName = tempName;
+            if (createStream)
+                CreateStream();
+        }
+
+        public void CreateStream()
+        {
+            if (_stream == null)
+                _stream = new FileStream(SafeName, FileMode.Create, FileAccess.ReadWrite);
+        }
+
+        public Stream Stream
+        {
+            get { return _stream; }
+            set { _stream = value; }
+        }
+
+        public FileStream FileStream
+        {
+            get { return _stream as FileStream; }
+        }
+
+        public bool CanSave(IWin32Window parent = null)
+        {
+            Exception ex;
+            try
+            {
+                CheckException();
+                return true;
+            }
+            catch (FileNotFoundException x) { ex = x; }
+            catch (UnauthorizedAccessException x) { ex = x; }
+
+            if (parent != null)
+                MessageDlg.ShowException(parent, ex);
+            return false;
+        }
+
+        public void CheckException()
+        {
+            if (SafeName == null)
+            {
+                throw new DirectoryNotFoundException(
+                    string.Format(UtilResources.FileSaver_CanSave_Cannot_save_to__0__Check_the_path_to_make_sure_the_directory_exists, RealName));
+            }
+
+            if (_streamManager.Exists(RealName))
+            {
+                try
+                {
+                    if ((_streamManager.GetAttributes(RealName) & FileAttributes.ReadOnly) == FileAttributes.ReadOnly)
+                    {
+                        throw new UnauthorizedAccessException(
+                            string.Format(UtilResources.FileSaver_CanSave_Cannot_save_to__0__The_file_is_read_only, RealName));
+                    }
+                }
+                catch (FileNotFoundException)
+                {
+                }
+            }
+        }
+
+        public string SafeName { get; private set; }
+
+        public string RealName { get; private set; }
+
+        public void CopyFile(string sourceFile)
+        {
+            // Copy the specified file to the new name using a FileSaver
+            CheckException();
+            File.Copy(sourceFile, SafeName, true);
+        }
+
+        public bool Commit()
+        {
+            return Commit(null);
+        }
+
+        public bool Commit(IPooledStream streamDest)
+        {
+            // This is where the file that got written is renamed to the desired file.
+            // Dispose() will do any necessary temporary file clean-up.
+
+            if (string.IsNullOrEmpty(SafeName))
+                return false;
+
+            if (_stream != null)
+            {
+                _stream.Close();
+                _stream = null;
+            }
+
+            _streamManager.Commit(SafeName, RealName, streamDest);
+
+            // Also move any files with maching basenames (useful for debugging with extra output files
+//            foreach (var baseMatchFile in Directory.EnumerateFiles(Path.GetDirectoryName(SafeName) ?? @".", Path.GetFileNameWithoutExtension(SafeName) + @".*"))
+//            {
+//                _streamManager.Commit(baseMatchFile, Path.ChangeExtension(RealName, baseMatchFile.Substring(SafeName.LastIndexOf('.'))), null);
+//            }
+
+            Dispose();
+
+            return true;
+        }
+
+        public void Dispose()
+        {
+            if (_stream != null)
+            {
+                try
+                {
+                    _stream.Close();
+                }
+                catch (Exception e)
+                {
+                    Messages.WriteAsyncDebugMessage(@"Exception in FileSaver.Dispose: {0}", e);
+                }
+                _stream = null;
+            }
+
+            // Get rid of the temporary file, if it still exists.
+
+            if (!string.IsNullOrEmpty(SafeName))
+            {
+                try
+                {
+                    if (_streamManager.Exists(SafeName))
+                        _streamManager.Delete(SafeName);
+                }
+                catch (Exception e)
+                {
+                    Messages.WriteAsyncDebugMessage(@"Exception in FileSaver.Dispose: {0}", e);
+                }
+                // Make sure any further calls to Dispose() do nothing.
+                SafeName = null;
+            }          
+        }
+    }
+
+    public class TemporaryDirectory : IDisposable
+    {
+        public const string TEMP_PREFIX = "~SK";
+
+        public TemporaryDirectory(string dirPath = null, string tempPrefix = TEMP_PREFIX)
+        {
+            if (string.IsNullOrEmpty(dirPath))
+                DirPath = Path.Combine(Path.GetTempPath(), tempPrefix + PathEx.GetRandomFileName()); // N.B. FileEx.GetRandomFileName adds unusual characters in test mode
+            else
+                DirPath = dirPath;
+            TryHelper.TryTwice(() => Directory.CreateDirectory(DirPath));
+        }
+
+        public string DirPath { get; private set; }
+
+        public void Dispose()
+        {
+            DirectoryEx.SafeDelete(DirPath);
+        }
+    }
+
+    public class TemporaryEnvironmentVariable : IDisposable
+    {
+        public TemporaryEnvironmentVariable(string name, string newValue)
+        {
+            Name = name;
+            OldValue = Environment.GetEnvironmentVariable(name);
+            NewValue = newValue;
+            Environment.SetEnvironmentVariable(name, newValue);
+        }
+
+        public string Name { get; }
+        public string OldValue { get; }
+        public string NewValue { get; }
+
+        public void Dispose()
+        {
+            Environment.SetEnvironmentVariable(Name, OldValue);
+        }
+    }
+
+    public static class FastRead
+    {
+        /// <summary>
+        /// Direct read of a byte array using p-invoke of Win32 ReadFile.  This seems
+        /// to coexist with FileStream reading that the write version, but its use case
+        /// is tightly limited.
+        /// <para>
+        /// Contributed by Randy Kern.  See:
+        /// http://randy.teamkern.net/2009/02/reading-arrays-from-files-in-c-without-extra-copy.html
+        /// </para>
+        /// </summary>
+        /// <param name="file">File handler returned from <see cref="FileStream.SafeFileHandle"/></param>
+        /// <param name="bytes">Pointer to buffer for results</param>
+        /// <param name="byteCount">How many bytes to read</param>
+        public static unsafe void ReadBytes(SafeHandle file, byte* bytes, int byteCount)
+        {
+            uint bytesRead;
+            bool ret = Kernel32Unsafe.ReadFile(file, bytes, (uint)byteCount, &bytesRead, null);
+            if (!ret || bytesRead != byteCount)
+            {
+                // If nothing was read, it may be possible to recover by
+                // reading the slow way.
+                if (bytesRead == 0)
+                    throw new BulkReadException();
+                throw new InvalidDataException();
+            }
+        }
+
+        /// <summary>
+        /// Read an array of floats from a file using p-invoke of Win32 ReadFile.
+        /// This might seem like a good candidate for a generic template, but C# can't
+        /// "fix" the address of a managed type.
+        /// </summary>
+        /// <param name="file">File handler returned from <see cref="FileStream.SafeFileHandle"/></param>
+        /// <param name="data">Array of floats to be read</param>
+        /// <param name="itemCount">How many floats to read</param>
+        /// <param name="offset">Optional offset specifies where to put items in the array</param>
+        public static unsafe void ReadFloats(SafeHandle file, float[] data, int itemCount, int offset = 0)
+        {
+            fixed (float* p = &data[offset])
+            {
+                ReadBytes(file, (byte*)p, itemCount * sizeof(float));
+            }
+        }
+
+        /// <summary>
+        /// Set file pointer position.
+        /// </summary>
+        /// <param name="file"></param>
+        /// <param name="position"></param>
+        public static unsafe void SetFilePointer(SafeHandle file, long position)
+        {
+            Kernel32Unsafe.SetFilePointerEx(file, position, null, 0);
+        }
+    }
+
+    public static class FastWrite
+    {
+        /// <summary>
+        /// Direct write of byte array using p-invoke of Win32 WriteFile.  This cannot
+        /// be mixed with standard writes to a FileStream, or .NET throws an exception
+        /// about the file location not being what it expected.
+        /// </summary>
+        /// <param name="file">File handler returned from <see cref="FileStream.SafeFileHandle"/></param>
+        /// <param name="bytes">Pointer to buffer to be written</param>
+        /// <param name="byteCount">How many bytes to write</param>
+        public static unsafe void WriteBytes(SafeHandle file, byte* bytes, int byteCount)
+        {
+            uint bytesWritten;
+            bool ret = Kernel32Unsafe.WriteFile(file, bytes, (uint)byteCount, &bytesWritten, null);
+            if (!ret || bytesWritten != byteCount)
+                throw new IOException();
+        }
+
+        /// <summary>
+        /// Write an array of floats to a file using p-invoke of Win32 WriteFile.
+        /// This might seem like a good candidate for a generic template, but C# can't
+        /// "fix" the address of a managed type.
+        /// </summary>
+        /// <param name="file">File handler returned from <see cref="FileStream.SafeFileHandle"/></param>
+        /// <param name="data">Array of floats to be written</param>
+        /// <param name="index">Index in data array to write from</param>
+        /// <param name="itemCount">Number of elements to write</param>
+        public static unsafe void WriteFloats(SafeHandle file, float[] data, int index, int itemCount)
+        {
+            fixed (float* p = &data[index])
+            {
+                WriteBytes(file, (byte*)p, itemCount * sizeof(float));
+            }
+        }
+
+        /// <summary>
+        /// Write an array of ints to a file using p-invoke of Win32 WriteFile.
+        /// This might seem like a good candidate for a generic template, but C# can't
+        /// "fix" the address of a managed type.
+        /// </summary>
+        /// <param name="file">File handler returned from <see cref="FileStream.SafeFileHandle"/></param>
+        /// <param name="data">Array of ints to be written</param>
+        /// <param name="index">Index in data array to write from</param>
+        /// <param name="itemCount">Number of elements to write</param>
+        public static unsafe void WriteInts(SafeHandle file, int[] data, int index, int itemCount)
+        {
+            fixed (int* p = &data[index])
+            {
+                WriteBytes(file, (byte*)p, itemCount * sizeof(int));
+            }
+        }
+
+        /// <summary>
+        /// Write an array of shorts to a file using p-invoke of Win32 WriteFile.
+        /// This might seem like a good candidate for a generic template, but C# can't
+        /// "fix" the address of a managed type.
+        /// </summary>
+        /// <param name="file">File handler returned from <see cref="FileStream.SafeFileHandle"/></param>
+        /// <param name="data">Array of shorts to be written</param>
+        /// <param name="index">Index in data array to write from</param>
+        /// <param name="itemCount">Number of elements to write</param>
+        public static unsafe void WriteShorts(SafeHandle file, short[] data, int index, int itemCount)
+        {
+            fixed (short* p = &data[index])
+            {
+                WriteBytes(file, (byte*)p, itemCount * sizeof(short));
+            }
+        }
+    }
+
+    public class NamedPipeServerConnector
+    {
+        private static readonly object SERVER_CONNECTION_LOCK = new object();
+        private bool _connected;
+        
+        public bool WaitForConnection(NamedPipeServerStream serverStream, string outPipeName)
+        {
+            Thread connector = new Thread(() =>
+            {
+                serverStream.WaitForConnection();
+
+                lock (SERVER_CONNECTION_LOCK)
+                {
+                    _connected = true;
+                    Monitor.Pulse(SERVER_CONNECTION_LOCK);
+                }
+            });
+
+            connector.Start();
+
+            bool connected;
+            lock (SERVER_CONNECTION_LOCK)
+            {
+                Monitor.Wait(SERVER_CONNECTION_LOCK, 5 * 1000);
+                connected = _connected;
+            }
+
+            if (!connected)
+            {
+                // Clear the waiting thread.
+                try
+                {
+                    using (var pipeFake = new NamedPipeClientStream(@"SkylineOutputPipe"))
+                    {
+                        pipeFake.Connect(10);
+                    }
+                    return false;
+                }
+                catch (Exception)
+                {
+                    return false;
+                }
+            }
+            return true;
+        }
+    }
+
+    public static class SkylineProcessRunner
+    {
+        /// <summary>
+        /// Kill a process, and all of its children, grandchildren, etc.
+        /// </summary>
+        /// <param name="pid">The Process ID of the process to be killed</param>
+        private static void KillProcessAndDescendants(int pid)
+        {
+            // Cannot close 'system idle process'.
+            if (pid == 0)
+            {
+                return;
+            }
+            var searcher = new ManagementObjectSearcher(@"Select * From Win32_Process Where ParentProcessID=" + pid);
+            var moc = searcher.Get();
+            foreach (var mo in moc)
+            {
+                KillProcessAndDescendants(Convert.ToInt32(mo[@"ProcessID"]));
+            }
+            try
+            {
+                var proc = Process.GetProcessById(pid);
+                if (!proc.HasExited)
+                    proc.Kill();
+            }
+            catch (ArgumentException)
+            {
+                // Process already exited.
+            }
+        }
+
+        /// <summary>
+        /// Runs the SkylineProcessRunner executable file with the given arguments. These arguments
+        /// are passed to CMD.exe within the NamedPipeProcessRunner
+        /// </summary>
+        /// <param name="arguments">The arguments to run at the command line</param>
+        /// <param name="runAsAdministrator">If true, this process will be run as administrator, which
+        ///     allows for the CMD.exe process to be ran with elevated privileges</param>
+        /// <param name="writer">The textwriter to which the command lines output will be written to</param>
+        /// <param name="createNoWindow">Whether or not execution runs in its own window</param>
+        /// <param name="cancellationToken">Allows to Cancel</param>
+        /// <returns>The exitcode of the CMD process ran with the specified arguments</returns>
+        public static int RunProcess(string arguments, bool runAsAdministrator, TextWriter writer, bool createNoWindow = false, CancellationToken cancellationToken = default )
+        {
+            // create GUID
+            string guidSuffix = string.Format(@"-{0}", Guid.NewGuid());
+            var startInfo = new ProcessStartInfo
+            {
+                CreateNoWindow = createNoWindow,
+                UseShellExecute = !createNoWindow,
+                FileName = GetSkylineProcessRunnerExePath(),
+                Arguments = guidSuffix + @" " + arguments,
+            };
+                
+            if (runAsAdministrator)
+                startInfo.Verb = @"runas";
+
+            var process = new Process {StartInfo = startInfo, EnableRaisingEvents = true};
+            string pipeName = @"SkylineProcessRunnerPipe" + guidSuffix;
+
+            using (var pipeStream = new NamedPipeServerStream(pipeName))
+            {
+                bool processFinished = false;
+                process.Exited += (sender, args) => processFinished = true;
+                try
+                {
+                    process.Start();
+                }
+                catch (System.ComponentModel.Win32Exception win32Exception)
+                {
+                    const int ERROR_CANCELLED = 1223;
+                    // If the user cancelled running as an administrator, then try again
+                    // not as administrator
+                    if (runAsAdministrator && win32Exception.NativeErrorCode == ERROR_CANCELLED)
+                    {
+                        return RunProcess(arguments, false, writer, createNoWindow, cancellationToken);
+                    }
+                    throw;
+                }
+
+                var namedPipeServerConnector = new NamedPipeServerConnector();
+                if (namedPipeServerConnector.WaitForConnection(pipeStream, pipeName))
+                {
+                    var reader = new StreamReader(pipeStream, new UTF8Encoding(false, true), true, 1024 * 1024);
+
+                    using var registration = cancellationToken.Register(o =>
+                    {
+                        KillProcessAndDescendants(process.Id);
+                    }, null);
+
+                    while (reader.ReadLine() is { } line)
+                    {
+                        writer.WriteLine(line);
+                    }
+
+                    while (!processFinished)
+                    {
+                        // wait for process to finish
+                    }
+
+                    return process.ExitCode;
+                }
+                else
+                {
+                    throw new IOException(@"Error running process"); // CONSIDER: localize? Does user see this?
+                }
+            }
+        }
+
+        private static string GetSkylineProcessRunnerExePath()
+        {
+            string skylineFolder = Path.GetDirectoryName(Assembly.GetExecutingAssembly().Location);
+            return Path.Combine(skylineFolder ?? string.Empty, @"SkylineProcessRunner.exe");
+        }
+    }
+    
+    internal static class Kernel32Unsafe
+    {
+        [DllImport("kernel32", SetLastError = true)]
+        internal static extern unsafe bool ReadFile(
+            SafeHandle hFile,
+            byte* lpBuffer,
+            UInt32 numberOfBytesToRead,
+            UInt32* lpNumberOfBytesRead,
+            NativeOverlapped* lpOverlapped);
+
+        [DllImport("kernel32.dll", SetLastError = true)]
+        internal static extern unsafe bool WriteFile(
+            SafeHandle handle,
+            byte* lpBuffer,
+            UInt32 numBytesToWrite,
+            UInt32* numBytesWritten,
+            NativeOverlapped* lpOverlapped);
+
+        [DllImport("kernel32.dll", SetLastError = true)]
+        internal static extern unsafe bool SetFilePointerEx(
+            SafeHandle handle,
+            Int64 liDistanceToMove,
+            Int64* lpNewFilePointer,
+            UInt32 dwMoveMethod);
+    }
+}