﻿/*
 * Original author: Brendan MacLean <brendanx .at. u.washington.edu>,
 *                  MacCoss Lab, Department of Genome Sciences, UW
 *
 * Copyright 2009 University of Washington - Seattle, WA
 * 
 * Licensed under the Apache License, Version 2.0 (the "License");
 * you may not use this file except in compliance with the License.
 * You may obtain a copy of the License at
 *
 *     http://www.apache.org/licenses/LICENSE-2.0
 *
 * Unless required by applicable law or agreed to in writing, software
 * distributed under the License is distributed on an "AS IS" BASIS,
 * WITHOUT WARRANTIES OR CONDITIONS OF ANY KIND, either express or implied.
 * See the License for the specific language governing permissions and
 * limitations under the License.
 */
<<<<<<< HEAD

using pwiz.Common.Chemistry;
=======
using System;
using System.Collections.Generic;
using System.Collections.ObjectModel;
using System.Globalization;
using System.Linq;
using pwiz.Common.Chemistry;
using pwiz.Skyline.Model.DocSettings;
>>>>>>> 8116fa9d
using pwiz.Skyline.Properties;

namespace pwiz.Skyline.Util
{
    /// <summary>
<<<<<<< HEAD
    /// Extends BioMassCalc to add Skyline-specific functionality.
=======
    /// Calculates molecular masses based on atomic masses.
    /// Atomic masses come from http://www.unimod.org/unimod_help.html.
    /// Some heavy isotopes come from pwiz/utility/chemistry/isotopes.text, which
    /// comes from http://physics.nist.gov/PhysRefData/Compositions/index.html
    /// The average mass of Carbon comes from Michael MacCoss, which he claims
    /// was derived by Dwight Matthews and John Hayes in the 70s.  It takes into
    /// account carbon 12 enrichment in living organisms:
    /// 
    /// http://www.madsci.org/posts/archives/2003-06/1055532737.Bc.r.html
    /// 
    /// But at 12.01085 is slightly higher than the current Unimod standard
    /// of 12.0107.
>>>>>>> 8116fa9d
    ///  </summary>
    public class SkylineBioMassCalc : BioMassCalc
    {
<<<<<<< HEAD

        public new static SkylineBioMassCalc MONOISOTOPIC = new SkylineBioMassCalc(MassType.Monoisotopic);
        public new static SkylineBioMassCalc AVERAGE = new SkylineBioMassCalc(MassType.Average);

=======
        // Reasonable values for comparison and serialization of masses
        public const int MassPrecision = 6;
        public const double MassTolerance = 1e-6;
        public const string MASS_FORMAT = @"0.######";


        public static readonly BioMassCalc MONOISOTOPIC = new BioMassCalc(MassType.Monoisotopic);
        public static readonly BioMassCalc AVERAGE = new BioMassCalc(MassType.Average);
        public static readonly BioMassCalc MONOISOTOPIC_MASSH = new BioMassCalc(MassType.MonoisotopicMassH);
        public static readonly BioMassCalc AVERAGE_MASSH = new BioMassCalc(MassType.AverageMassH);

        public static readonly IsotopeAbundances DEFAULT_ABUNDANCES = IsotopeAbundances.Default;

        public const string SKYLINE_ISOTOPE_HINT1 = @"'"; // Denotes most abundant isotope
        public const string SKYLINE_ISOTOPE_HINT2 = @""""; // Denotes second most abundant isotope

        // ReSharper disable LocalizableElement
        public const string H = "H";    // Hydrogen
        public const string H2 = "H'";  // Deuterium
        public const string H3 = "H\""; // Tritium
        public const string D = "D";    // Deuterium - IUPAC standard
        public const string T = "T";    // Tritium - IUPAC standard
        public const string C = "C";    // Carbon
        public const string C13 = "C'"; // Carbon13
        public const string C14 = "C\""; // Carbon14 (radioisotope, trace natural abundance)
        public const string N = "N";    // Nitrogen
        public const string N15 = "N'"; // Nitrogen15
        public const string O = "O";    // Oxygen
        public const string O17 = "O\"";// Oxygen17
        public const string O18 = "O'"; // Oxygen18
        public const string P = "P";    // Phosphorus
        public const string P32 = "P'";    // Phosphorus32 (radioisotope, trace natural abundance)
        public const string S = "S";    // Sulfur
        public const string S34 = "S'";    // Sulfur34 (4.2% natural abundance)
        public const string S33 = "S\"";    // Sulfur33 (0.75% natural abundance)
// ReSharper disable InconsistentNaming
        public const string Se = "Se";  // Selenium
        public const string Li = "Li";  // Lithium
        public const string F = "F";    // Fluorine
        public const string Na = "Na";  // Sodium
        public const string Cl = "Cl";  // Chlorine
        public const string Cl37 = "Cl'";  // Chlorine37
        public const string K = "K";    // Potassium
        public const string Ca = "Ca";  // Calcium
        public const string Fe = "Fe";  // Iron
        public const string Ni = "Ni";  // Nickle
        public const string Cu = "Cu";  // Copper
        public const string Cu65 = "Cu'";  // Copper65
        public const string Zn = "Zn";  // Zinc
        public const string Br = "Br";  // Bromine
        public const string Br81 = "Br'";  // Bromine81
        public const string Mo = "Mo";  // Molybdenum
        public const string Ag = "Ag";  // Silver
        public const string I = "I";    // Iodine
        public const string Au = "Au";  // Gold
        public const string Hg = "Hg";  // Mercury
        public const string B = "B";    // Boron
        public const string As = "As";  // Arsenic
        public const string Cd = "Cd";  // Cadmium
        public const string Cr = "Cr";  // Chromium
        public const string Co = "Co";  // Cobalt
        public const string Mn = "Mn";  // Manganese
        public const string Mg = "Mg";  // Magnesium
        public const string Si = "Si";  //Silicon
        // ReSharper restore LocalizableElement
// ReSharper restore InconsistentNaming

        /// <summary>
        /// A dictionary mapping heavy isotope symbols to their corresponding
        /// indices within the mass distributions of <see cref="IsotopeAbundances.Default"/>,
        /// and default atom percent enrichment for <see cref="IsotopeEnrichmentItem"/>.
        /// This dictionary contains entries for Skyline-style isotope symbols (e.g. H' for Deuterium)
        /// DOES NOT contain synonyms (e.g. D for Deuterium)
        /// </summary>
        private static readonly IDictionary<string, KeyValuePair<double, double>> DICT_HEAVYSYMBOL_TO_MASS =
            new Dictionary<string, KeyValuePair<double, double>>
                {
                    { H2, new KeyValuePair<double, double>(2.014101779, 0.98) },
                    { C13, new KeyValuePair<double, double>(13.0033548378, 0.995) },
                    { C14, new KeyValuePair<double, double>(14.003241988, 0.99) }, // N.B. No idea if 0.99 is a realistic value
                    { N15, new KeyValuePair<double, double>(15.0001088984, 0.995) },
                    { O17, new KeyValuePair<double, double>(16.9991315, 0.99) },
                    { O18, new KeyValuePair<double, double>(17.9991604, 0.99) },
                    { Cl37, new KeyValuePair<double, double>(36.965902602, 0.99) },  // N.B. No idea if 0.99 is a realistic value
                    { Br81, new KeyValuePair<double, double>(80.9162897, 0.99) },  // N.B. No idea if 0.99 is a realistic value 
                    { P32, new KeyValuePair<double, double>(31.973907274, 0.99) },  // N.B. No idea if 0.99 is a realistic value 
                    { S33, new KeyValuePair<double, double>(32.971456, 0.99) },  // N.B. No idea if this 0.99 a realistic value 
                    { S34, new KeyValuePair<double, double>(33.967866, 0.99) },  // N.B. No idea if this 0.99 a realistic value 
                    { H3, new KeyValuePair<double, double>(3.01604928199, 0.99) },  // N.B. No idea if this is a realistic value 
                    { Cu65, new KeyValuePair<double, double>(64.92778970, 0.99) },  // N.B. No idea if this is a realistic value 
                };

        public static bool IsHeavySymbol(string symbol)  // True if matches D, T, or ends with ' or "
        {
            return MONOISOTOPIC._atomicMasses.TryGetValue(symbol, out var massInfo) && massInfo._bHeavy;
        }
        public static bool IsSkylineHeavySymbol(string symbol)  // True if ends with ' or ", but not synonyms like D or T
        {
            return symbol != null && (symbol.EndsWith(@"'") || symbol.EndsWith(@""""));
        }

        /// <summary>
        /// Returns a dictionary of common isotope representations (e.g. IUPAC's D for Deuterium) to Skyline's representation.
        /// CONSIDER(bspratt) would be trivial to add support for pwiz-style _2H -> H' _37Cl-> CL' etc
        /// NB if you do so, make sure to update BiblioSpec BuildParser.cpp which explicitly rejects '_' in formulas
        /// </summary>
        public static ReadOnlyDictionary<string, string> DICT_HEAVYSYMBOL_NICKNAMES => new ReadOnlyDictionary<string, string>(
            new Dictionary<string, string>(){
                {D, H2}, // IUPAC Deuterium
                {T, H3} // IUPAC Tritium
            });

        /// <summary>
        /// A dictionary mapping heavy isotope symbols to their corresponding monoisotopic element.
        /// This dictionary contains entries for Skyline-style isotope symbols (e.g. H' for Deuterium -> H)
        /// as well as common synonyms (e.g. D for Deuterium -> H)
        /// </summary>
        public static readonly ReadOnlyDictionary<string, string> DICT_HEAVYSYMBOL_TO_MONOSYMBOL = // Map Cl' to Cl, D to H etc
            new ReadOnlyDictionary<string, string>(
             DICT_HEAVYSYMBOL_TO_MASS.ToDictionary(kvp => kvp.Key, kvp => kvp.Key)
                .ToArray().Concat(DICT_HEAVYSYMBOL_NICKNAMES.ToDictionary(kvp => kvp.Key, kvp => kvp.Value).ToArray())
                    .ToDictionary(kvp => kvp.Key,
                        kvp => kvp.Value.Replace(SKYLINE_ISOTOPE_HINT1, string.Empty).Replace(SKYLINE_ISOTOPE_HINT2, string.Empty)));


        /// <summary>
        /// A list of Skyline-style isotope symbols (e.g. H')
        /// DOES NOT include synonyms such as D for Deuterium
        /// </summary>
        public static readonly string[] HeavySymbols = DICT_HEAVYSYMBOL_TO_MASS.Keys.ToArray();

        /// <summary>
        /// Determine whether a string describes and isotope of an element
        /// </summary>
        /// <param name="xElement">string describing an element, possibly an isotope, e.g. "Cl" or "Cl'" or "D" </param>
        /// <param name="yElement">string describing another element that might be the light version of xElement</param>
        /// <returns>true if, for example, xElement is "N'" and yElement is "N"</returns>
        public static bool ElementIsIsotopeOf(string xElement, string yElement)
        {
            if (BioMassCalc.DICT_HEAVYSYMBOL_TO_MONOSYMBOL.TryGetValue(xElement, out var light) &&
                Equals(yElement, light))
            {
                return true;
            }
            return false;
        }

        /// <summary>
        /// Returns the index of an atomic symbol the mass distribution
        /// from <see cref="IsotopeAbundances.Default"/>.
        /// </summary>
        public static double GetHeavySymbolMass(string symbol)
        {
            KeyValuePair<double, double> pair;
            if (DICT_HEAVYSYMBOL_TO_MASS.TryGetValue(symbol, out pair))
                return pair.Key;
            return 0;
        }

        /// <summary>
        /// Returns the default atom percent enrichment for a heavy labeled atom.
        /// </summary>
        public static double GetIsotopeEnrichmentDefault(string symbol)
        {
            KeyValuePair<double, double> pair;
            if (DICT_HEAVYSYMBOL_TO_MASS.TryGetValue(symbol, out pair))
                return pair.Value;
            return 0;
        }

        /// <summary>
        /// Returns the monoisotopic symbol for the atomic symbols associated
        /// with <see cref="BioMassCalc"/>.
        /// </summary>
        /// <param name="symbol"></param>
        /// <returns></returns>
        public static string GetMonoisotopicSymbol(string symbol)
        {
            if (DICT_HEAVYSYMBOL_TO_MONOSYMBOL.TryGetValue(symbol, out var mono))
                return mono;
            return symbol;
        }

        public static double MassProton
        {
            //get { return AminoAcidFormulas.ProtonMass; } // was "1.007276" here, let's be consistent and use the higher precision value
            get { return 1.007276; }
        }

        public static double MassElectron
        {
          //get { return 0.000548579909070; }  // per http://physics.nist.gov/cgi-bin/cuu/Value?meu|search_for=electron+mass 12/18/2016
            get { return 0.00054857990946; } // per http://physics.nist.gov/cgi-bin/cuu/Value?meu|search_for=electron+mass
        }

        /// <summary>
        /// Find the first atomic symbol in a given expression.
        /// </summary>
        /// <param name="expression">The expression to search</param>
        /// <returns>The first atomic symbol</returns>
        private static string NextSymbol(string expression)
        {
            // Skip the first character, since it is always the start of
            // the symbol, and then look for the end of the symbol.
            var i = 1;
            foreach (var c in expression.Skip(1))
            {
                if (!char.IsLower(c) && c != '\'' && c != '"')
                {
                    return expression.Substring(0, i);
                }
                i++;
            }
            return expression;
        }

        private struct MassInfo
        {
            public double _mass;
            public bool _bHeavy;
        }

        private readonly Dictionary<string, MassInfo> _atomicMasses =
            new Dictionary<string, MassInfo>();


>>>>>>> 8116fa9d

        /// <summary>
        /// Create a simple mass calculator for use in calculating
        /// molecule masses.
        /// </summary>
        /// <param name="type">Monoisotopic or average mass calculations</param>
<<<<<<< HEAD
        public SkylineBioMassCalc(MassType type) : base(type,
            Resources.BioMassCalc_CalculateMass_The_expression__0__is_not_a_valid_chemical_formula,
            Resources.BioMassCalc_FormatArgumentException__Supported_chemical_symbols_include__)
        {
=======
        public static BioMassCalc GetBioMassCalc(MassType type)
        {
            switch (type)
            {
                case MassType.Average:
                    return AVERAGE;
                case MassType.AverageMassH:
                    return AVERAGE_MASSH;
                case MassType.Monoisotopic:
                    return MONOISOTOPIC;
                case MassType.MonoisotopicMassH:
                    return MONOISOTOPIC_MASSH;
            }
            return new BioMassCalc(type);
        }

        private BioMassCalc(MassType type)   
        {
            MassType = type;
            AddMass(H, 1.00794); //Unimod
            AddMass(H2, 2.014101779); //Unimod
            AddMass(H3, 3.01604928199); // Wikipedia
            AddMass(O, 15.9994); //Unimod
            AddMass(O17, 16.9991315); //NIST
            AddMass(O18, 17.9991604); //NIST, Unimod=17.9991603
            AddMass(N, 14.0067); //Unimod
            AddMass(N15, 15.0001088984); //NIST, Unimod=15.00010897
            AddMass(C, 12.01085); //MacCoss average
            AddMass(C13, 13.0033548378); //NIST, Unimod=13.00335483
            AddMass(C14, 14.003241988); //NIST
            AddMass(S, 32.065); //Unimod
            AddMass(P, 30.973761); //Unimod
            AddMass(P32, 31.973907274); // Wikipedia and http://periodictable.com/Isotopes/015.32/index3.p.full.html using Wolfram
            AddMass(Se, 78.96); //Unimod, Most abundant Se isotope is 80
            AddMass(Li, 6.941); //Unimod
            AddMass(F, 18.9984032); //Unimod
            AddMass(Na, 22.98977); //Unimod
            AddMass(S, 32.065); //Unimod
            var massS33 = IsotopeAbundances.Default[S].Keys[1]; // Just be consistent with the isotope masses we already use
            AddMass(S33, massS33);
            var massS34 = IsotopeAbundances.Default[S].Keys[2];  // Just be consistent with the isotope masses we already use
            AddMass(S34, massS34);
            AddMass(Cl, 35.453); //Unimod
            AddMass(Cl37, 36.965902602); //NIST
            AddMass(K, 39.0983); //Unimod
            AddMass(Ca, 40.078); //Unimod
            AddMass(Fe, 55.845); //Unimod
            AddMass(Ni, 58.6934); //Unimod
            AddMass(Cu, 63.546); //Unimod
            var massCu65 = IsotopeAbundances.Default[Cu].Keys[1]; // Just be consistent with the isotope masses we already use
            AddMass(Cu65, massCu65);
            AddMass(Zn, 65.409); //Unimod
            AddMass(Br, 79.904); //Unimod
            AddMass(Br81, 80.9162897); //NIST
            AddMass(Mo, 95.94); //Unimod
            AddMass(Ag, 107.8682); //Unimod
            AddMass(I, 126.90447); //Unimod
            AddMass(Au, 196.96655); //Unimod
            AddMass(Hg, 200.59); //Unimod
            AddMass(B, 10.811);
            AddMass(As, 74.9215942);
            AddMass(Cd, 112.411);
            AddMass(Cr, 51.9961);
            AddMass(Co, 58.933195);
            AddMass(Mn, 54.938045);
            AddMass(Mg, 24.305);
            AddMass(Si, 28.085); // Per Wikipedia
            // Add all other elements
            foreach (var entry in IsotopeAbundances.Default)
            {
                if (_atomicMasses.ContainsKey(entry.Key))
                {
                    continue;
                }
                AddMass(entry.Key, entry.Value.AverageMass);
            }

            // Add entries for isotope synonyms like D (H') and T (H")
            foreach (var kvp in DICT_HEAVYSYMBOL_NICKNAMES) 
            {
                _atomicMasses.Add(kvp.Key, _atomicMasses[kvp.Value]);
            }
        }

        /// <summary>
        /// Ensure that the entries for D and T are the same as the entries for H' and H".
        /// </summary>
        public static IsotopeAbundances AddHeavyNicknames(IsotopeAbundances isotopeAbundances)
        {
            var changes = new Dictionary<string, MassDistribution>();
            foreach (var kvp in DICT_HEAVYSYMBOL_NICKNAMES)
            {
                MassDistribution massDistribution;
                if (isotopeAbundances.TryGetValue(kvp.Value, out massDistribution))
                {
                    changes.Add(kvp.Key, massDistribution);
                }
            }

            return isotopeAbundances.SetAbundances(changes);
        }

        public MassType MassType { get; private set; }

        public static string FormatArgumentExceptionMessage(string desc)
        {
            string errmsg =
                string.Format(
                    Resources.BioMassCalc_CalculateMass_The_expression__0__is_not_a_valid_chemical_formula, desc) +
                Resources.BioMassCalc_FormatArgumentException__Supported_chemical_symbols_include__;
            foreach (var key in MONOISOTOPIC._atomicMasses.Keys)
                errmsg += key + @" "; 
            return errmsg;
        }

        public static void ThrowArgumentException(string desc)
        {
            throw new ArgumentException(FormatArgumentExceptionMessage(desc));
        }

        public static bool ContainsIsotopicElement(IEnumerable<KeyValuePair<string, int>> desc)
        {
            return desc.Any(kvp => MONOISOTOPIC._atomicMasses.TryGetValue(kvp.Key, out var massInfo) && massInfo._bHeavy); // Look for Cl', O", D, T etc
        }

        /// <summary>
        /// Calculate the mass of a molecule specified as a character
        /// string like "C6H11ON", or "[{atom}[count][spaces]]*", where the
        /// atoms are chemical symbols like H, or C, or C' etc.
        /// </summary>
        /// <param name="desc">The molecule description string</param>
        /// <param name="mol">The resulting molecule object</param>
        /// <returns>The mass of the specified molecule</returns>
        public TypedMass CalculateMassFromFormula(string desc, out ParsedMolecule mol)
        {
            var totalMass = ParseFormulaMass(desc, out mol);
            if (totalMass == 0.0)
                ThrowArgumentException(desc);
            return totalMass;
        }

        public TypedMass CalculateMassFromFormula(string desc)
        {
            return CalculateMassFromFormula(desc, out _);
        }

        public bool TryCalculateMassFromFormula(string desc, out TypedMass mass)
        {
            try
            {
                mass = CalculateMassFromFormula(desc, out _);
                return true;
            }
            catch
            {
                mass = new TypedMass(0, MassType);
            }
            return true;
        }

        public TypedMass CalculateMass(ParsedMolecule mol)
        {
            if (ParsedMolecule.IsNullOrEmpty(mol))
            {
                return new TypedMass(0, this.MassType);
            }
            return CalculateMass((IDictionary<string, int>)mol.Molecule) + (MassType.IsMonoisotopic()
                ? mol.MonoMassOffset
                : mol.AverageMassOffset);
        }

        public TypedMass CalculateMass(MoleculeMassOffset mol)
        {
            if (MoleculeMassOffset.IsNullOrEmpty(mol))
            {
                return new TypedMass(0, this.MassType);
            }
            return CalculateMass((IDictionary<string, int>)mol.Molecule) + (MassType.IsMonoisotopic()
                ? mol.MonoMassOffset
                : mol.AverageMassOffset);
        }

        public TypedMass CalculateMass(Molecule mol)
        {
            if (Molecule.IsNullOrEmpty(mol))
            {
                return new TypedMass(0, this.MassType);
            }
            return CalculateMass((IDictionary<string, int>)mol);
        }

        /// <summary>
        /// Remove, if necessary, any weirdness like "H0" (zero hydrogens) in a formula, preserving other less offensive idiosyncrasies like N1 instead of N
        /// e.g. XeC12N001H0 => XeC12N1
        /// Preserve things like COOOH instead of making it CO3H, e.g. COOOHN1S0 =>  COOOHN1 or COOOHNS0 =>  COOOHN
        /// </summary>
        /// <param name="desc">the formula</param>
        /// <returns>the tidied up formula</returns>
        public static string RegularizeFormula(string desc)
        {
            if (string.IsNullOrEmpty(desc))
            {
                return desc;
            }
            desc = desc.Trim();
            var atomCounts = new List<KeyValuePair<string, string>>();
            while (desc.Length > 0)
            {
                var atom = NextSymbol(desc);
                desc = desc.Substring(atom.Length);

                var nDigits = 0; // Looking for an explicit atom count declaration
                while (nDigits < desc.Length && char.IsDigit(desc[nDigits]))
                {
                    nDigits++;
                }

                var atomCount = 1;
                var atomCountString = "";
                if (nDigits > 0) // There was an explicit count declaration
                {
                    atomCount = int.Parse(desc.Substring(0, nDigits), CultureInfo.InvariantCulture);
                    atomCountString = atomCount.ToString(CultureInfo.InvariantCulture); // Change "H01" to "H1"
                }

                if (atomCount != 0) // Drop "H0"
                {
                    atomCounts.Add(new KeyValuePair<string, string>(atom, atomCountString));
                }

                desc = desc.Substring(nDigits).TrimStart();
            }

            return string.Concat(atomCounts.Select(atomCount =>
                $@"{atomCount.Key}{atomCount.Value}"));

        }

        /// <summary>
        /// Turn a formula like C5H9H'3NO2S into C5H12NO2S
        /// </summary>
        public string StripLabelsFromFormula(string desc)
        {
            if (string.IsNullOrEmpty(desc))
                return null;

            try
            {
                var molecule = ParsedMolecule.Create(desc); // Using ParsedMolecule to preserve the atom order
                // Look for any heavy isotopes in the formula and replace them with unlabeled versions
                var dictUnlabeled = StripLabelsFromFormula(molecule);
                return ParsedMolecule.IsNullOrEmpty(dictUnlabeled) ? null : dictUnlabeled.ToString();
            }
            catch (ArgumentException)
            {
                return desc; // That wasn't understood as a formula
            }
        }

        public static ParsedMolecule StripLabelsFromFormula(ParsedMolecule atomCounts)
        {
            return atomCounts.ChangeMolecule(StripLabelsFromFormula(atomCounts.Molecule));
        }

        public static MoleculeMassOffset StripLabelsFromFormula(MoleculeMassOffset atomCounts)
        {
            return atomCounts.ChangeMolecule(StripLabelsFromFormula(atomCounts.Molecule));
        }

        public static Molecule StripLabelsFromFormula(Molecule molecule)
        {
            if (!ContainsIsotopicElement(molecule))
            {
                return molecule;
            }
            var result = new Dictionary<string, int>(molecule);
            // Look for any heavy isotopes in the formula and replace them with unlabeled versions
            foreach (var kvp in molecule)
            {
                // For each heavy isotope in the formula
                if (DICT_HEAVYSYMBOL_TO_MONOSYMBOL.TryGetValue(kvp.Key, out var unlabeled))
                {
                    if (result.TryGetValue(unlabeled, out var count)) // Get current count of unlabeled version, if any
                    {
                        result[unlabeled] = count + kvp.Value; // Add the heavy version's count to the unlabeled version's count
                    }
                    else
                    {
                        result.Add(unlabeled, kvp.Value);
                    }
                    result.Remove(kvp.Key); // And remove heavy isotope from the formula
                }
            }

            return Molecule.FromDict(result);
        }

        /// <summary>
        /// Find the C'3O"2 in  C'3C2H9H'0NO2O"2S (yes, H'0 - seen in the wild - but drop zero counts)
        /// </summary>
        public static IDictionary<string, int> FindIsotopeLabelsInFormula(string desc)
        {
            if (string.IsNullOrEmpty(desc))
                return null;
            var mol = Molecule.Parse(desc);
            return FindIsotopeLabelsInFormula(mol);
        }

        public static IDictionary<string, int> FindIsotopeLabelsInFormula(IEnumerable<KeyValuePair<string, int>> desc)
        {
            return desc?.Where(pair => DICT_HEAVYSYMBOL_TO_MONOSYMBOL.ContainsKey(pair.Key)).ToDictionary(p => p.Key, p => p.Value);
        }

        /// <summary>
        /// Find the intersection of a list of formulas, ignoring labels
        /// e.g. for C12H3H'2S2, C10H5, and C10H4Nz, return C10H4
        /// </summary>
        public static Molecule FindFormulaIntersectionUnlabeled(IEnumerable<Molecule> formulas)
        {
            var unlabeled = formulas.Select(StripLabelsFromFormula).ToList();
            return FindFormulaIntersection(unlabeled);
        }

        /// <summary>
        /// Find the intersection of a list of formulas
        /// e.g. for C12H5S2, C10H5, and C10H4Nz, return C10H4
        /// </summary>
        public static Molecule FindFormulaIntersection(IList<Molecule> formulas)
        {
            if (formulas.Count == 0)
                return Molecule.Empty;
            if (formulas.Count == 1)
                return formulas[0];
            if (formulas.Count == 2 && formulas[0].Equals(formulas[1]))
                return formulas[0];
            var common = new Dictionary<string, int>(formulas[0]);
            for (var i = 1; i < formulas.Count; i++)
            {
                var next = formulas[i];
                foreach (var kvp in next)
                {
                    int count;
                    if (common.TryGetValue(kvp.Key, out count))
                    {
                        common[kvp.Key] = Math.Min(count, kvp.Value);
                    }
                }
                foreach (var key in common.Keys.ToArray())
                {
                    if (!next.ContainsKey(key) || next[key] == 0)
                    {
                        common[key] = 0;
                    }
                }
            }
            return Molecule.FromDict(common);
>>>>>>> 8116fa9d
        }

        /// <summary>
        /// For test purposes
        /// </summary>
        public double CalculateIonMz(string desc, Adduct adduct)
        {
            var mass = CalculateMassFromFormula(desc, out _);
            return adduct.MzFromNeutralMass(mass);
        }

        /// <summary>
        /// For test purposes
        /// </summary>
        public static double CalculateIonMz(TypedMass mass, Adduct adduct)
        {
            return adduct.MzFromNeutralMass(mass);
        }

        /// <summary>
        /// For test purposes
        /// </summary>
        public static double CalculateIonMass(TypedMass mass, Adduct adduct)
        {
            return adduct.ApplyToMass(mass);
        }

        /// <summary>
        /// Parses a chemical formula expressed as "[{atom}[count][spaces]]*",
        /// e.g. "C6H11ON", where supported atoms are H, O, N, C, S or P, etc.
        /// returning the total mass for the formula.
        ///
<<<<<<< HEAD
        /// If the formula contains and adduct, e.g. "[M+2H]" in "C12H5[M+2H]", that is factored in.
        /// 
        /// </summary>
        /// <param name="desc">Input description</param>
        /// <param name="molReturn">Molecule object for returning the atoms and counts</param>
        /// <returns>Total mass of formula parsed</returns>
        public double ParseFormulaWithAdductMass(string desc, out MoleculeMassOffset molReturn)
        {
            if (!IonInfo.IsFormulaWithAdduct(desc, out molReturn, out _, out _))
            {
                molReturn = MoleculeMassOffset.Create(desc);
            }
            return molReturn.GetTotalMass(this.MassType);
=======
        /// Simple formula math like "C12H5-C3H2" is supported.
        /// 
        /// </summary>
        /// <param name="formula">Input description, and remaining string after parsing</param>
        /// <param name="molReturn">Returns the atoms and counts</param>
        /// <returns>Total mass of formula parsed</returns>
        public TypedMass ParseFormulaMass(string formula, out ParsedMolecule molReturn)
        {
            molReturn = ParsedMolecule.Create(formula);
            return CalculateMass(molReturn.Molecule) + molReturn.GetMassOffset(MassType);
        }

        public TypedMass CalculateMass(IDictionary<string, int> desc)
        {
            double totalMass = 0;
            var isHeavy = false;
            foreach (var elementCount in desc)
            {
                // Stop if unrecognized atom found.
                if (!_atomicMasses.TryGetValue(elementCount.Key, out var massInfo))
                {
                    ThrowArgumentException(elementCount.Key); // Did not parse completely
                }
                totalMass += massInfo._mass * elementCount.Value;
                isHeavy |= massInfo._bHeavy;
            }

            var massType = isHeavy ? (MassType | MassType.bHeavy) : MassType;
            return new TypedMass(totalMass, massType);
        }

        /// <summary>
        /// Get the mass of a single atom.
        /// </summary>
        /// <param name="sym">Character specifying the atom</param>
        /// <returns>The mass of the single atom</returns>
        public double GetMass(string sym)
        {
            if (_atomicMasses.TryGetValue(sym, out var massInfo))
                return massInfo._mass;
            return 0;
        }

        /// <summary>
        /// Adds atomic masses for a symbol character to a look-up table. The monoisotopic mass
        /// is looked up in <see cref="IsotopeAbundances.Default"/>, but the average mass
        /// is hard-coded for backwards compatibility reasons.
        /// </summary>
        /// <param name="sym">Atomic symbol character</param>
        /// <param name="ave">Average mass</param>
        private void AddMass(string sym, double ave)
        {
            var bHeavy = IsSkylineHeavySymbol(sym) || DICT_HEAVYSYMBOL_NICKNAMES.Keys.Any(sym.Equals); // Matches D, T, anything with ' or "

            if (MassType.IsMonoisotopic())
            {
                double monoMass;
                if (IsotopeAbundances.Default.TryGetValue(sym, out var massDistribution))
                {
                    monoMass = massDistribution.MostAbundanceMass;
                }
                else
                {
                    // It's a special element such as H" which is just a single isotope: the mono mass is the average mass
                    monoMass = ave;
                }

                _atomicMasses[sym] = new MassInfo() { _mass = monoMass, _bHeavy = bHeavy };
            }
            else
            {
                _atomicMasses[sym] = new MassInfo() { _mass = ave, _bHeavy = bHeavy };
            }
        }

        /// <summary>
        /// Return true if symbol is found in mass table
        /// </summary>
        /// <param name="sym"></param>
        /// <returns></returns>
        public bool IsKnownSymbol(string sym)
        {
            return _atomicMasses.ContainsKey(sym);
>>>>>>> 8116fa9d
        }
    }
}
<|MERGE_RESOLUTION|>--- conflicted
+++ resolved
@@ -1,790 +1,751 @@
-﻿/*
- * Original author: Brendan MacLean <brendanx .at. u.washington.edu>,
- *                  MacCoss Lab, Department of Genome Sciences, UW
- *
- * Copyright 2009 University of Washington - Seattle, WA
- * 
- * Licensed under the Apache License, Version 2.0 (the "License");
- * you may not use this file except in compliance with the License.
- * You may obtain a copy of the License at
- *
- *     http://www.apache.org/licenses/LICENSE-2.0
- *
- * Unless required by applicable law or agreed to in writing, software
- * distributed under the License is distributed on an "AS IS" BASIS,
- * WITHOUT WARRANTIES OR CONDITIONS OF ANY KIND, either express or implied.
- * See the License for the specific language governing permissions and
- * limitations under the License.
- */
-<<<<<<< HEAD
-
-using pwiz.Common.Chemistry;
-=======
-using System;
-using System.Collections.Generic;
-using System.Collections.ObjectModel;
-using System.Globalization;
-using System.Linq;
-using pwiz.Common.Chemistry;
-using pwiz.Skyline.Model.DocSettings;
->>>>>>> 8116fa9d
-using pwiz.Skyline.Properties;
-
-namespace pwiz.Skyline.Util
-{
-    /// <summary>
-<<<<<<< HEAD
-    /// Extends BioMassCalc to add Skyline-specific functionality.
-=======
-    /// Calculates molecular masses based on atomic masses.
-    /// Atomic masses come from http://www.unimod.org/unimod_help.html.
-    /// Some heavy isotopes come from pwiz/utility/chemistry/isotopes.text, which
-    /// comes from http://physics.nist.gov/PhysRefData/Compositions/index.html
-    /// The average mass of Carbon comes from Michael MacCoss, which he claims
-    /// was derived by Dwight Matthews and John Hayes in the 70s.  It takes into
-    /// account carbon 12 enrichment in living organisms:
-    /// 
-    /// http://www.madsci.org/posts/archives/2003-06/1055532737.Bc.r.html
-    /// 
-    /// But at 12.01085 is slightly higher than the current Unimod standard
-    /// of 12.0107.
->>>>>>> 8116fa9d
-    ///  </summary>
-    public class SkylineBioMassCalc : BioMassCalc
-    {
-<<<<<<< HEAD
-
-        public new static SkylineBioMassCalc MONOISOTOPIC = new SkylineBioMassCalc(MassType.Monoisotopic);
-        public new static SkylineBioMassCalc AVERAGE = new SkylineBioMassCalc(MassType.Average);
-
-=======
-        // Reasonable values for comparison and serialization of masses
-        public const int MassPrecision = 6;
-        public const double MassTolerance = 1e-6;
-        public const string MASS_FORMAT = @"0.######";
-
-
-        public static readonly BioMassCalc MONOISOTOPIC = new BioMassCalc(MassType.Monoisotopic);
-        public static readonly BioMassCalc AVERAGE = new BioMassCalc(MassType.Average);
-        public static readonly BioMassCalc MONOISOTOPIC_MASSH = new BioMassCalc(MassType.MonoisotopicMassH);
-        public static readonly BioMassCalc AVERAGE_MASSH = new BioMassCalc(MassType.AverageMassH);
-
-        public static readonly IsotopeAbundances DEFAULT_ABUNDANCES = IsotopeAbundances.Default;
-
-        public const string SKYLINE_ISOTOPE_HINT1 = @"'"; // Denotes most abundant isotope
-        public const string SKYLINE_ISOTOPE_HINT2 = @""""; // Denotes second most abundant isotope
-
-        // ReSharper disable LocalizableElement
-        public const string H = "H";    // Hydrogen
-        public const string H2 = "H'";  // Deuterium
-        public const string H3 = "H\""; // Tritium
-        public const string D = "D";    // Deuterium - IUPAC standard
-        public const string T = "T";    // Tritium - IUPAC standard
-        public const string C = "C";    // Carbon
-        public const string C13 = "C'"; // Carbon13
-        public const string C14 = "C\""; // Carbon14 (radioisotope, trace natural abundance)
-        public const string N = "N";    // Nitrogen
-        public const string N15 = "N'"; // Nitrogen15
-        public const string O = "O";    // Oxygen
-        public const string O17 = "O\"";// Oxygen17
-        public const string O18 = "O'"; // Oxygen18
-        public const string P = "P";    // Phosphorus
-        public const string P32 = "P'";    // Phosphorus32 (radioisotope, trace natural abundance)
-        public const string S = "S";    // Sulfur
-        public const string S34 = "S'";    // Sulfur34 (4.2% natural abundance)
-        public const string S33 = "S\"";    // Sulfur33 (0.75% natural abundance)
-// ReSharper disable InconsistentNaming
-        public const string Se = "Se";  // Selenium
-        public const string Li = "Li";  // Lithium
-        public const string F = "F";    // Fluorine
-        public const string Na = "Na";  // Sodium
-        public const string Cl = "Cl";  // Chlorine
-        public const string Cl37 = "Cl'";  // Chlorine37
-        public const string K = "K";    // Potassium
-        public const string Ca = "Ca";  // Calcium
-        public const string Fe = "Fe";  // Iron
-        public const string Ni = "Ni";  // Nickle
-        public const string Cu = "Cu";  // Copper
-        public const string Cu65 = "Cu'";  // Copper65
-        public const string Zn = "Zn";  // Zinc
-        public const string Br = "Br";  // Bromine
-        public const string Br81 = "Br'";  // Bromine81
-        public const string Mo = "Mo";  // Molybdenum
-        public const string Ag = "Ag";  // Silver
-        public const string I = "I";    // Iodine
-        public const string Au = "Au";  // Gold
-        public const string Hg = "Hg";  // Mercury
-        public const string B = "B";    // Boron
-        public const string As = "As";  // Arsenic
-        public const string Cd = "Cd";  // Cadmium
-        public const string Cr = "Cr";  // Chromium
-        public const string Co = "Co";  // Cobalt
-        public const string Mn = "Mn";  // Manganese
-        public const string Mg = "Mg";  // Magnesium
-        public const string Si = "Si";  //Silicon
-        // ReSharper restore LocalizableElement
-// ReSharper restore InconsistentNaming
-
-        /// <summary>
-        /// A dictionary mapping heavy isotope symbols to their corresponding
-        /// indices within the mass distributions of <see cref="IsotopeAbundances.Default"/>,
-        /// and default atom percent enrichment for <see cref="IsotopeEnrichmentItem"/>.
-        /// This dictionary contains entries for Skyline-style isotope symbols (e.g. H' for Deuterium)
-        /// DOES NOT contain synonyms (e.g. D for Deuterium)
-        /// </summary>
-        private static readonly IDictionary<string, KeyValuePair<double, double>> DICT_HEAVYSYMBOL_TO_MASS =
-            new Dictionary<string, KeyValuePair<double, double>>
-                {
-                    { H2, new KeyValuePair<double, double>(2.014101779, 0.98) },
-                    { C13, new KeyValuePair<double, double>(13.0033548378, 0.995) },
-                    { C14, new KeyValuePair<double, double>(14.003241988, 0.99) }, // N.B. No idea if 0.99 is a realistic value
-                    { N15, new KeyValuePair<double, double>(15.0001088984, 0.995) },
-                    { O17, new KeyValuePair<double, double>(16.9991315, 0.99) },
-                    { O18, new KeyValuePair<double, double>(17.9991604, 0.99) },
-                    { Cl37, new KeyValuePair<double, double>(36.965902602, 0.99) },  // N.B. No idea if 0.99 is a realistic value
-                    { Br81, new KeyValuePair<double, double>(80.9162897, 0.99) },  // N.B. No idea if 0.99 is a realistic value 
-                    { P32, new KeyValuePair<double, double>(31.973907274, 0.99) },  // N.B. No idea if 0.99 is a realistic value 
-                    { S33, new KeyValuePair<double, double>(32.971456, 0.99) },  // N.B. No idea if this 0.99 a realistic value 
-                    { S34, new KeyValuePair<double, double>(33.967866, 0.99) },  // N.B. No idea if this 0.99 a realistic value 
-                    { H3, new KeyValuePair<double, double>(3.01604928199, 0.99) },  // N.B. No idea if this is a realistic value 
-                    { Cu65, new KeyValuePair<double, double>(64.92778970, 0.99) },  // N.B. No idea if this is a realistic value 
-                };
-
-        public static bool IsHeavySymbol(string symbol)  // True if matches D, T, or ends with ' or "
-        {
-            return MONOISOTOPIC._atomicMasses.TryGetValue(symbol, out var massInfo) && massInfo._bHeavy;
-        }
-        public static bool IsSkylineHeavySymbol(string symbol)  // True if ends with ' or ", but not synonyms like D or T
-        {
-            return symbol != null && (symbol.EndsWith(@"'") || symbol.EndsWith(@""""));
-        }
-
-        /// <summary>
-        /// Returns a dictionary of common isotope representations (e.g. IUPAC's D for Deuterium) to Skyline's representation.
-        /// CONSIDER(bspratt) would be trivial to add support for pwiz-style _2H -> H' _37Cl-> CL' etc
-        /// NB if you do so, make sure to update BiblioSpec BuildParser.cpp which explicitly rejects '_' in formulas
-        /// </summary>
-        public static ReadOnlyDictionary<string, string> DICT_HEAVYSYMBOL_NICKNAMES => new ReadOnlyDictionary<string, string>(
-            new Dictionary<string, string>(){
-                {D, H2}, // IUPAC Deuterium
-                {T, H3} // IUPAC Tritium
-            });
-
-        /// <summary>
-        /// A dictionary mapping heavy isotope symbols to their corresponding monoisotopic element.
-        /// This dictionary contains entries for Skyline-style isotope symbols (e.g. H' for Deuterium -> H)
-        /// as well as common synonyms (e.g. D for Deuterium -> H)
-        /// </summary>
-        public static readonly ReadOnlyDictionary<string, string> DICT_HEAVYSYMBOL_TO_MONOSYMBOL = // Map Cl' to Cl, D to H etc
-            new ReadOnlyDictionary<string, string>(
-             DICT_HEAVYSYMBOL_TO_MASS.ToDictionary(kvp => kvp.Key, kvp => kvp.Key)
-                .ToArray().Concat(DICT_HEAVYSYMBOL_NICKNAMES.ToDictionary(kvp => kvp.Key, kvp => kvp.Value).ToArray())
-                    .ToDictionary(kvp => kvp.Key,
-                        kvp => kvp.Value.Replace(SKYLINE_ISOTOPE_HINT1, string.Empty).Replace(SKYLINE_ISOTOPE_HINT2, string.Empty)));
-
-
-        /// <summary>
-        /// A list of Skyline-style isotope symbols (e.g. H')
-        /// DOES NOT include synonyms such as D for Deuterium
-        /// </summary>
-        public static readonly string[] HeavySymbols = DICT_HEAVYSYMBOL_TO_MASS.Keys.ToArray();
-
-        /// <summary>
-        /// Determine whether a string describes and isotope of an element
-        /// </summary>
-        /// <param name="xElement">string describing an element, possibly an isotope, e.g. "Cl" or "Cl'" or "D" </param>
-        /// <param name="yElement">string describing another element that might be the light version of xElement</param>
-        /// <returns>true if, for example, xElement is "N'" and yElement is "N"</returns>
-        public static bool ElementIsIsotopeOf(string xElement, string yElement)
-        {
-            if (BioMassCalc.DICT_HEAVYSYMBOL_TO_MONOSYMBOL.TryGetValue(xElement, out var light) &&
-                Equals(yElement, light))
-            {
-                return true;
-            }
-            return false;
-        }
-
-        /// <summary>
-        /// Returns the index of an atomic symbol the mass distribution
-        /// from <see cref="IsotopeAbundances.Default"/>.
-        /// </summary>
-        public static double GetHeavySymbolMass(string symbol)
-        {
-            KeyValuePair<double, double> pair;
-            if (DICT_HEAVYSYMBOL_TO_MASS.TryGetValue(symbol, out pair))
-                return pair.Key;
-            return 0;
-        }
-
-        /// <summary>
-        /// Returns the default atom percent enrichment for a heavy labeled atom.
-        /// </summary>
-        public static double GetIsotopeEnrichmentDefault(string symbol)
-        {
-            KeyValuePair<double, double> pair;
-            if (DICT_HEAVYSYMBOL_TO_MASS.TryGetValue(symbol, out pair))
-                return pair.Value;
-            return 0;
-        }
-
-        /// <summary>
-        /// Returns the monoisotopic symbol for the atomic symbols associated
-        /// with <see cref="BioMassCalc"/>.
-        /// </summary>
-        /// <param name="symbol"></param>
-        /// <returns></returns>
-        public static string GetMonoisotopicSymbol(string symbol)
-        {
-            if (DICT_HEAVYSYMBOL_TO_MONOSYMBOL.TryGetValue(symbol, out var mono))
-                return mono;
-            return symbol;
-        }
-
-        public static double MassProton
-        {
-            //get { return AminoAcidFormulas.ProtonMass; } // was "1.007276" here, let's be consistent and use the higher precision value
-            get { return 1.007276; }
-        }
-
-        public static double MassElectron
-        {
-          //get { return 0.000548579909070; }  // per http://physics.nist.gov/cgi-bin/cuu/Value?meu|search_for=electron+mass 12/18/2016
-            get { return 0.00054857990946; } // per http://physics.nist.gov/cgi-bin/cuu/Value?meu|search_for=electron+mass
-        }
-
-        /// <summary>
-        /// Find the first atomic symbol in a given expression.
-        /// </summary>
-        /// <param name="expression">The expression to search</param>
-        /// <returns>The first atomic symbol</returns>
-        private static string NextSymbol(string expression)
-        {
-            // Skip the first character, since it is always the start of
-            // the symbol, and then look for the end of the symbol.
-            var i = 1;
-            foreach (var c in expression.Skip(1))
-            {
-                if (!char.IsLower(c) && c != '\'' && c != '"')
-                {
-                    return expression.Substring(0, i);
-                }
-                i++;
-            }
-            return expression;
-        }
-
-        private struct MassInfo
-        {
-            public double _mass;
-            public bool _bHeavy;
-        }
-
-        private readonly Dictionary<string, MassInfo> _atomicMasses =
-            new Dictionary<string, MassInfo>();
-
-
->>>>>>> 8116fa9d
-
-        /// <summary>
-        /// Create a simple mass calculator for use in calculating
-        /// molecule masses.
-        /// </summary>
-        /// <param name="type">Monoisotopic or average mass calculations</param>
-<<<<<<< HEAD
-        public SkylineBioMassCalc(MassType type) : base(type,
-            Resources.BioMassCalc_CalculateMass_The_expression__0__is_not_a_valid_chemical_formula,
-            Resources.BioMassCalc_FormatArgumentException__Supported_chemical_symbols_include__)
-        {
-=======
-        public static BioMassCalc GetBioMassCalc(MassType type)
-        {
-            switch (type)
-            {
-                case MassType.Average:
-                    return AVERAGE;
-                case MassType.AverageMassH:
-                    return AVERAGE_MASSH;
-                case MassType.Monoisotopic:
-                    return MONOISOTOPIC;
-                case MassType.MonoisotopicMassH:
-                    return MONOISOTOPIC_MASSH;
-            }
-            return new BioMassCalc(type);
-        }
-
-        private BioMassCalc(MassType type)   
-        {
-            MassType = type;
-            AddMass(H, 1.00794); //Unimod
-            AddMass(H2, 2.014101779); //Unimod
-            AddMass(H3, 3.01604928199); // Wikipedia
-            AddMass(O, 15.9994); //Unimod
-            AddMass(O17, 16.9991315); //NIST
-            AddMass(O18, 17.9991604); //NIST, Unimod=17.9991603
-            AddMass(N, 14.0067); //Unimod
-            AddMass(N15, 15.0001088984); //NIST, Unimod=15.00010897
-            AddMass(C, 12.01085); //MacCoss average
-            AddMass(C13, 13.0033548378); //NIST, Unimod=13.00335483
-            AddMass(C14, 14.003241988); //NIST
-            AddMass(S, 32.065); //Unimod
-            AddMass(P, 30.973761); //Unimod
-            AddMass(P32, 31.973907274); // Wikipedia and http://periodictable.com/Isotopes/015.32/index3.p.full.html using Wolfram
-            AddMass(Se, 78.96); //Unimod, Most abundant Se isotope is 80
-            AddMass(Li, 6.941); //Unimod
-            AddMass(F, 18.9984032); //Unimod
-            AddMass(Na, 22.98977); //Unimod
-            AddMass(S, 32.065); //Unimod
-            var massS33 = IsotopeAbundances.Default[S].Keys[1]; // Just be consistent with the isotope masses we already use
-            AddMass(S33, massS33);
-            var massS34 = IsotopeAbundances.Default[S].Keys[2];  // Just be consistent with the isotope masses we already use
-            AddMass(S34, massS34);
-            AddMass(Cl, 35.453); //Unimod
-            AddMass(Cl37, 36.965902602); //NIST
-            AddMass(K, 39.0983); //Unimod
-            AddMass(Ca, 40.078); //Unimod
-            AddMass(Fe, 55.845); //Unimod
-            AddMass(Ni, 58.6934); //Unimod
-            AddMass(Cu, 63.546); //Unimod
-            var massCu65 = IsotopeAbundances.Default[Cu].Keys[1]; // Just be consistent with the isotope masses we already use
-            AddMass(Cu65, massCu65);
-            AddMass(Zn, 65.409); //Unimod
-            AddMass(Br, 79.904); //Unimod
-            AddMass(Br81, 80.9162897); //NIST
-            AddMass(Mo, 95.94); //Unimod
-            AddMass(Ag, 107.8682); //Unimod
-            AddMass(I, 126.90447); //Unimod
-            AddMass(Au, 196.96655); //Unimod
-            AddMass(Hg, 200.59); //Unimod
-            AddMass(B, 10.811);
-            AddMass(As, 74.9215942);
-            AddMass(Cd, 112.411);
-            AddMass(Cr, 51.9961);
-            AddMass(Co, 58.933195);
-            AddMass(Mn, 54.938045);
-            AddMass(Mg, 24.305);
-            AddMass(Si, 28.085); // Per Wikipedia
-            // Add all other elements
-            foreach (var entry in IsotopeAbundances.Default)
-            {
-                if (_atomicMasses.ContainsKey(entry.Key))
-                {
-                    continue;
-                }
-                AddMass(entry.Key, entry.Value.AverageMass);
-            }
-
-            // Add entries for isotope synonyms like D (H') and T (H")
-            foreach (var kvp in DICT_HEAVYSYMBOL_NICKNAMES) 
-            {
-                _atomicMasses.Add(kvp.Key, _atomicMasses[kvp.Value]);
-            }
-        }
-
-        /// <summary>
-        /// Ensure that the entries for D and T are the same as the entries for H' and H".
-        /// </summary>
-        public static IsotopeAbundances AddHeavyNicknames(IsotopeAbundances isotopeAbundances)
-        {
-            var changes = new Dictionary<string, MassDistribution>();
-            foreach (var kvp in DICT_HEAVYSYMBOL_NICKNAMES)
-            {
-                MassDistribution massDistribution;
-                if (isotopeAbundances.TryGetValue(kvp.Value, out massDistribution))
-                {
-                    changes.Add(kvp.Key, massDistribution);
-                }
-            }
-
-            return isotopeAbundances.SetAbundances(changes);
-        }
-
-        public MassType MassType { get; private set; }
-
-        public static string FormatArgumentExceptionMessage(string desc)
-        {
-            string errmsg =
-                string.Format(
-                    Resources.BioMassCalc_CalculateMass_The_expression__0__is_not_a_valid_chemical_formula, desc) +
-                Resources.BioMassCalc_FormatArgumentException__Supported_chemical_symbols_include__;
-            foreach (var key in MONOISOTOPIC._atomicMasses.Keys)
-                errmsg += key + @" "; 
-            return errmsg;
-        }
-
-        public static void ThrowArgumentException(string desc)
-        {
-            throw new ArgumentException(FormatArgumentExceptionMessage(desc));
-        }
-
-        public static bool ContainsIsotopicElement(IEnumerable<KeyValuePair<string, int>> desc)
-        {
-            return desc.Any(kvp => MONOISOTOPIC._atomicMasses.TryGetValue(kvp.Key, out var massInfo) && massInfo._bHeavy); // Look for Cl', O", D, T etc
-        }
-
-        /// <summary>
-        /// Calculate the mass of a molecule specified as a character
-        /// string like "C6H11ON", or "[{atom}[count][spaces]]*", where the
-        /// atoms are chemical symbols like H, or C, or C' etc.
-        /// </summary>
-        /// <param name="desc">The molecule description string</param>
-        /// <param name="mol">The resulting molecule object</param>
-        /// <returns>The mass of the specified molecule</returns>
-        public TypedMass CalculateMassFromFormula(string desc, out ParsedMolecule mol)
-        {
-            var totalMass = ParseFormulaMass(desc, out mol);
-            if (totalMass == 0.0)
-                ThrowArgumentException(desc);
-            return totalMass;
-        }
-
-        public TypedMass CalculateMassFromFormula(string desc)
-        {
-            return CalculateMassFromFormula(desc, out _);
-        }
-
-        public bool TryCalculateMassFromFormula(string desc, out TypedMass mass)
-        {
-            try
-            {
-                mass = CalculateMassFromFormula(desc, out _);
-                return true;
-            }
-            catch
-            {
-                mass = new TypedMass(0, MassType);
-            }
-            return true;
-        }
-
-        public TypedMass CalculateMass(ParsedMolecule mol)
-        {
-            if (ParsedMolecule.IsNullOrEmpty(mol))
-            {
-                return new TypedMass(0, this.MassType);
-            }
-            return CalculateMass((IDictionary<string, int>)mol.Molecule) + (MassType.IsMonoisotopic()
-                ? mol.MonoMassOffset
-                : mol.AverageMassOffset);
-        }
-
-        public TypedMass CalculateMass(MoleculeMassOffset mol)
-        {
-            if (MoleculeMassOffset.IsNullOrEmpty(mol))
-            {
-                return new TypedMass(0, this.MassType);
-            }
-            return CalculateMass((IDictionary<string, int>)mol.Molecule) + (MassType.IsMonoisotopic()
-                ? mol.MonoMassOffset
-                : mol.AverageMassOffset);
-        }
-
-        public TypedMass CalculateMass(Molecule mol)
-        {
-            if (Molecule.IsNullOrEmpty(mol))
-            {
-                return new TypedMass(0, this.MassType);
-            }
-            return CalculateMass((IDictionary<string, int>)mol);
-        }
-
-        /// <summary>
-        /// Remove, if necessary, any weirdness like "H0" (zero hydrogens) in a formula, preserving other less offensive idiosyncrasies like N1 instead of N
-        /// e.g. XeC12N001H0 => XeC12N1
-        /// Preserve things like COOOH instead of making it CO3H, e.g. COOOHN1S0 =>  COOOHN1 or COOOHNS0 =>  COOOHN
-        /// </summary>
-        /// <param name="desc">the formula</param>
-        /// <returns>the tidied up formula</returns>
-        public static string RegularizeFormula(string desc)
-        {
-            if (string.IsNullOrEmpty(desc))
-            {
-                return desc;
-            }
-            desc = desc.Trim();
-            var atomCounts = new List<KeyValuePair<string, string>>();
-            while (desc.Length > 0)
-            {
-                var atom = NextSymbol(desc);
-                desc = desc.Substring(atom.Length);
-
-                var nDigits = 0; // Looking for an explicit atom count declaration
-                while (nDigits < desc.Length && char.IsDigit(desc[nDigits]))
-                {
-                    nDigits++;
-                }
-
-                var atomCount = 1;
-                var atomCountString = "";
-                if (nDigits > 0) // There was an explicit count declaration
-                {
-                    atomCount = int.Parse(desc.Substring(0, nDigits), CultureInfo.InvariantCulture);
-                    atomCountString = atomCount.ToString(CultureInfo.InvariantCulture); // Change "H01" to "H1"
-                }
-
-                if (atomCount != 0) // Drop "H0"
-                {
-                    atomCounts.Add(new KeyValuePair<string, string>(atom, atomCountString));
-                }
-
-                desc = desc.Substring(nDigits).TrimStart();
-            }
-
-            return string.Concat(atomCounts.Select(atomCount =>
-                $@"{atomCount.Key}{atomCount.Value}"));
-
-        }
-
-        /// <summary>
-        /// Turn a formula like C5H9H'3NO2S into C5H12NO2S
-        /// </summary>
-        public string StripLabelsFromFormula(string desc)
-        {
-            if (string.IsNullOrEmpty(desc))
-                return null;
-
-            try
-            {
-                var molecule = ParsedMolecule.Create(desc); // Using ParsedMolecule to preserve the atom order
-                // Look for any heavy isotopes in the formula and replace them with unlabeled versions
-                var dictUnlabeled = StripLabelsFromFormula(molecule);
-                return ParsedMolecule.IsNullOrEmpty(dictUnlabeled) ? null : dictUnlabeled.ToString();
-            }
-            catch (ArgumentException)
-            {
-                return desc; // That wasn't understood as a formula
-            }
-        }
-
-        public static ParsedMolecule StripLabelsFromFormula(ParsedMolecule atomCounts)
-        {
-            return atomCounts.ChangeMolecule(StripLabelsFromFormula(atomCounts.Molecule));
-        }
-
-        public static MoleculeMassOffset StripLabelsFromFormula(MoleculeMassOffset atomCounts)
-        {
-            return atomCounts.ChangeMolecule(StripLabelsFromFormula(atomCounts.Molecule));
-        }
-
-        public static Molecule StripLabelsFromFormula(Molecule molecule)
-        {
-            if (!ContainsIsotopicElement(molecule))
-            {
-                return molecule;
-            }
-            var result = new Dictionary<string, int>(molecule);
-            // Look for any heavy isotopes in the formula and replace them with unlabeled versions
-            foreach (var kvp in molecule)
-            {
-                // For each heavy isotope in the formula
-                if (DICT_HEAVYSYMBOL_TO_MONOSYMBOL.TryGetValue(kvp.Key, out var unlabeled))
-                {
-                    if (result.TryGetValue(unlabeled, out var count)) // Get current count of unlabeled version, if any
-                    {
-                        result[unlabeled] = count + kvp.Value; // Add the heavy version's count to the unlabeled version's count
-                    }
-                    else
-                    {
-                        result.Add(unlabeled, kvp.Value);
-                    }
-                    result.Remove(kvp.Key); // And remove heavy isotope from the formula
-                }
-            }
-
-            return Molecule.FromDict(result);
-        }
-
-        /// <summary>
-        /// Find the C'3O"2 in  C'3C2H9H'0NO2O"2S (yes, H'0 - seen in the wild - but drop zero counts)
-        /// </summary>
-        public static IDictionary<string, int> FindIsotopeLabelsInFormula(string desc)
-        {
-            if (string.IsNullOrEmpty(desc))
-                return null;
-            var mol = Molecule.Parse(desc);
-            return FindIsotopeLabelsInFormula(mol);
-        }
-
-        public static IDictionary<string, int> FindIsotopeLabelsInFormula(IEnumerable<KeyValuePair<string, int>> desc)
-        {
-            return desc?.Where(pair => DICT_HEAVYSYMBOL_TO_MONOSYMBOL.ContainsKey(pair.Key)).ToDictionary(p => p.Key, p => p.Value);
-        }
-
-        /// <summary>
-        /// Find the intersection of a list of formulas, ignoring labels
-        /// e.g. for C12H3H'2S2, C10H5, and C10H4Nz, return C10H4
-        /// </summary>
-        public static Molecule FindFormulaIntersectionUnlabeled(IEnumerable<Molecule> formulas)
-        {
-            var unlabeled = formulas.Select(StripLabelsFromFormula).ToList();
-            return FindFormulaIntersection(unlabeled);
-        }
-
-        /// <summary>
-        /// Find the intersection of a list of formulas
-        /// e.g. for C12H5S2, C10H5, and C10H4Nz, return C10H4
-        /// </summary>
-        public static Molecule FindFormulaIntersection(IList<Molecule> formulas)
-        {
-            if (formulas.Count == 0)
-                return Molecule.Empty;
-            if (formulas.Count == 1)
-                return formulas[0];
-            if (formulas.Count == 2 && formulas[0].Equals(formulas[1]))
-                return formulas[0];
-            var common = new Dictionary<string, int>(formulas[0]);
-            for (var i = 1; i < formulas.Count; i++)
-            {
-                var next = formulas[i];
-                foreach (var kvp in next)
-                {
-                    int count;
-                    if (common.TryGetValue(kvp.Key, out count))
-                    {
-                        common[kvp.Key] = Math.Min(count, kvp.Value);
-                    }
-                }
-                foreach (var key in common.Keys.ToArray())
-                {
-                    if (!next.ContainsKey(key) || next[key] == 0)
-                    {
-                        common[key] = 0;
-                    }
-                }
-            }
-            return Molecule.FromDict(common);
->>>>>>> 8116fa9d
-        }
-
-        /// <summary>
-        /// For test purposes
-        /// </summary>
-        public double CalculateIonMz(string desc, Adduct adduct)
-        {
-            var mass = CalculateMassFromFormula(desc, out _);
-            return adduct.MzFromNeutralMass(mass);
-        }
-
-        /// <summary>
-        /// For test purposes
-        /// </summary>
-        public static double CalculateIonMz(TypedMass mass, Adduct adduct)
-        {
-            return adduct.MzFromNeutralMass(mass);
-        }
-
-        /// <summary>
-        /// For test purposes
-        /// </summary>
-        public static double CalculateIonMass(TypedMass mass, Adduct adduct)
-        {
-            return adduct.ApplyToMass(mass);
-        }
-
-        /// <summary>
-        /// Parses a chemical formula expressed as "[{atom}[count][spaces]]*",
-        /// e.g. "C6H11ON", where supported atoms are H, O, N, C, S or P, etc.
-        /// returning the total mass for the formula.
-        ///
-<<<<<<< HEAD
-        /// If the formula contains and adduct, e.g. "[M+2H]" in "C12H5[M+2H]", that is factored in.
-        /// 
-        /// </summary>
-        /// <param name="desc">Input description</param>
-        /// <param name="molReturn">Molecule object for returning the atoms and counts</param>
-        /// <returns>Total mass of formula parsed</returns>
-        public double ParseFormulaWithAdductMass(string desc, out MoleculeMassOffset molReturn)
-        {
-            if (!IonInfo.IsFormulaWithAdduct(desc, out molReturn, out _, out _))
-            {
-                molReturn = MoleculeMassOffset.Create(desc);
-            }
-            return molReturn.GetTotalMass(this.MassType);
-=======
-        /// Simple formula math like "C12H5-C3H2" is supported.
-        /// 
-        /// </summary>
-        /// <param name="formula">Input description, and remaining string after parsing</param>
-        /// <param name="molReturn">Returns the atoms and counts</param>
-        /// <returns>Total mass of formula parsed</returns>
-        public TypedMass ParseFormulaMass(string formula, out ParsedMolecule molReturn)
-        {
-            molReturn = ParsedMolecule.Create(formula);
-            return CalculateMass(molReturn.Molecule) + molReturn.GetMassOffset(MassType);
-        }
-
-        public TypedMass CalculateMass(IDictionary<string, int> desc)
-        {
-            double totalMass = 0;
-            var isHeavy = false;
-            foreach (var elementCount in desc)
-            {
-                // Stop if unrecognized atom found.
-                if (!_atomicMasses.TryGetValue(elementCount.Key, out var massInfo))
-                {
-                    ThrowArgumentException(elementCount.Key); // Did not parse completely
-                }
-                totalMass += massInfo._mass * elementCount.Value;
-                isHeavy |= massInfo._bHeavy;
-            }
-
-            var massType = isHeavy ? (MassType | MassType.bHeavy) : MassType;
-            return new TypedMass(totalMass, massType);
-        }
-
-        /// <summary>
-        /// Get the mass of a single atom.
-        /// </summary>
-        /// <param name="sym">Character specifying the atom</param>
-        /// <returns>The mass of the single atom</returns>
-        public double GetMass(string sym)
-        {
-            if (_atomicMasses.TryGetValue(sym, out var massInfo))
-                return massInfo._mass;
-            return 0;
-        }
-
-        /// <summary>
-        /// Adds atomic masses for a symbol character to a look-up table. The monoisotopic mass
-        /// is looked up in <see cref="IsotopeAbundances.Default"/>, but the average mass
-        /// is hard-coded for backwards compatibility reasons.
-        /// </summary>
-        /// <param name="sym">Atomic symbol character</param>
-        /// <param name="ave">Average mass</param>
-        private void AddMass(string sym, double ave)
-        {
-            var bHeavy = IsSkylineHeavySymbol(sym) || DICT_HEAVYSYMBOL_NICKNAMES.Keys.Any(sym.Equals); // Matches D, T, anything with ' or "
-
-            if (MassType.IsMonoisotopic())
-            {
-                double monoMass;
-                if (IsotopeAbundances.Default.TryGetValue(sym, out var massDistribution))
-                {
-                    monoMass = massDistribution.MostAbundanceMass;
-                }
-                else
-                {
-                    // It's a special element such as H" which is just a single isotope: the mono mass is the average mass
-                    monoMass = ave;
-                }
-
-                _atomicMasses[sym] = new MassInfo() { _mass = monoMass, _bHeavy = bHeavy };
-            }
-            else
-            {
-                _atomicMasses[sym] = new MassInfo() { _mass = ave, _bHeavy = bHeavy };
-            }
-        }
-
-        /// <summary>
-        /// Return true if symbol is found in mass table
-        /// </summary>
-        /// <param name="sym"></param>
-        /// <returns></returns>
-        public bool IsKnownSymbol(string sym)
-        {
-            return _atomicMasses.ContainsKey(sym);
->>>>>>> 8116fa9d
-        }
-    }
-}
+﻿/*
+ * Original author: Brendan MacLean <brendanx .at. u.washington.edu>,
+ *                  MacCoss Lab, Department of Genome Sciences, UW
+ *
+ * Copyright 2009 University of Washington - Seattle, WA
+ * 
+ * Licensed under the Apache License, Version 2.0 (the "License");
+ * you may not use this file except in compliance with the License.
+ * You may obtain a copy of the License at
+ *
+ *     http://www.apache.org/licenses/LICENSE-2.0
+ *
+ * Unless required by applicable law or agreed to in writing, software
+ * distributed under the License is distributed on an "AS IS" BASIS,
+ * WITHOUT WARRANTIES OR CONDITIONS OF ANY KIND, either express or implied.
+ * See the License for the specific language governing permissions and
+ * limitations under the License.
+ */
+using System;
+using System.Collections.Generic;
+using System.Collections.ObjectModel;
+using System.Globalization;
+using System.Linq;
+using pwiz.Common.Chemistry;
+using pwiz.Skyline.Model.DocSettings;
+using pwiz.Skyline.Properties;
+
+namespace pwiz.Skyline.Util
+{
+    /// <summary>
+    /// Calculates molecular masses based on atomic masses.
+    /// Atomic masses come from http://www.unimod.org/unimod_help.html.
+    /// Some heavy isotopes come from pwiz/utility/chemistry/isotopes.text, which
+    /// comes from http://physics.nist.gov/PhysRefData/Compositions/index.html
+    /// The average mass of Carbon comes from Michael MacCoss, which he claims
+    /// was derived by Dwight Matthews and John Hayes in the 70s.  It takes into
+    /// account carbon 12 enrichment in living organisms:
+    /// 
+    /// http://www.madsci.org/posts/archives/2003-06/1055532737.Bc.r.html
+    /// 
+    /// But at 12.01085 is slightly higher than the current Unimod standard
+    /// of 12.0107.
+    ///  </summary>
+    public class BioMassCalc
+    {
+        // Reasonable values for comparison and serialization of masses
+        public const int MassPrecision = 6;
+        public const double MassTolerance = 1e-6;
+        public const string MASS_FORMAT = @"0.######";
+
+
+        public static readonly BioMassCalc MONOISOTOPIC = new BioMassCalc(MassType.Monoisotopic);
+        public static readonly BioMassCalc AVERAGE = new BioMassCalc(MassType.Average);
+        public static readonly BioMassCalc MONOISOTOPIC_MASSH = new BioMassCalc(MassType.MonoisotopicMassH);
+        public static readonly BioMassCalc AVERAGE_MASSH = new BioMassCalc(MassType.AverageMassH);
+
+        public static readonly IsotopeAbundances DEFAULT_ABUNDANCES = IsotopeAbundances.Default;
+
+        public const string SKYLINE_ISOTOPE_HINT1 = @"'"; // Denotes most abundant isotope
+        public const string SKYLINE_ISOTOPE_HINT2 = @""""; // Denotes second most abundant isotope
+
+        // ReSharper disable LocalizableElement
+        public const string H = "H";    // Hydrogen
+        public const string H2 = "H'";  // Deuterium
+        public const string H3 = "H\""; // Tritium
+        public const string D = "D";    // Deuterium - IUPAC standard
+        public const string T = "T";    // Tritium - IUPAC standard
+        public const string C = "C";    // Carbon
+        public const string C13 = "C'"; // Carbon13
+        public const string C14 = "C\""; // Carbon14 (radioisotope, trace natural abundance)
+        public const string N = "N";    // Nitrogen
+        public const string N15 = "N'"; // Nitrogen15
+        public const string O = "O";    // Oxygen
+        public const string O17 = "O\"";// Oxygen17
+        public const string O18 = "O'"; // Oxygen18
+        public const string P = "P";    // Phosphorus
+        public const string P32 = "P'";    // Phosphorus32 (radioisotope, trace natural abundance)
+        public const string S = "S";    // Sulfur
+        public const string S34 = "S'";    // Sulfur34 (4.2% natural abundance)
+        public const string S33 = "S\"";    // Sulfur33 (0.75% natural abundance)
+// ReSharper disable InconsistentNaming
+        public const string Se = "Se";  // Selenium
+        public const string Li = "Li";  // Lithium
+        public const string F = "F";    // Fluorine
+        public const string Na = "Na";  // Sodium
+        public const string Cl = "Cl";  // Chlorine
+        public const string Cl37 = "Cl'";  // Chlorine37
+        public const string K = "K";    // Potassium
+        public const string Ca = "Ca";  // Calcium
+        public const string Fe = "Fe";  // Iron
+        public const string Ni = "Ni";  // Nickle
+        public const string Cu = "Cu";  // Copper
+        public const string Cu65 = "Cu'";  // Copper65
+        public const string Zn = "Zn";  // Zinc
+        public const string Br = "Br";  // Bromine
+        public const string Br81 = "Br'";  // Bromine81
+        public const string Mo = "Mo";  // Molybdenum
+        public const string Ag = "Ag";  // Silver
+        public const string I = "I";    // Iodine
+        public const string Au = "Au";  // Gold
+        public const string Hg = "Hg";  // Mercury
+        public const string B = "B";    // Boron
+        public const string As = "As";  // Arsenic
+        public const string Cd = "Cd";  // Cadmium
+        public const string Cr = "Cr";  // Chromium
+        public const string Co = "Co";  // Cobalt
+        public const string Mn = "Mn";  // Manganese
+        public const string Mg = "Mg";  // Magnesium
+        public const string Si = "Si";  //Silicon
+        // ReSharper restore LocalizableElement
+// ReSharper restore InconsistentNaming
+
+        /// <summary>
+        /// A dictionary mapping heavy isotope symbols to their corresponding
+        /// indices within the mass distributions of <see cref="IsotopeAbundances.Default"/>,
+        /// and default atom percent enrichment for <see cref="IsotopeEnrichmentItem"/>.
+        /// This dictionary contains entries for Skyline-style isotope symbols (e.g. H' for Deuterium)
+        /// DOES NOT contain synonyms (e.g. D for Deuterium)
+        /// </summary>
+        private static readonly IDictionary<string, KeyValuePair<double, double>> DICT_HEAVYSYMBOL_TO_MASS =
+            new Dictionary<string, KeyValuePair<double, double>>
+                {
+                    { H2, new KeyValuePair<double, double>(2.014101779, 0.98) },
+                    { C13, new KeyValuePair<double, double>(13.0033548378, 0.995) },
+                    { C14, new KeyValuePair<double, double>(14.003241988, 0.99) }, // N.B. No idea if 0.99 is a realistic value
+                    { N15, new KeyValuePair<double, double>(15.0001088984, 0.995) },
+                    { O17, new KeyValuePair<double, double>(16.9991315, 0.99) },
+                    { O18, new KeyValuePair<double, double>(17.9991604, 0.99) },
+                    { Cl37, new KeyValuePair<double, double>(36.965902602, 0.99) },  // N.B. No idea if 0.99 is a realistic value
+                    { Br81, new KeyValuePair<double, double>(80.9162897, 0.99) },  // N.B. No idea if 0.99 is a realistic value 
+                    { P32, new KeyValuePair<double, double>(31.973907274, 0.99) },  // N.B. No idea if 0.99 is a realistic value 
+                    { S33, new KeyValuePair<double, double>(32.971456, 0.99) },  // N.B. No idea if this 0.99 a realistic value 
+                    { S34, new KeyValuePair<double, double>(33.967866, 0.99) },  // N.B. No idea if this 0.99 a realistic value 
+                    { H3, new KeyValuePair<double, double>(3.01604928199, 0.99) },  // N.B. No idea if this is a realistic value 
+                    { Cu65, new KeyValuePair<double, double>(64.92778970, 0.99) },  // N.B. No idea if this is a realistic value 
+                };
+
+        public static bool IsHeavySymbol(string symbol)  // True if matches D, T, or ends with ' or "
+        {
+            return MONOISOTOPIC._atomicMasses.TryGetValue(symbol, out var massInfo) && massInfo._bHeavy;
+        }
+        public static bool IsSkylineHeavySymbol(string symbol)  // True if ends with ' or ", but not synonyms like D or T
+        {
+            return symbol != null && (symbol.EndsWith(@"'") || symbol.EndsWith(@""""));
+        }
+
+        /// <summary>
+        /// Returns a dictionary of common isotope representations (e.g. IUPAC's D for Deuterium) to Skyline's representation.
+        /// CONSIDER(bspratt) would be trivial to add support for pwiz-style _2H -> H' _37Cl-> CL' etc
+        /// NB if you do so, make sure to update BiblioSpec BuildParser.cpp which explicitly rejects '_' in formulas
+        /// </summary>
+        public static ReadOnlyDictionary<string, string> DICT_HEAVYSYMBOL_NICKNAMES => new ReadOnlyDictionary<string, string>(
+            new Dictionary<string, string>(){
+                {D, H2}, // IUPAC Deuterium
+                {T, H3} // IUPAC Tritium
+            });
+
+        /// <summary>
+        /// A dictionary mapping heavy isotope symbols to their corresponding monoisotopic element.
+        /// This dictionary contains entries for Skyline-style isotope symbols (e.g. H' for Deuterium -> H)
+        /// as well as common synonyms (e.g. D for Deuterium -> H)
+        /// </summary>
+        public static readonly ReadOnlyDictionary<string, string> DICT_HEAVYSYMBOL_TO_MONOSYMBOL = // Map Cl' to Cl, D to H etc
+            new ReadOnlyDictionary<string, string>(
+             DICT_HEAVYSYMBOL_TO_MASS.ToDictionary(kvp => kvp.Key, kvp => kvp.Key)
+                .ToArray().Concat(DICT_HEAVYSYMBOL_NICKNAMES.ToDictionary(kvp => kvp.Key, kvp => kvp.Value).ToArray())
+                    .ToDictionary(kvp => kvp.Key,
+                        kvp => kvp.Value.Replace(SKYLINE_ISOTOPE_HINT1, string.Empty).Replace(SKYLINE_ISOTOPE_HINT2, string.Empty)));
+
+
+        /// <summary>
+        /// A list of Skyline-style isotope symbols (e.g. H')
+        /// DOES NOT include synonyms such as D for Deuterium
+        /// </summary>
+        public static readonly string[] HeavySymbols = DICT_HEAVYSYMBOL_TO_MASS.Keys.ToArray();
+
+        /// <summary>
+        /// Determine whether a string describes and isotope of an element
+        /// </summary>
+        /// <param name="xElement">string describing an element, possibly an isotope, e.g. "Cl" or "Cl'" or "D" </param>
+        /// <param name="yElement">string describing another element that might be the light version of xElement</param>
+        /// <returns>true if, for example, xElement is "N'" and yElement is "N"</returns>
+        public static bool ElementIsIsotopeOf(string xElement, string yElement)
+        {
+            if (BioMassCalc.DICT_HEAVYSYMBOL_TO_MONOSYMBOL.TryGetValue(xElement, out var light) &&
+                Equals(yElement, light))
+            {
+                return true;
+            }
+            return false;
+        }
+
+        /// <summary>
+        /// Returns the index of an atomic symbol the mass distribution
+        /// from <see cref="IsotopeAbundances.Default"/>.
+        /// </summary>
+        public static double GetHeavySymbolMass(string symbol)
+        {
+            KeyValuePair<double, double> pair;
+            if (DICT_HEAVYSYMBOL_TO_MASS.TryGetValue(symbol, out pair))
+                return pair.Key;
+            return 0;
+        }
+
+        /// <summary>
+        /// Returns the default atom percent enrichment for a heavy labeled atom.
+        /// </summary>
+        public static double GetIsotopeEnrichmentDefault(string symbol)
+        {
+            KeyValuePair<double, double> pair;
+            if (DICT_HEAVYSYMBOL_TO_MASS.TryGetValue(symbol, out pair))
+                return pair.Value;
+            return 0;
+        }
+
+        /// <summary>
+        /// Returns the monoisotopic symbol for the atomic symbols associated
+        /// with <see cref="BioMassCalc"/>.
+        /// </summary>
+        /// <param name="symbol"></param>
+        /// <returns></returns>
+        public static string GetMonoisotopicSymbol(string symbol)
+        {
+            if (DICT_HEAVYSYMBOL_TO_MONOSYMBOL.TryGetValue(symbol, out var mono))
+                return mono;
+            return symbol;
+        }
+
+        public static double MassProton
+        {
+            //get { return AminoAcidFormulas.ProtonMass; } // was "1.007276" here, let's be consistent and use the higher precision value
+            get { return 1.007276; }
+        }
+
+        public static double MassElectron
+        {
+          //get { return 0.000548579909070; }  // per http://physics.nist.gov/cgi-bin/cuu/Value?meu|search_for=electron+mass 12/18/2016
+            get { return 0.00054857990946; } // per http://physics.nist.gov/cgi-bin/cuu/Value?meu|search_for=electron+mass
+        }
+
+        /// <summary>
+        /// Find the first atomic symbol in a given expression.
+        /// </summary>
+        /// <param name="expression">The expression to search</param>
+        /// <returns>The first atomic symbol</returns>
+        private static string NextSymbol(string expression)
+        {
+            // Skip the first character, since it is always the start of
+            // the symbol, and then look for the end of the symbol.
+            var i = 1;
+            foreach (var c in expression.Skip(1))
+            {
+                if (!char.IsLower(c) && c != '\'' && c != '"')
+                {
+                    return expression.Substring(0, i);
+                }
+                i++;
+            }
+            return expression;
+        }
+
+        private struct MassInfo
+        {
+            public double _mass;
+            public bool _bHeavy;
+        }
+
+        private readonly Dictionary<string, MassInfo> _atomicMasses =
+            new Dictionary<string, MassInfo>();
+
+
+
+        /// <summary>
+        /// Create a simple mass calculator for use in calculating
+        /// molecule masses.
+        /// </summary>
+        /// <param name="type">Monoisotopic or average mass calculations</param>
+        public static BioMassCalc GetBioMassCalc(MassType type)
+        {
+            switch (type)
+            {
+                case MassType.Average:
+                    return AVERAGE;
+                case MassType.AverageMassH:
+                    return AVERAGE_MASSH;
+                case MassType.Monoisotopic:
+                    return MONOISOTOPIC;
+                case MassType.MonoisotopicMassH:
+                    return MONOISOTOPIC_MASSH;
+            }
+            return new BioMassCalc(type);
+        }
+
+        private BioMassCalc(MassType type)   
+        {
+            MassType = type;
+            AddMass(H, 1.00794); //Unimod
+            AddMass(H2, 2.014101779); //Unimod
+            AddMass(H3, 3.01604928199); // Wikipedia
+            AddMass(O, 15.9994); //Unimod
+            AddMass(O17, 16.9991315); //NIST
+            AddMass(O18, 17.9991604); //NIST, Unimod=17.9991603
+            AddMass(N, 14.0067); //Unimod
+            AddMass(N15, 15.0001088984); //NIST, Unimod=15.00010897
+            AddMass(C, 12.01085); //MacCoss average
+            AddMass(C13, 13.0033548378); //NIST, Unimod=13.00335483
+            AddMass(C14, 14.003241988); //NIST
+            AddMass(S, 32.065); //Unimod
+            AddMass(P, 30.973761); //Unimod
+            AddMass(P32, 31.973907274); // Wikipedia and http://periodictable.com/Isotopes/015.32/index3.p.full.html using Wolfram
+            AddMass(Se, 78.96); //Unimod, Most abundant Se isotope is 80
+            AddMass(Li, 6.941); //Unimod
+            AddMass(F, 18.9984032); //Unimod
+            AddMass(Na, 22.98977); //Unimod
+            AddMass(S, 32.065); //Unimod
+            var massS33 = IsotopeAbundances.Default[S].Keys[1]; // Just be consistent with the isotope masses we already use
+            AddMass(S33, massS33);
+            var massS34 = IsotopeAbundances.Default[S].Keys[2];  // Just be consistent with the isotope masses we already use
+            AddMass(S34, massS34);
+            AddMass(Cl, 35.453); //Unimod
+            AddMass(Cl37, 36.965902602); //NIST
+            AddMass(K, 39.0983); //Unimod
+            AddMass(Ca, 40.078); //Unimod
+            AddMass(Fe, 55.845); //Unimod
+            AddMass(Ni, 58.6934); //Unimod
+            AddMass(Cu, 63.546); //Unimod
+            var massCu65 = IsotopeAbundances.Default[Cu].Keys[1]; // Just be consistent with the isotope masses we already use
+            AddMass(Cu65, massCu65);
+            AddMass(Zn, 65.409); //Unimod
+            AddMass(Br, 79.904); //Unimod
+            AddMass(Br81, 80.9162897); //NIST
+            AddMass(Mo, 95.94); //Unimod
+            AddMass(Ag, 107.8682); //Unimod
+            AddMass(I, 126.90447); //Unimod
+            AddMass(Au, 196.96655); //Unimod
+            AddMass(Hg, 200.59); //Unimod
+            AddMass(B, 10.811);
+            AddMass(As, 74.9215942);
+            AddMass(Cd, 112.411);
+            AddMass(Cr, 51.9961);
+            AddMass(Co, 58.933195);
+            AddMass(Mn, 54.938045);
+            AddMass(Mg, 24.305);
+            AddMass(Si, 28.085); // Per Wikipedia
+            // Add all other elements
+            foreach (var entry in IsotopeAbundances.Default)
+            {
+                if (_atomicMasses.ContainsKey(entry.Key))
+                {
+                    continue;
+                }
+                AddMass(entry.Key, entry.Value.AverageMass);
+            }
+
+            // Add entries for isotope synonyms like D (H') and T (H")
+            foreach (var kvp in DICT_HEAVYSYMBOL_NICKNAMES) 
+            {
+                _atomicMasses.Add(kvp.Key, _atomicMasses[kvp.Value]);
+            }
+        }
+
+        /// <summary>
+        /// Ensure that the entries for D and T are the same as the entries for H' and H".
+        /// </summary>
+        public static IsotopeAbundances AddHeavyNicknames(IsotopeAbundances isotopeAbundances)
+        {
+            var changes = new Dictionary<string, MassDistribution>();
+            foreach (var kvp in DICT_HEAVYSYMBOL_NICKNAMES)
+            {
+                MassDistribution massDistribution;
+                if (isotopeAbundances.TryGetValue(kvp.Value, out massDistribution))
+                {
+                    changes.Add(kvp.Key, massDistribution);
+                }
+            }
+
+            return isotopeAbundances.SetAbundances(changes);
+        }
+
+        public MassType MassType { get; private set; }
+
+        public static string FormatArgumentExceptionMessage(string desc)
+        {
+            string errmsg =
+                string.Format(
+                    Resources.BioMassCalc_CalculateMass_The_expression__0__is_not_a_valid_chemical_formula, desc) +
+                Resources.BioMassCalc_FormatArgumentException__Supported_chemical_symbols_include__;
+            foreach (var key in MONOISOTOPIC._atomicMasses.Keys)
+                errmsg += key + @" "; 
+            return errmsg;
+        }
+
+        public static void ThrowArgumentException(string desc)
+        {
+            throw new ArgumentException(FormatArgumentExceptionMessage(desc));
+        }
+
+        public static bool ContainsIsotopicElement(IEnumerable<KeyValuePair<string, int>> desc)
+        {
+            return desc.Any(kvp => MONOISOTOPIC._atomicMasses.TryGetValue(kvp.Key, out var massInfo) && massInfo._bHeavy); // Look for Cl', O", D, T etc
+        }
+
+        /// <summary>
+        /// Calculate the mass of a molecule specified as a character
+        /// string like "C6H11ON", or "[{atom}[count][spaces]]*", where the
+        /// atoms are chemical symbols like H, or C, or C' etc.
+        /// </summary>
+        /// <param name="desc">The molecule description string</param>
+        /// <param name="mol">The resulting molecule object</param>
+        /// <returns>The mass of the specified molecule</returns>
+        public TypedMass CalculateMassFromFormula(string desc, out ParsedMolecule mol)
+        {
+            var totalMass = ParseFormulaMass(desc, out mol);
+            if (totalMass == 0.0)
+                ThrowArgumentException(desc);
+            return totalMass;
+        }
+
+        public TypedMass CalculateMassFromFormula(string desc)
+        {
+            return CalculateMassFromFormula(desc, out _);
+        }
+
+        public bool TryCalculateMassFromFormula(string desc, out TypedMass mass)
+        {
+            try
+            {
+                mass = CalculateMassFromFormula(desc, out _);
+                return true;
+            }
+            catch
+            {
+                mass = new TypedMass(0, MassType);
+            }
+            return true;
+        }
+
+        public TypedMass CalculateMass(ParsedMolecule mol)
+        {
+            if (ParsedMolecule.IsNullOrEmpty(mol))
+            {
+                return new TypedMass(0, this.MassType);
+            }
+            return CalculateMass((IDictionary<string, int>)mol.Molecule) + (MassType.IsMonoisotopic()
+                ? mol.MonoMassOffset
+                : mol.AverageMassOffset);
+        }
+
+        public TypedMass CalculateMass(MoleculeMassOffset mol)
+        {
+            if (MoleculeMassOffset.IsNullOrEmpty(mol))
+            {
+                return new TypedMass(0, this.MassType);
+            }
+            return CalculateMass((IDictionary<string, int>)mol.Molecule) + (MassType.IsMonoisotopic()
+                ? mol.MonoMassOffset
+                : mol.AverageMassOffset);
+        }
+
+        public TypedMass CalculateMass(Molecule mol)
+        {
+            if (Molecule.IsNullOrEmpty(mol))
+            {
+                return new TypedMass(0, this.MassType);
+            }
+            return CalculateMass((IDictionary<string, int>)mol);
+        }
+
+        /// <summary>
+        /// Remove, if necessary, any weirdness like "H0" (zero hydrogens) in a formula, preserving other less offensive idiosyncrasies like N1 instead of N
+        /// e.g. XeC12N001H0 => XeC12N1
+        /// Preserve things like COOOH instead of making it CO3H, e.g. COOOHN1S0 =>  COOOHN1 or COOOHNS0 =>  COOOHN
+        /// </summary>
+        /// <param name="desc">the formula</param>
+        /// <returns>the tidied up formula</returns>
+        public static string RegularizeFormula(string desc)
+        {
+            if (string.IsNullOrEmpty(desc))
+            {
+                return desc;
+            }
+            desc = desc.Trim();
+            var atomCounts = new List<KeyValuePair<string, string>>();
+            while (desc.Length > 0)
+            {
+                var atom = NextSymbol(desc);
+                desc = desc.Substring(atom.Length);
+
+                var nDigits = 0; // Looking for an explicit atom count declaration
+                while (nDigits < desc.Length && char.IsDigit(desc[nDigits]))
+                {
+                    nDigits++;
+                }
+
+                var atomCount = 1;
+                var atomCountString = "";
+                if (nDigits > 0) // There was an explicit count declaration
+                {
+                    atomCount = int.Parse(desc.Substring(0, nDigits), CultureInfo.InvariantCulture);
+                    atomCountString = atomCount.ToString(CultureInfo.InvariantCulture); // Change "H01" to "H1"
+                }
+
+                if (atomCount != 0) // Drop "H0"
+                {
+                    atomCounts.Add(new KeyValuePair<string, string>(atom, atomCountString));
+                }
+
+                desc = desc.Substring(nDigits).TrimStart();
+            }
+
+            return string.Concat(atomCounts.Select(atomCount =>
+                $@"{atomCount.Key}{atomCount.Value}"));
+
+        }
+
+        /// <summary>
+        /// Turn a formula like C5H9H'3NO2S into C5H12NO2S
+        /// </summary>
+        public string StripLabelsFromFormula(string desc)
+        {
+            if (string.IsNullOrEmpty(desc))
+                return null;
+
+            try
+            {
+                var molecule = ParsedMolecule.Create(desc); // Using ParsedMolecule to preserve the atom order
+                // Look for any heavy isotopes in the formula and replace them with unlabeled versions
+                var dictUnlabeled = StripLabelsFromFormula(molecule);
+                return ParsedMolecule.IsNullOrEmpty(dictUnlabeled) ? null : dictUnlabeled.ToString();
+            }
+            catch (ArgumentException)
+            {
+                return desc; // That wasn't understood as a formula
+            }
+        }
+
+        public static ParsedMolecule StripLabelsFromFormula(ParsedMolecule atomCounts)
+        {
+            return atomCounts.ChangeMolecule(StripLabelsFromFormula(atomCounts.Molecule));
+        }
+
+        public static MoleculeMassOffset StripLabelsFromFormula(MoleculeMassOffset atomCounts)
+        {
+            return atomCounts.ChangeMolecule(StripLabelsFromFormula(atomCounts.Molecule));
+        }
+
+        public static Molecule StripLabelsFromFormula(Molecule molecule)
+        {
+            if (!ContainsIsotopicElement(molecule))
+            {
+                return molecule;
+            }
+            var result = new Dictionary<string, int>(molecule);
+            // Look for any heavy isotopes in the formula and replace them with unlabeled versions
+            foreach (var kvp in molecule)
+            {
+                // For each heavy isotope in the formula
+                if (DICT_HEAVYSYMBOL_TO_MONOSYMBOL.TryGetValue(kvp.Key, out var unlabeled))
+                {
+                    if (result.TryGetValue(unlabeled, out var count)) // Get current count of unlabeled version, if any
+                    {
+                        result[unlabeled] = count + kvp.Value; // Add the heavy version's count to the unlabeled version's count
+                    }
+                    else
+                    {
+                        result.Add(unlabeled, kvp.Value);
+                    }
+                    result.Remove(kvp.Key); // And remove heavy isotope from the formula
+                }
+            }
+
+            return Molecule.FromDict(result);
+        }
+
+        /// <summary>
+        /// Find the C'3O"2 in  C'3C2H9H'0NO2O"2S (yes, H'0 - seen in the wild - but drop zero counts)
+        /// </summary>
+        public static IDictionary<string, int> FindIsotopeLabelsInFormula(string desc)
+        {
+            if (string.IsNullOrEmpty(desc))
+                return null;
+            var mol = Molecule.Parse(desc);
+            return FindIsotopeLabelsInFormula(mol);
+        }
+
+        public static IDictionary<string, int> FindIsotopeLabelsInFormula(IEnumerable<KeyValuePair<string, int>> desc)
+        {
+            return desc?.Where(pair => DICT_HEAVYSYMBOL_TO_MONOSYMBOL.ContainsKey(pair.Key)).ToDictionary(p => p.Key, p => p.Value);
+        }
+
+        /// <summary>
+        /// Find the intersection of a list of formulas, ignoring labels
+        /// e.g. for C12H3H'2S2, C10H5, and C10H4Nz, return C10H4
+        /// </summary>
+        public static Molecule FindFormulaIntersectionUnlabeled(IEnumerable<Molecule> formulas)
+        {
+            var unlabeled = formulas.Select(StripLabelsFromFormula).ToList();
+            return FindFormulaIntersection(unlabeled);
+        }
+
+        /// <summary>
+        /// Find the intersection of a list of formulas
+        /// e.g. for C12H5S2, C10H5, and C10H4Nz, return C10H4
+        /// </summary>
+        public static Molecule FindFormulaIntersection(IList<Molecule> formulas)
+        {
+            if (formulas.Count == 0)
+                return Molecule.Empty;
+            if (formulas.Count == 1)
+                return formulas[0];
+            if (formulas.Count == 2 && formulas[0].Equals(formulas[1]))
+                return formulas[0];
+            var common = new Dictionary<string, int>(formulas[0]);
+            for (var i = 1; i < formulas.Count; i++)
+            {
+                var next = formulas[i];
+                foreach (var kvp in next)
+                {
+                    int count;
+                    if (common.TryGetValue(kvp.Key, out count))
+                    {
+                        common[kvp.Key] = Math.Min(count, kvp.Value);
+                    }
+                }
+                foreach (var key in common.Keys.ToArray())
+                {
+                    if (!next.ContainsKey(key) || next[key] == 0)
+                    {
+                        common[key] = 0;
+                    }
+                }
+            }
+            return Molecule.FromDict(common);
+        }
+
+        /// <summary>
+        /// For test purposes
+        /// </summary>
+        public double CalculateIonMz(string desc, Adduct adduct)
+        {
+            var mass = CalculateMassFromFormula(desc);
+            return adduct.MzFromNeutralMass(mass);
+        }
+
+        /// <summary>
+        /// For test purposes
+        /// </summary>
+        public static double CalculateIonMz(TypedMass mass, Adduct adduct)
+        {
+            return adduct.MzFromNeutralMass(mass);
+        }
+
+        /// <summary>
+        /// For test purposes
+        /// </summary>
+        public static double CalculateIonMass(TypedMass mass, Adduct adduct)
+        {
+            return adduct.ApplyToMass(mass);
+        }
+
+        /// <summary>
+        /// Parses a chemical formula expressed as "[{atom}[count][spaces]]*",
+        /// e.g. "C6H11ON", where supported atoms are H, O, N, C, S or P, etc.
+        /// returning the total mass for the formula.
+        ///
+        /// Simple formula math like "C12H5-C3H2" is supported.
+        /// 
+        /// </summary>
+        /// <param name="formula">Input description, and remaining string after parsing</param>
+        /// <param name="molReturn">Returns the atoms and counts</param>
+        /// <returns>Total mass of formula parsed</returns>
+        public TypedMass ParseFormulaMass(string formula, out ParsedMolecule molReturn)
+        {
+            molReturn = ParsedMolecule.Create(formula);
+            return CalculateMass(molReturn.Molecule) + molReturn.GetMassOffset(MassType);
+        }
+
+        public TypedMass CalculateMass(IDictionary<string, int> desc)
+        {
+            double totalMass = 0;
+            var isHeavy = false;
+            foreach (var elementCount in desc)
+            {
+                // Stop if unrecognized atom found.
+                if (!_atomicMasses.TryGetValue(elementCount.Key, out var massInfo))
+                {
+                    ThrowArgumentException(elementCount.Key); // Did not parse completely
+                }
+                totalMass += massInfo._mass * elementCount.Value;
+                isHeavy |= massInfo._bHeavy;
+            }
+
+            var massType = isHeavy ? (MassType | MassType.bHeavy) : MassType;
+            return new TypedMass(totalMass, massType);
+        }
+
+        /// <summary>
+        /// Get the mass of a single atom.
+        /// </summary>
+        /// <param name="sym">Character specifying the atom</param>
+        /// <returns>The mass of the single atom</returns>
+        public double GetMass(string sym)
+        {
+            if (_atomicMasses.TryGetValue(sym, out var massInfo))
+                return massInfo._mass;
+            return 0;
+        }
+
+        /// <summary>
+        /// Adds atomic masses for a symbol character to a look-up table. The monoisotopic mass
+        /// is looked up in <see cref="IsotopeAbundances.Default"/>, but the average mass
+        /// is hard-coded for backwards compatibility reasons.
+        /// </summary>
+        /// <param name="sym">Atomic symbol character</param>
+        /// <param name="ave">Average mass</param>
+        private void AddMass(string sym, double ave)
+        {
+            var bHeavy = IsSkylineHeavySymbol(sym) || DICT_HEAVYSYMBOL_NICKNAMES.Keys.Any(sym.Equals); // Matches D, T, anything with ' or "
+
+            if (MassType.IsMonoisotopic())
+            {
+                double monoMass;
+                if (IsotopeAbundances.Default.TryGetValue(sym, out var massDistribution))
+                {
+                    monoMass = massDistribution.MostAbundanceMass;
+                }
+                else
+                {
+                    // It's a special element such as H" which is just a single isotope: the mono mass is the average mass
+                    monoMass = ave;
+                }
+
+                _atomicMasses[sym] = new MassInfo() { _mass = monoMass, _bHeavy = bHeavy };
+            }
+            else
+            {
+                _atomicMasses[sym] = new MassInfo() { _mass = ave, _bHeavy = bHeavy };
+            }
+        }
+
+        /// <summary>
+        /// Return true if symbol is found in mass table
+        /// </summary>
+        /// <param name="sym"></param>
+        /// <returns></returns>
+        public bool IsKnownSymbol(string sym)
+        {
+            return _atomicMasses.ContainsKey(sym);
+        }
+    }
+}