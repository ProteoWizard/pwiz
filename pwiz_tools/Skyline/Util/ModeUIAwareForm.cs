﻿/*
 * Original author: Brian Pratt <bspratt .at. proteinms.net>,
 *                  MacCoss Lab, Department of Genome Sciences, UW
 *
 * Copyright 2019 University of Washington - Seattle, WA
 * 
 * Licensed under the Apache License, Version 2.0 (the "License");
 * you may not use this file except in compliance with the License.
 * You may obtain a copy of the License at
 *
 *     http://www.apache.org/licenses/LICENSE-2.0
 *
 * Unless required by applicable law or agreed to in writing, software
 * distributed under the License is distributed on an "AS IS" BASIS,
 * WITHOUT WARRANTIES OR CONDITIONS OF ANY KIND, either express or implied.
 * See the License for the specific language governing permissions and
 * limitations under the License.
 */

using System;
using System.Collections.Generic;
using System.ComponentModel;
using System.Drawing;
using System.Linq;
using System.Windows.Forms;
using pwiz.Skyline.Alerts;
using pwiz.Skyline.Model;
using pwiz.Skyline.Properties;
using pwiz.Skyline.Util.Extensions;

namespace pwiz.Skyline.Util
{
    public static partial class Helpers
    {
        /// <summary>
        /// Classes and interfaces for dealing with Skyline UI that adapts to proteomic vs small molecule usage
        /// </summary>

        [ProvideProperty("UIMode", typeof(Component))]   // Custom component property that appears in Designer (via IExtenderProvider)
        public class ModeUIExtender : Component, ISupportInitialize, IExtenderProvider // Behaves like a ToolTip, in that its presence in a form allows us to tag components with ModeUI info in the designer
        {
            private Dictionary<IComponent, MODE_UI_HANDLING_TYPE> _handledComponents = new Dictionary<IComponent, MODE_UI_HANDLING_TYPE>();
            private Dictionary<IComponent, string> _originalToolStripText = new Dictionary<IComponent, string>();
            public ModeUIExtender(IContainer container)
            {
                if (container != null)
                {
                    container.Add(this);
                }
            }

            public enum MODE_UI_HANDLING_TYPE
            {
                auto,        // We'll attempt the "peptide"->"molecule" translation on this component in small molecule or mixed UI modes
                proteomic,   // We'll hide this component in small molecule UI mode, and will never attempt the "peptide"->"molecule" translation
                small_mol,   // We'll hide this component in proteomics UI mode, and will never attempt the "peptide"->"molecule" translation
                small_mol_only,   // We'll only this component in small molecule UI mode, and will never attempt the "peptide"->"molecule" translation
                mixed_only,       // We'll only show this component in mixed mode, and will never attempt the "peptide"->"molecule" translation
                invariant    // We'll never hide nor attempt the "peptide"->"molecule" translation on this component
            };

            public bool CanExtend(object extendee)
            {
                return !(extendee is ModeUIExtender);
            }

            #region UIMode
            [DefaultValue(MODE_UI_HANDLING_TYPE.auto),]
            [Description("Determines display and/or 'peptide'->'molecule' translation of control under different UI modes:\n" +
                "auto           // We'll attempt the 'peptide'->'molecule' translation on this component in small molecule or mixed UI modes\n" +
                "proteomic      // We'll hide this component in small molecule UI mode, and will never attempt the 'peptide'->'molecule' translation\n" +
                "small_mol      // We'll hide this component in proteomics UI mode, and will never attempt the 'peptide'->'molecule' translation\n" +
                "small_mol_only // We'll only show this component in small molecules UI mode, and will never attempt the 'peptide'->'molecule' translation\n" +
                "mixed_only     // We'll only show this component in mixed mode, and will never attempt the 'peptide'->'molecule' translation\n" +
                "invariant      // We'll never hide nor attempt the 'peptide'->'molecule' translation on this component")]
            [Category("Behavior")]
            public MODE_UI_HANDLING_TYPE GetUIMode(IComponent control)
            {
                MODE_UI_HANDLING_TYPE value;
                return _handledComponents.TryGetValue(control, out value) ? value : MODE_UI_HANDLING_TYPE.auto;
            }

            public void SetUIMode(IComponent component, MODE_UI_HANDLING_TYPE? value)
            {
                if (value.HasValue)
                {
                    _handledComponents[component] = value.Value;
                }
            }
            #endregion

            public Dictionary<IComponent, MODE_UI_HANDLING_TYPE> GetHandledComponents()
            {
                return _handledComponents;
            }

            public Dictionary<IComponent, string> GetOriginalToolStripText()
            {
                return _originalToolStripText;
            }

            public void AddHandledComponent(IComponent component, MODE_UI_HANDLING_TYPE type)
            {
                _handledComponents[component] = type;
            }

            public void BeginInit() // Required by ISupportInitialize
            {
            }

            public void EndInit() // Required by ISupportInitialize
            {
            }
        }

        public class ModeUIAwareFormHelper // Assists in adapting the UI from its traditional proteomic language to small molecule language
        {
            public static ModeUIAwareFormHelper DEFAULT = new ModeUIAwareFormHelper(null);

            private SrmDocument.DOCUMENT_TYPE? _modeUI;
            private ModeUIExtender _modeUIExtender;
            public ModeUIAwareFormHelper(ModeUIExtender modeUIExtender)
            {
                _modeUIExtender = modeUIExtender;
            }

            /// <summary>
            /// When appropriate, replace form contents such that "peptide" becomes "molecule" etc
            /// </summary>
            public SrmDocument.DOCUMENT_TYPE ModeUI
            {
                get { return _modeUI ?? Program.ModeUI; }
                set { _modeUI = value; } // Useful for forms that are truly proteomic or truly nonproteomic: by setting this you override Program.ModeUI
            }

            /// <summary>
            /// When true, no attempt at translating to mixed or small molecule UI mode will be made, but also no hiding or disabling 
            /// </summary>
            public bool IgnoreModeUI;


            /// <summary>
            /// Optional UI selector buttons we may manage on toolbar of SkylineWindow or Startup window
            /// </summary>
            private ToolStripDropDownButton _modeUIToolBarDropDownButton;

            #region Testing Support

            public SrmDocument.DOCUMENT_TYPE GetUIToolBarButtonState()
            {
                return (SrmDocument.DOCUMENT_TYPE) _modeUIToolBarDropDownButton.DropDownItems
                    .Cast<ToolStripButton>().First(b => b.Checked).Tag;
            }

            #endregion

            public void SetModeUIToolStripButtons(ToolStripDropDownButton modeUIToolBarDropDownButton, Action<SrmDocument.DOCUMENT_TYPE> handler)
            {
                _modeUIToolBarDropDownButton = modeUIToolBarDropDownButton;
                var dropDown = new ToolStripDropDown();
                dropDown.Items.Add(NewButton(Resources.UIModeProteomic,
                    Resources.ModeUIAwareFormHelper_SetModeUIToolStripButtons_Proteomics_interface,
                    Resources.ModeUIAwareFormHelper_SetModeUIToolStripButtons_Only_show_menus_and_controls_appropriate_to_proteomics_analysis,
                    handler, SrmDocument.DOCUMENT_TYPE.proteomic));
                dropDown.Items.Add(NewButton(Resources.UIModeSmallMolecules,
                    Resources.ModeUIAwareFormHelper_SetModeUIToolStripButtons_Small_Molecules_interface,
                    Resources.ModeUIAwareFormHelper_SetModeUIToolStripButtons_Only_show_menus_and_controls_appropriate_to_small_molecule_analysis,
                    handler, SrmDocument.DOCUMENT_TYPE.small_molecules));
                dropDown.Items.Add(NewButton(Resources.UIModeMixed,
                    Resources.ModeUIAwareFormHelper_SetModeUIToolStripButtons_Mixed_interface,
                    Resources.ModeUIAwareFormHelper_SetModeUIToolStripButtons_Show_all_menus_and_controls,
                    handler, SrmDocument.DOCUMENT_TYPE.mixed));
                _modeUIToolBarDropDownButton.DropDown = dropDown;
            }

            public static ToolStripButton NewButton(Bitmap image, string text, string tip,
                Action<SrmDocument.DOCUMENT_TYPE> handler, SrmDocument.DOCUMENT_TYPE docType)
            {
                return new ToolStripButton(text, image, (s, e) => handler(docType))
                {
                    ToolTipText = tip,
                    ImageTransparentColor = Color.White,
                    Tag = docType
                };
            }

            public void UpdateButtonImageForModeUI()
            {
                foreach (ToolStripButton button in _modeUIToolBarDropDownButton.DropDownItems)
                {
                    button.Checked = Equals(button.Tag, ModeUI);
                    if (button.Checked)
                        _modeUIToolBarDropDownButton.Image = button.Image;
                }
            }

            // Potentially replace "peptide" with "molecule" etc in all controls on open, or possibly disable non-proteomic components etc
            public void OnLoad(Form form)
            {
                if (!IgnoreModeUI)
                {
                    PeptideToMoleculeTextMapper.TranslateForm(form, ModeUI, _modeUIExtender);
                }
            }

            public string Translate(string txt)
            {
                return IgnoreModeUI ? txt : PeptideToMoleculeTextMapper.Translate(txt, ModeUI);
            }

            // Like string.Format, but does UIMode translation on the format string (but not the args)
            public string Format(string format, params object[] args)
            {
                return IgnoreModeUI ? string.Format(format, args) : PeptideToMoleculeTextMapper.Format(format, ModeUI, args);
            }

            internal void AdjustMenusForModeUI(ToolStripItemCollection items)
            {
                var dictOriginalText = _modeUIExtender.GetOriginalToolStripText();

                foreach (var item in items)
                {
                    if (item is ToolStripMenuItem menuItem)
                    {
                        if (!dictOriginalText.TryGetValue(menuItem, out var originalText))
                        {
                            // Preserve original text in case we need to restore later
                            dictOriginalText[menuItem] = menuItem.Text;
                        }
                        else
                        {
                            // Restore original text so translator has a clean start
                            menuItem.Text = originalText;
                        }
                    }
                }

                // Update text, swapping "peptide" for "molecule" etc, except as specifically prohibited
                PeptideToMoleculeTextMapper.TranslateMenuItems(items, ModeUI, _modeUIExtender);


                var owner = items[0].Owner;
                if (owner != null)
                {
                    owner.Update();
                }

                // Recurse into sub menus
                foreach (var item in items)
                {
                    if (item is ToolStripMenuItem menuItem && menuItem.DropDownItems.Count > 0)
                    {
                        AdjustMenusForModeUI(menuItem.DropDownItems);
                    }
                }
            }

<<<<<<< HEAD
=======
            public bool MenuItemHasOriginalText(string name)
            {
                foreach (var item in _modeUIExtender.GetOriginalToolStripText().Keys)
                {
                    if (item is ToolStripMenuItem menuItem)
                    {
                        if (Equals(name, menuItem.Text))
                        {
                            return Equals(name, _modeUIExtender.GetOriginalToolStripText()[menuItem]);
                        }
                    }
                }
                return false;
            }


>>>>>>> 0bce2416
            public static void SetComponentEnabledStateForModeUI(Component component, bool isDesired)
            {
                if (component is ToolStripMenuItem item)
                {
                    item.Visible = isDesired;
                    return;
                }

                if (component is TabPage tabPage)
                {
                    var parent = tabPage.Parent as TabControl;
                    if (parent != null)
                    {
                        if (!isDesired)
                        {
                            parent.TabPages.Remove(tabPage);
                        }
                        return;
                    }
                }

                if (component is Control ctrl)
                {
                    ctrl.Visible = isDesired;
                    return;
                }

                Assume.Fail();
            }

            public void NoteModeUIInvariantComponent(IComponent component)
            {
                _modeUIExtender.AddHandledComponent(component, ModeUIExtender.MODE_UI_HANDLING_TYPE.invariant);
            }

            public void AttemptChangeModeUI(SrmDocument.DOCUMENT_TYPE new_uimode)
            {
                var doc = Program.ActiveDocument;
                var hasPeptides = doc != null && doc.DocumentType != SrmDocument.DOCUMENT_TYPE.none && doc.DocumentType != SrmDocument.DOCUMENT_TYPE.small_molecules;
                var hasSmallMolecules = doc != null && doc.DocumentType != SrmDocument.DOCUMENT_TYPE.none && doc.DocumentType != SrmDocument.DOCUMENT_TYPE.proteomic;

                string message = null;
                if (new_uimode == SrmDocument.DOCUMENT_TYPE.proteomic && hasSmallMolecules)
                {
                    message = Resources.ModeUIAwareFormHelper_EnableNeededButtonsForModeUI_Cannot_switch_to_proteomics_interface_because_the_current_document_contains_small_molecules_data_;
                }
                else if (new_uimode == SrmDocument.DOCUMENT_TYPE.small_molecules && hasPeptides)
                {
                    message = Resources.ModeUIAwareFormHelper_EnableNeededButtonsForModeUI_Cannot_switch_to_molecule_interface_because_the_current_document_contains_proteomics_data_;
                }

                if (message != null)
                {
                    message = TextUtil.LineSeparate(message,@" ", Resources.ModeUIAwareFormHelper_EnableNeededButtonsForModeUI_Would_you_like_to_create_a_new_document_);
                    using (var alert = new AlertDlg(message, MessageBoxButtons.YesNo))
                    {
                        if (alert.ShowAndDispose(_modeUIToolBarDropDownButton.GetCurrentParent()) == DialogResult.Yes)
                        {
                            Program.MainWindow.NewDocument();
                        }
                    }
                    if (Program.ActiveDocument.DocumentType != SrmDocument.DOCUMENT_TYPE.none)
                        return; // User canceled out of NewDocument, no change to UI mode
                }

                ModeUI = new_uimode;

                UpdateButtonImageForModeUI();

                Settings.Default.UIMode = ModeUI.ToString();
            }
        }

        public interface IModeUIAwareForm
        {
            /// <summary>
            /// When appropriate per current UI mode, replace form contents such that "peptide" becomes "molecule" etc
            /// </summary>
            ModeUIAwareFormHelper GetModeUIHelper();

            /// <summary>
            /// When appropriate per current UI mode, replace format contents such that "peptide" becomes "molecule" etc
            /// </summary>
            string ModeUIAwareStringFormat(string format, params object[] args);
        }
    }
}<|MERGE_RESOLUTION|>--- conflicted
+++ resolved
@@ -255,8 +255,6 @@
                 }
             }
 
-<<<<<<< HEAD
-=======
             public bool MenuItemHasOriginalText(string name)
             {
                 foreach (var item in _modeUIExtender.GetOriginalToolStripText().Keys)
@@ -273,7 +271,6 @@
             }
 
 
->>>>>>> 0bce2416
             public static void SetComponentEnabledStateForModeUI(Component component, bool isDesired)
             {
                 if (component is ToolStripMenuItem item)
