--- conflicted
+++ resolved
@@ -75,16 +75,9 @@
             // while creating handle exception" since the STATE_CREATINGHANDLE flag is still set
             if (Program.FunctionalTest && IsCreatingHandle())
             {
-<<<<<<< HEAD
-                Program.Log?.Invoke(string.Format(
-                    // ReSharper disable once LocalizableElement
-                    "\r\n[WARNING] STATE_CREATINGHANDLE set after handle creation in form of type '{0}'. Stack Trace:\r\n{1}\r\n\r\n",
-                    GetType(), Environment.StackTrace));
-=======
                 const string formatHandleCreateInfo =
                     "\r\n[WARNING] STATE_CREATINGHANDLE set after handle creation in form of type '{0}'. Stack Trace:\r\n{1}\r\n\r\n";
                 Program.Log?.Invoke(string.Format(formatHandleCreateInfo, GetType(), Environment.StackTrace));
->>>>>>> b66905c5
             }
         }
 
@@ -189,16 +182,9 @@
                 // We might be in a stack unwind at this point, so we print out some information
                 // and return so that we don't call base.Dispose and maybe get to find out what
                 // the "current exception" is
-<<<<<<< HEAD
-                Program.Log?.Invoke(string.Format(
-                    // ReSharper disable once LocalizableElement
-                    "\r\n[WARNING] Attempting to dispose form of type '{0}' during handle creation. StackTrace:\r\n{1}\r\n\r\n",
-                    GetType(), Environment.StackTrace));
-=======
                 const string formatDisposeInfo =
                     "\r\n[WARNING] Attempting to dispose form of type '{0}' during handle creation. StackTrace:\r\n{1}\r\n\r\n";
                 Program.Log?.Invoke(string.Format(formatDisposeInfo, GetType(), Environment.StackTrace));
->>>>>>> b66905c5
 
                 return;
             }
