--- conflicted
+++ resolved
@@ -32,12 +32,9 @@
     public class FormEx : Form, IFormView, Helpers.IModeUIAwareForm
     {
         public static bool ShowFormNames { get; set; }
-<<<<<<< HEAD
-=======
 
         private const int STATE_CREATINGHANDLE = 0x00040000;
 
->>>>>>> 24e6366f
         private const int TIMEOUT_SECONDS = 10;
         private static readonly List<FormEx> _undisposedForms = new List<FormEx>();
         private readonly Helpers.ModeUIAwareFormHelper _modeUIHelper = new Helpers.ModeUIAwareFormHelper();
@@ -281,4 +278,4 @@
 
         public virtual string DetailedMessage { get { return null; } }
     }
-}
+}