<<<<<<< HEAD
﻿/*
 * Original author: Brendan MacLean <brendanx .at. u.washington.edu>,
 *                  MacCoss Lab, Department of Genome Sciences, UW
 *
 * Copyright 2016 University of Washington - Seattle, WA
 * 
 * Licensed under the Apache License, Version 2.0 (the "License");
 * you may not use this file except in compliance with the License.
 * You may obtain a copy of the License at
 *
 *     http://www.apache.org/licenses/LICENSE-2.0
 *
 * Unless required by applicable law or agreed to in writing, software
 * distributed under the License is distributed on an "AS IS" BASIS,
 * WITHOUT WARRANTIES OR CONDITIONS OF ANY KIND, either express or implied.
 * See the License for the specific language governing permissions and
 * limitations under the License.
 */

using System;
using System.ComponentModel;
using System.Deployment.Application;
using System.Net;
using System.Text.RegularExpressions;
using System.Threading;
using System.Windows.Forms;
using pwiz.Common.SystemUtil;
using pwiz.Skyline.Alerts;
using pwiz.Skyline.Controls;
using pwiz.Skyline.Properties;
using pwiz.Skyline.Util;

namespace pwiz.Skyline
{
    public sealed class UpgradeManager
    {
        private static bool _checkedAtStartup;

        public static IDeployment _appDeployment = new AppDeploymentWrapper();

        public static IDeployment AppDeployment
        {
            get { return _appDeployment; }
            set
            {
                _checkedAtStartup = false;
                _appDeployment = value;
            }
        }

        public static bool CheckAtStartup
        {
            get { return Settings.Default.UpdateCheckAtStartup; }
            set { Settings.Default.UpdateCheckAtStartup = value; }
        }

        private readonly Control _parentWindow;
        private readonly bool _startup;
        private AutoResetEvent _endUpdateEvent;
        private UpdateCheckDetails _updateInfo;
        private UpdateCompletedDetails _completeArgs;

        public static void CheckForUpdateAsync(Control parentWindow, bool startup = true)
        {
            if (startup)
            {
                if (_checkedAtStartup)
                    return;
                _checkedAtStartup = true;
            }

            if (AppDeployment.IsNetworkDeployed && (CheckAtStartup || !startup))
            {
                new UpgradeManager(parentWindow, startup).BeginCheck();
            }
        }

        private UpgradeManager(Control parentWindow, bool startup)
        {
            _parentWindow = parentWindow;
            _startup = startup;
        }

        private Control ParentWindow
        {
            get { return FormUtil.FindTopLevelOpenForm() ?? _parentWindow; }
        }

        private void BeginCheck()
        {
            // Use backround worker instead of CheckForUpdateAsync to avoid
            // saving state about update availability
            var worker = new BackgroundWorker();
            worker.DoWork += updateCheck_DoWork;
            worker.RunWorkerCompleted += updateCheck_Complete;
            worker.RunWorkerAsync();
        }

        private void updateCheck_DoWork(object sender, DoWorkEventArgs e)
        {
            try
            {
                e.Result = AppDeployment.CheckForDetailedUpdate();
            }
            catch (Exception x)
            {
                e.Result = x;
            }
        }

        private void updateCheck_Complete(object sender, RunWorkerCompletedEventArgs e)
        {
            var exTrust = e.Result as TrustNotGrantedException;
            if (exTrust != null)
            {
                if (ShowUpgradeForm(AppDeployment.GetVersionFromUpdateLocation(), false, true))
                    AppDeployment.OpenInstallLink(ParentWindow);
                return;
            }
            var ex = e.Result as Exception;
            if (ex != null)
            {
                // Show an error message box to allow a user to inspect the exception stack trace
                MessageDlg.ShowWithException(ParentWindow,
                    Resources.UpgradeManager_updateCheck_Complete_Failed_attempting_to_check_for_an_upgrade_, ex);
                // Show no upgrade found message to allow a user to turn off or on this checking
                ShowUpgradeForm(null, false, false);
                return;
            }
            _updateInfo = e.Result as UpdateCheckDetails;
            if (_updateInfo != null && _updateInfo.UpdateAvailable)
            {
                if (!ShowUpgradeForm(_updateInfo.AvailableVersion, true, true))
                    return;

                using (var longWaitUpdate = new LongWaitDlg())
                {
                    longWaitUpdate.Text = string.Format(SkylineResources.UpgradeManager_updateCheck_Complete_Upgrading__0_, Program.Name);
                    longWaitUpdate.Message = GetProgressMessage(0, _updateInfo.UpdateSizeBytes ?? 0);
                    longWaitUpdate.ProgressValue = 0;
                    AutoResetEvent endUpdateEvent = null;
                    try
                    {
                        lock (this)
                        {
                            Assume.IsNull(_endUpdateEvent);
                            _endUpdateEvent = endUpdateEvent = new AutoResetEvent(false);
                        }

                        longWaitUpdate.PerformWork(ParentWindow, 500, broker =>
                        {
                            BeginUpdate(broker);
                            endUpdateEvent.WaitOne();
                            broker.ProgressValue = 100;
                        });
                    }
                    finally
                    {
                        lock (this)
                        {
                            if (endUpdateEvent != null)
                            {
                                _endUpdateEvent = null;
                            }
                        }
                        endUpdateEvent?.Dispose();
                    }
                }
                if (_completeArgs == null || _completeArgs.Cancelled)
                    return;

                if (_completeArgs.Error != null)
                {
                    MessageDlg.ShowWithException(ParentWindow,
                        Resources.UpgradeManager_updateCheck_Complete_Failed_attempting_to_upgrade_, _completeArgs.Error);
                    if (ShowUpgradeForm(null, false, true))
                        AppDeployment.OpenInstallLink(ParentWindow);
                    return;
                }

                AppDeployment.Restart();
            }
            else if (!_startup)
            {
                ShowUpgradeForm(null, false, false);
            }
        }

        private void BeginUpdate(ILongWaitBroker broker)
        {
            AppDeployment.UpdateAsync(ev => update_ProgressChanged(ev, broker), update_Complete);
        }

        private bool ShowUpgradeForm(Version availableVersion, bool automatic, bool updateFound)
        {
            string versionText = availableVersion != null
                ? GetVersionDiff(AppDeployment.CurrentVersion, availableVersion)
                : null;

            using (var dlgUpgrade = new UpgradeDlg(versionText, automatic, updateFound))
            {
                dlgUpgrade.Text = Program.Name;
                try
                {
                    return dlgUpgrade.ShowDialog(ParentWindow) == DialogResult.OK;
                }
                catch (ObjectDisposedException)
                {
                    try
                    {
                        return dlgUpgrade.ShowDialog(ParentWindow) == DialogResult.OK;
                    }
                    catch (Exception)
                    {
                        return false;
                    }
                }
            }
        }

        private static string GetVersionDiff(Version versionCurrent, Version versionAvailable)
        {
            if (versionCurrent.Major != versionAvailable.Major || versionCurrent.Minor != versionAvailable.Minor)
                return string.Format(@"{0}.{1}", versionAvailable.Major, versionAvailable.Minor);
            return versionAvailable.ToString();
        }

        private void update_ProgressChanged(UpdateProgress e, ILongWaitBroker broker)
        {
            if (broker.IsCanceled)
                AppDeployment.UpdateAsyncCancel();
            else
            {
                long updateBytes = Math.Max(_updateInfo.UpdateSizeBytes ?? 0, e.BytesTotal);
                broker.Message = GetProgressMessage(e.BytesCompleted, updateBytes);
                broker.ProgressValue = updateBytes == 0
                    ? 0 : (int)Math.Min(99, e.BytesCompleted * 100 / updateBytes);
            }
        }

        private string GetProgressMessage(long bytesCompleted, long totalBytes)
        {
            return string.Format(SkylineResources.UpgradeManager_GetProgressMessage_Upgrading_to__0___downloading__1__of__2__, _updateInfo.AvailableVersion,
                new FileSize(bytesCompleted), new FileSize(totalBytes));
        }

        private void update_Complete(UpdateCompletedDetails e)
        {
            _completeArgs = e;
            lock (this)
            {
                _endUpdateEvent?.Set();
            }
        }

        public interface IDeployment
        {
            bool IsNetworkDeployed { get; }
            Version CurrentVersion { get; }

            UpdateCheckDetails CheckForDetailedUpdate();
            void UpdateAsync(Action<UpdateProgress> updateProgress, Action<UpdateCompletedDetails> updateComplete);
            void UpdateAsyncCancel();
            void Restart();

            Version GetVersionFromUpdateLocation();
            void OpenInstallLink(Control parentWindow);
        }

        public sealed class UpdateCheckDetails
        {
            public UpdateCheckDetails(bool updateAvailable, Version availableVersion, long? updateSizeBytes)
            {
                UpdateAvailable = updateAvailable;
                AvailableVersion = availableVersion;
                UpdateSizeBytes = updateSizeBytes;
            }

            public bool UpdateAvailable { get; private set; }
            public Version AvailableVersion { get; private set; }
            public long? UpdateSizeBytes { get; private set; }
        }

        public sealed class UpdateProgress
        {
            public UpdateProgress(long bytesCompleted, long bytesTotal)
            {
                BytesCompleted = bytesCompleted;
                BytesTotal = bytesTotal;
            }

            public long BytesCompleted { get; private set; }
            public long BytesTotal { get; private set; }
        }

        public sealed class UpdateCompletedDetails
        {
            public UpdateCompletedDetails(bool cancelled, Exception error)
            {
                Cancelled = cancelled;
                Error = error;
            }

            public bool Cancelled { get; private set; }
            public Exception Error { get; private set; }
        }

        private sealed class AppDeploymentWrapper : IDeployment
        {
            private readonly ApplicationDeployment _applicationDeployment;

            public AppDeploymentWrapper()
            {
                if (ApplicationDeployment.IsNetworkDeployed)
                    _applicationDeployment = ApplicationDeployment.CurrentDeployment;
            }

            public bool IsNetworkDeployed
            {
                get { return _applicationDeployment != null; }
            }

            public Version CurrentVersion { get { return _applicationDeployment.CurrentVersion; } }

            public UpdateCheckDetails CheckForDetailedUpdate()
            {
                // CONSIDER: Some way to set trust to get this working? Below did not work
                // https://stackoverflow.com/questions/14688282/clickonce-full-trust-app-update-failing-with-trustnotgrantedexception-on-windows
//                var appId = new ApplicationIdentity(_applicationDeployment.UpdatedApplicationFullName);
//                var unrestrictedPerms = new PermissionSet(PermissionState.Unrestricted);
//                var appTrust = new ApplicationTrust(appId)
//                {
//                    DefaultGrantSet = new PolicyStatement(unrestrictedPerms),
//                    IsApplicationTrustedToRun = true,
//                    Persist = true
//                };
//                ApplicationSecurityManager.UserApplicationTrusts.Add(appTrust);
                var info = _applicationDeployment.CheckForDetailedUpdate(false);

                // Accessing version and size properties throw if no update is available
                if (!info.UpdateAvailable)
                    return new UpdateCheckDetails(false, null, null);

                return new UpdateCheckDetails(info.UpdateAvailable, info.AvailableVersion, info.UpdateSizeBytes);
            }

            public void UpdateAsync(Action<UpdateProgress> updateProgress,
                                    Action<UpdateCompletedDetails> updateComplete)
            {
                _applicationDeployment.UpdateProgressChanged += (s, e) =>
                {
                    updateProgress(new UpdateProgress(e.BytesCompleted, e.BytesTotal));
                };
                _applicationDeployment.UpdateCompleted += (s, e) =>
                {
                    updateComplete(new UpdateCompletedDetails(e.Cancelled, e.Error));
                };
                _applicationDeployment.UpdateAsync();
            }

            public void UpdateAsyncCancel()
            {
                _applicationDeployment.UpdateAsyncCancel();
            }

            public void Restart()
            {
                Application.Restart();
            }

            public Version GetVersionFromUpdateLocation()
            {
                try
                {
                    var webClient = new WebClient();
                    string applicationPage = webClient.DownloadString(_applicationDeployment.UpdateLocation);
                    // ReSharper disable once LocalizableElement
                    Match match = Regex.Match(applicationPage, "<assemblyIdentity .*version=\"([^\"]*)\"");
                    if (match.Success)
                        return new Version(match.Groups[1].Value);
                }
                catch (Exception)
                {
                    // Fall through to returning null
                }
                return null;
            }

            public void OpenInstallLink(Control parentWindow)
            {
                bool is64 = Environment.Is64BitOperatingSystem;
                string shorNameInstall = Install.Type == Install.InstallType.release
                    ? (is64 ? @"skyline64" : @"skyline32")
                    : (is64 ? @"skyline-daily64" : @"skyline-daily32"); // Keep -daily

                WebHelpers.OpenSkylineShortLink(parentWindow, shorNameInstall);
            }
        }
    }
}
=======
/*
 * Original author: Brendan MacLean <brendanx .at. u.washington.edu>,
 *                  MacCoss Lab, Department of Genome Sciences, UW
 *
 * Copyright 2016 University of Washington - Seattle, WA
 * 
 * Licensed under the Apache License, Version 2.0 (the "License");
 * you may not use this file except in compliance with the License.
 * You may obtain a copy of the License at
 *
 *     http://www.apache.org/licenses/LICENSE-2.0
 *
 * Unless required by applicable law or agreed to in writing, software
 * distributed under the License is distributed on an "AS IS" BASIS,
 * WITHOUT WARRANTIES OR CONDITIONS OF ANY KIND, either express or implied.
 * See the License for the specific language governing permissions and
 * limitations under the License.
 */

using System;
using System.ComponentModel;
using System.Deployment.Application;
using System.Diagnostics;
using System.Text.RegularExpressions;
using System.Threading;
using System.Windows.Forms;
using pwiz.Common.SystemUtil;
using pwiz.Skyline.Alerts;
using pwiz.Skyline.Controls;
using pwiz.Skyline.Properties;
using pwiz.Skyline.Util;

namespace pwiz.Skyline
{
    public sealed class UpgradeManager
    {
        private static bool _checkedAtStartup;

        public static IDeployment _appDeployment = new AppDeploymentWrapper();

        public static IDeployment AppDeployment
        {
            get { return _appDeployment; }
            set
            {
                _checkedAtStartup = false;
                _appDeployment = value;
            }
        }

        public static bool CheckAtStartup
        {
            get { return Settings.Default.UpdateCheckAtStartup; }
            set { Settings.Default.UpdateCheckAtStartup = value; }
        }

        private readonly Control _parentWindow;
        private readonly bool _startup;
        private AutoResetEvent _endUpdateEvent;
        private UpdateCheckDetails _updateInfo;
        private UpdateCompletedDetails _completeArgs;

        public static void CheckForUpdateAsync(Control parentWindow, bool startup = true)
        {
            if (startup)
            {
                if (_checkedAtStartup)
                    return;
                _checkedAtStartup = true;
            }

            if (AppDeployment.IsNetworkDeployed && (CheckAtStartup || !startup))
            {
                new UpgradeManager(parentWindow, startup).BeginCheck();
            }
        }

        private UpgradeManager(Control parentWindow, bool startup)
        {
            _parentWindow = parentWindow;
            _startup = startup;
        }

        private Control ParentWindow
        {
            get { return FormUtil.FindTopLevelOpenForm() ?? _parentWindow; }
        }

        private void BeginCheck()
        {
            // Use backround worker instead of CheckForUpdateAsync to avoid
            // saving state about update availability
            var worker = new BackgroundWorker();
            worker.DoWork += updateCheck_DoWork;
            worker.RunWorkerCompleted += updateCheck_Complete;
            worker.RunWorkerAsync();
        }

        private void updateCheck_DoWork(object sender, DoWorkEventArgs e)
        {
            try
            {
                e.Result = AppDeployment.CheckForDetailedUpdate();
            }
            catch (Exception x)
            {
                e.Result = x;
            }
        }

        private void updateCheck_Complete(object sender, RunWorkerCompletedEventArgs e)
        {
            var exTrust = e.Result as TrustNotGrantedException;
            if (exTrust != null)
            {
                if (ShowUpgradeForm(AppDeployment.GetVersionFromUpdateLocation(), false, true))
                    AppDeployment.OpenInstallLink(ParentWindow);
                return;
            }
            var ex = e.Result as Exception;
            if (ex != null)
            {
                // Show an error message box to allow a user to inspect the exception stack trace
                MessageDlg.ShowWithException(ParentWindow,
                    Resources.UpgradeManager_updateCheck_Complete_Failed_attempting_to_check_for_an_upgrade_, ex);
                // Show no upgrade found message to allow a user to turn off or on this checking
                ShowUpgradeForm(null, false, false);
                return;
            }
            _updateInfo = e.Result as UpdateCheckDetails;
            if (_updateInfo != null && _updateInfo.UpdateAvailable)
            {
                if (!ShowUpgradeForm(_updateInfo.AvailableVersion, true, true))
                    return;

                using (var longWaitUpdate = new LongWaitDlg())
                {
                    longWaitUpdate.Text = string.Format(SkylineResources.UpgradeManager_updateCheck_Complete_Upgrading__0_, Program.Name);
                    longWaitUpdate.Message = GetProgressMessage(0, _updateInfo.UpdateSizeBytes ?? 0);
                    longWaitUpdate.ProgressValue = 0;
                    AutoResetEvent endUpdateEvent = null;
                    try
                    {
                        lock (this)
                        {
                            Assume.IsNull(_endUpdateEvent);
                            _endUpdateEvent = endUpdateEvent = new AutoResetEvent(false);
                        }

                        longWaitUpdate.PerformWork(ParentWindow, 500, broker =>
                        {
                            BeginUpdate(broker);
                            endUpdateEvent.WaitOne();
                            broker.ProgressValue = 100;
                        });
                    }
                    finally
                    {
                        lock (this)
                        {
                            if (endUpdateEvent != null)
                            {
                                _endUpdateEvent = null;
                            }
                        }
                        endUpdateEvent?.Dispose();
                    }
                }
                if (_completeArgs == null || _completeArgs.Cancelled)
                    return;

                if (_completeArgs.Error != null)
                {
                    MessageDlg.ShowWithException(ParentWindow,
                        Resources.UpgradeManager_updateCheck_Complete_Failed_attempting_to_upgrade_, _completeArgs.Error);
                    if (ShowUpgradeForm(null, false, true))
                        AppDeployment.OpenInstallLink(ParentWindow);
                    return;
                }

                AppDeployment.Restart();
            }
            else if (!_startup)
            {
                ShowUpgradeForm(null, false, false);
            }
        }

        private void BeginUpdate(ILongWaitBroker broker)
        {
            AppDeployment.UpdateAsync(ev => update_ProgressChanged(ev, broker), update_Complete);
        }

        private bool ShowUpgradeForm(Version availableVersion, bool automatic, bool updateFound)
        {
            string versionText = availableVersion != null
                ? GetVersionDiff(AppDeployment.CurrentVersion, availableVersion)
                : null;

            using (var dlgUpgrade = new UpgradeDlg(versionText, automatic, updateFound))
            {
                dlgUpgrade.Text = Program.Name;
                try
                {
                    return dlgUpgrade.ShowDialog(ParentWindow) == DialogResult.OK;
                }
                catch (ObjectDisposedException)
                {
                    try
                    {
                        return dlgUpgrade.ShowDialog(ParentWindow) == DialogResult.OK;
                    }
                    catch (Exception)
                    {
                        return false;
                    }
                }
            }
        }

        private static string GetVersionDiff(Version versionCurrent, Version versionAvailable)
        {
            if (versionCurrent.Major != versionAvailable.Major || versionCurrent.Minor != versionAvailable.Minor)
                return string.Format(@"{0}.{1}", versionAvailable.Major, versionAvailable.Minor);
            return versionAvailable.ToString();
        }

        private void update_ProgressChanged(UpdateProgress e, ILongWaitBroker broker)
        {
            if (broker.IsCanceled)
                AppDeployment.UpdateAsyncCancel();
            else
            {
                long updateBytes = Math.Max(_updateInfo.UpdateSizeBytes ?? 0, e.BytesTotal);
                broker.Message = GetProgressMessage(e.BytesCompleted, updateBytes);
                broker.ProgressValue = updateBytes == 0
                    ? 0 : (int)Math.Min(99, e.BytesCompleted * 100 / updateBytes);
            }
        }

        private string GetProgressMessage(long bytesCompleted, long totalBytes)
        {
            return string.Format(SkylineResources.UpgradeManager_GetProgressMessage_Upgrading_to__0___downloading__1__of__2__, _updateInfo.AvailableVersion,
                new FileSize(bytesCompleted), new FileSize(totalBytes));
        }

        private void update_Complete(UpdateCompletedDetails e)
        {
            _completeArgs = e;
            lock (this)
            {
                _endUpdateEvent?.Set();
            }
        }

        public interface IDeployment
        {
            bool IsNetworkDeployed { get; }
            Version CurrentVersion { get; }

            UpdateCheckDetails CheckForDetailedUpdate();
            void UpdateAsync(Action<UpdateProgress> updateProgress, Action<UpdateCompletedDetails> updateComplete);
            void UpdateAsyncCancel();
            void Restart();

            Version GetVersionFromUpdateLocation();
            void OpenInstallLink(Control parentWindow);
        }

        public sealed class UpdateCheckDetails
        {
            public UpdateCheckDetails(bool updateAvailable, Version availableVersion, long? updateSizeBytes)
            {
                UpdateAvailable = updateAvailable;
                AvailableVersion = availableVersion;
                UpdateSizeBytes = updateSizeBytes;
            }

            public bool UpdateAvailable { get; private set; }
            public Version AvailableVersion { get; private set; }
            public long? UpdateSizeBytes { get; private set; }
        }

        public sealed class UpdateProgress
        {
            public UpdateProgress(long bytesCompleted, long bytesTotal)
            {
                BytesCompleted = bytesCompleted;
                BytesTotal = bytesTotal;
            }

            public long BytesCompleted { get; private set; }
            public long BytesTotal { get; private set; }
        }

        public sealed class UpdateCompletedDetails
        {
            public UpdateCompletedDetails(bool cancelled, Exception error)
            {
                Cancelled = cancelled;
                Error = error;
            }

            public bool Cancelled { get; private set; }
            public Exception Error { get; private set; }
        }

        private sealed class AppDeploymentWrapper : IDeployment
        {
            private readonly ApplicationDeployment _applicationDeployment;

            public AppDeploymentWrapper()
            {
                if (ApplicationDeployment.IsNetworkDeployed)
                    _applicationDeployment = ApplicationDeployment.CurrentDeployment;
            }

            public bool IsNetworkDeployed
            {
                get { return _applicationDeployment != null; }
            }

            public Version CurrentVersion { get { return _applicationDeployment.CurrentVersion; } }

            public UpdateCheckDetails CheckForDetailedUpdate()
            {
                // CONSIDER: Some way to set trust to get this working? Below did not work
                // https://stackoverflow.com/questions/14688282/clickonce-full-trust-app-update-failing-with-trustnotgrantedexception-on-windows
//                var appId = new ApplicationIdentity(_applicationDeployment.UpdatedApplicationFullName);
//                var unrestrictedPerms = new PermissionSet(PermissionState.Unrestricted);
//                var appTrust = new ApplicationTrust(appId)
//                {
//                    DefaultGrantSet = new PolicyStatement(unrestrictedPerms),
//                    IsApplicationTrustedToRun = true,
//                    Persist = true
//                };
//                ApplicationSecurityManager.UserApplicationTrusts.Add(appTrust);
                var info = _applicationDeployment.CheckForDetailedUpdate(false);

                // Accessing version and size properties throw if no update is available
                if (!info.UpdateAvailable)
                    return new UpdateCheckDetails(false, null, null);

                return new UpdateCheckDetails(info.UpdateAvailable, info.AvailableVersion, info.UpdateSizeBytes);
            }

            public void UpdateAsync(Action<UpdateProgress> updateProgress,
                                    Action<UpdateCompletedDetails> updateComplete)
            {
                _applicationDeployment.UpdateProgressChanged += (s, e) =>
                {
                    updateProgress(new UpdateProgress(e.BytesCompleted, e.BytesTotal));
                };
                _applicationDeployment.UpdateCompleted += (s, e) =>
                {
                    updateComplete(new UpdateCompletedDetails(e.Cancelled, e.Error));
                };
                _applicationDeployment.UpdateAsync();
            }

            public void UpdateAsyncCancel()
            {
                _applicationDeployment.UpdateAsyncCancel();
            }

            public void Restart()
            {
                Application.Restart();
            }

            public Version GetVersionFromUpdateLocation()
            {
                try
                {
                    using var httpClient = new HttpClientWithProgress(new SilentProgressMonitor());
                    string applicationPage = httpClient.DownloadString(_applicationDeployment.UpdateLocation);
                    // ReSharper disable once LocalizableElement
                    Match match = Regex.Match(applicationPage, "<assemblyIdentity .*version=\"([^\"]*)\"");
                    if (match.Success)
                        return new Version(match.Groups[1].Value);
                }
                catch (Exception ex)
                {
                    // Ignore but log to debug console in debug builds
                    // Detailed error from HttpClientWithProgress preserved for diagnostics
                    Debug.WriteLine($@"Failed to check for updates: {ex.Message}");
                }
                return null;
            }

            public void OpenInstallLink(Control parentWindow)
            {
                bool is64 = Environment.Is64BitOperatingSystem;
                string shorNameInstall = Install.Type == Install.InstallType.release
                    ? (is64 ? @"skyline64" : @"skyline32")
                    : (is64 ? @"skyline-daily64" : @"skyline-daily32"); // Keep -daily

                WebHelpers.OpenSkylineShortLink(parentWindow, shorNameInstall);
            }
        }
    }
}
>>>>>>> 5747ede7
<|MERGE_RESOLUTION|>--- conflicted
+++ resolved
@@ -1,805 +1,400 @@
-<<<<<<< HEAD
-﻿/*
- * Original author: Brendan MacLean <brendanx .at. u.washington.edu>,
- *                  MacCoss Lab, Department of Genome Sciences, UW
- *
- * Copyright 2016 University of Washington - Seattle, WA
- * 
- * Licensed under the Apache License, Version 2.0 (the "License");
- * you may not use this file except in compliance with the License.
- * You may obtain a copy of the License at
- *
- *     http://www.apache.org/licenses/LICENSE-2.0
- *
- * Unless required by applicable law or agreed to in writing, software
- * distributed under the License is distributed on an "AS IS" BASIS,
- * WITHOUT WARRANTIES OR CONDITIONS OF ANY KIND, either express or implied.
- * See the License for the specific language governing permissions and
- * limitations under the License.
- */
-
-using System;
-using System.ComponentModel;
-using System.Deployment.Application;
-using System.Net;
-using System.Text.RegularExpressions;
-using System.Threading;
-using System.Windows.Forms;
-using pwiz.Common.SystemUtil;
-using pwiz.Skyline.Alerts;
-using pwiz.Skyline.Controls;
-using pwiz.Skyline.Properties;
-using pwiz.Skyline.Util;
-
-namespace pwiz.Skyline
-{
-    public sealed class UpgradeManager
-    {
-        private static bool _checkedAtStartup;
-
-        public static IDeployment _appDeployment = new AppDeploymentWrapper();
-
-        public static IDeployment AppDeployment
-        {
-            get { return _appDeployment; }
-            set
-            {
-                _checkedAtStartup = false;
-                _appDeployment = value;
-            }
-        }
-
-        public static bool CheckAtStartup
-        {
-            get { return Settings.Default.UpdateCheckAtStartup; }
-            set { Settings.Default.UpdateCheckAtStartup = value; }
-        }
-
-        private readonly Control _parentWindow;
-        private readonly bool _startup;
-        private AutoResetEvent _endUpdateEvent;
-        private UpdateCheckDetails _updateInfo;
-        private UpdateCompletedDetails _completeArgs;
-
-        public static void CheckForUpdateAsync(Control parentWindow, bool startup = true)
-        {
-            if (startup)
-            {
-                if (_checkedAtStartup)
-                    return;
-                _checkedAtStartup = true;
-            }
-
-            if (AppDeployment.IsNetworkDeployed && (CheckAtStartup || !startup))
-            {
-                new UpgradeManager(parentWindow, startup).BeginCheck();
-            }
-        }
-
-        private UpgradeManager(Control parentWindow, bool startup)
-        {
-            _parentWindow = parentWindow;
-            _startup = startup;
-        }
-
-        private Control ParentWindow
-        {
-            get { return FormUtil.FindTopLevelOpenForm() ?? _parentWindow; }
-        }
-
-        private void BeginCheck()
-        {
-            // Use backround worker instead of CheckForUpdateAsync to avoid
-            // saving state about update availability
-            var worker = new BackgroundWorker();
-            worker.DoWork += updateCheck_DoWork;
-            worker.RunWorkerCompleted += updateCheck_Complete;
-            worker.RunWorkerAsync();
-        }
-
-        private void updateCheck_DoWork(object sender, DoWorkEventArgs e)
-        {
-            try
-            {
-                e.Result = AppDeployment.CheckForDetailedUpdate();
-            }
-            catch (Exception x)
-            {
-                e.Result = x;
-            }
-        }
-
-        private void updateCheck_Complete(object sender, RunWorkerCompletedEventArgs e)
-        {
-            var exTrust = e.Result as TrustNotGrantedException;
-            if (exTrust != null)
-            {
-                if (ShowUpgradeForm(AppDeployment.GetVersionFromUpdateLocation(), false, true))
-                    AppDeployment.OpenInstallLink(ParentWindow);
-                return;
-            }
-            var ex = e.Result as Exception;
-            if (ex != null)
-            {
-                // Show an error message box to allow a user to inspect the exception stack trace
-                MessageDlg.ShowWithException(ParentWindow,
-                    Resources.UpgradeManager_updateCheck_Complete_Failed_attempting_to_check_for_an_upgrade_, ex);
-                // Show no upgrade found message to allow a user to turn off or on this checking
-                ShowUpgradeForm(null, false, false);
-                return;
-            }
-            _updateInfo = e.Result as UpdateCheckDetails;
-            if (_updateInfo != null && _updateInfo.UpdateAvailable)
-            {
-                if (!ShowUpgradeForm(_updateInfo.AvailableVersion, true, true))
-                    return;
-
-                using (var longWaitUpdate = new LongWaitDlg())
-                {
-                    longWaitUpdate.Text = string.Format(SkylineResources.UpgradeManager_updateCheck_Complete_Upgrading__0_, Program.Name);
-                    longWaitUpdate.Message = GetProgressMessage(0, _updateInfo.UpdateSizeBytes ?? 0);
-                    longWaitUpdate.ProgressValue = 0;
-                    AutoResetEvent endUpdateEvent = null;
-                    try
-                    {
-                        lock (this)
-                        {
-                            Assume.IsNull(_endUpdateEvent);
-                            _endUpdateEvent = endUpdateEvent = new AutoResetEvent(false);
-                        }
-
-                        longWaitUpdate.PerformWork(ParentWindow, 500, broker =>
-                        {
-                            BeginUpdate(broker);
-                            endUpdateEvent.WaitOne();
-                            broker.ProgressValue = 100;
-                        });
-                    }
-                    finally
-                    {
-                        lock (this)
-                        {
-                            if (endUpdateEvent != null)
-                            {
-                                _endUpdateEvent = null;
-                            }
-                        }
-                        endUpdateEvent?.Dispose();
-                    }
-                }
-                if (_completeArgs == null || _completeArgs.Cancelled)
-                    return;
-
-                if (_completeArgs.Error != null)
-                {
-                    MessageDlg.ShowWithException(ParentWindow,
-                        Resources.UpgradeManager_updateCheck_Complete_Failed_attempting_to_upgrade_, _completeArgs.Error);
-                    if (ShowUpgradeForm(null, false, true))
-                        AppDeployment.OpenInstallLink(ParentWindow);
-                    return;
-                }
-
-                AppDeployment.Restart();
-            }
-            else if (!_startup)
-            {
-                ShowUpgradeForm(null, false, false);
-            }
-        }
-
-        private void BeginUpdate(ILongWaitBroker broker)
-        {
-            AppDeployment.UpdateAsync(ev => update_ProgressChanged(ev, broker), update_Complete);
-        }
-
-        private bool ShowUpgradeForm(Version availableVersion, bool automatic, bool updateFound)
-        {
-            string versionText = availableVersion != null
-                ? GetVersionDiff(AppDeployment.CurrentVersion, availableVersion)
-                : null;
-
-            using (var dlgUpgrade = new UpgradeDlg(versionText, automatic, updateFound))
-            {
-                dlgUpgrade.Text = Program.Name;
-                try
-                {
-                    return dlgUpgrade.ShowDialog(ParentWindow) == DialogResult.OK;
-                }
-                catch (ObjectDisposedException)
-                {
-                    try
-                    {
-                        return dlgUpgrade.ShowDialog(ParentWindow) == DialogResult.OK;
-                    }
-                    catch (Exception)
-                    {
-                        return false;
-                    }
-                }
-            }
-        }
-
-        private static string GetVersionDiff(Version versionCurrent, Version versionAvailable)
-        {
-            if (versionCurrent.Major != versionAvailable.Major || versionCurrent.Minor != versionAvailable.Minor)
-                return string.Format(@"{0}.{1}", versionAvailable.Major, versionAvailable.Minor);
-            return versionAvailable.ToString();
-        }
-
-        private void update_ProgressChanged(UpdateProgress e, ILongWaitBroker broker)
-        {
-            if (broker.IsCanceled)
-                AppDeployment.UpdateAsyncCancel();
-            else
-            {
-                long updateBytes = Math.Max(_updateInfo.UpdateSizeBytes ?? 0, e.BytesTotal);
-                broker.Message = GetProgressMessage(e.BytesCompleted, updateBytes);
-                broker.ProgressValue = updateBytes == 0
-                    ? 0 : (int)Math.Min(99, e.BytesCompleted * 100 / updateBytes);
-            }
-        }
-
-        private string GetProgressMessage(long bytesCompleted, long totalBytes)
-        {
-            return string.Format(SkylineResources.UpgradeManager_GetProgressMessage_Upgrading_to__0___downloading__1__of__2__, _updateInfo.AvailableVersion,
-                new FileSize(bytesCompleted), new FileSize(totalBytes));
-        }
-
-        private void update_Complete(UpdateCompletedDetails e)
-        {
-            _completeArgs = e;
-            lock (this)
-            {
-                _endUpdateEvent?.Set();
-            }
-        }
-
-        public interface IDeployment
-        {
-            bool IsNetworkDeployed { get; }
-            Version CurrentVersion { get; }
-
-            UpdateCheckDetails CheckForDetailedUpdate();
-            void UpdateAsync(Action<UpdateProgress> updateProgress, Action<UpdateCompletedDetails> updateComplete);
-            void UpdateAsyncCancel();
-            void Restart();
-
-            Version GetVersionFromUpdateLocation();
-            void OpenInstallLink(Control parentWindow);
-        }
-
-        public sealed class UpdateCheckDetails
-        {
-            public UpdateCheckDetails(bool updateAvailable, Version availableVersion, long? updateSizeBytes)
-            {
-                UpdateAvailable = updateAvailable;
-                AvailableVersion = availableVersion;
-                UpdateSizeBytes = updateSizeBytes;
-            }
-
-            public bool UpdateAvailable { get; private set; }
-            public Version AvailableVersion { get; private set; }
-            public long? UpdateSizeBytes { get; private set; }
-        }
-
-        public sealed class UpdateProgress
-        {
-            public UpdateProgress(long bytesCompleted, long bytesTotal)
-            {
-                BytesCompleted = bytesCompleted;
-                BytesTotal = bytesTotal;
-            }
-
-            public long BytesCompleted { get; private set; }
-            public long BytesTotal { get; private set; }
-        }
-
-        public sealed class UpdateCompletedDetails
-        {
-            public UpdateCompletedDetails(bool cancelled, Exception error)
-            {
-                Cancelled = cancelled;
-                Error = error;
-            }
-
-            public bool Cancelled { get; private set; }
-            public Exception Error { get; private set; }
-        }
-
-        private sealed class AppDeploymentWrapper : IDeployment
-        {
-            private readonly ApplicationDeployment _applicationDeployment;
-
-            public AppDeploymentWrapper()
-            {
-                if (ApplicationDeployment.IsNetworkDeployed)
-                    _applicationDeployment = ApplicationDeployment.CurrentDeployment;
-            }
-
-            public bool IsNetworkDeployed
-            {
-                get { return _applicationDeployment != null; }
-            }
-
-            public Version CurrentVersion { get { return _applicationDeployment.CurrentVersion; } }
-
-            public UpdateCheckDetails CheckForDetailedUpdate()
-            {
-                // CONSIDER: Some way to set trust to get this working? Below did not work
-                // https://stackoverflow.com/questions/14688282/clickonce-full-trust-app-update-failing-with-trustnotgrantedexception-on-windows
-//                var appId = new ApplicationIdentity(_applicationDeployment.UpdatedApplicationFullName);
-//                var unrestrictedPerms = new PermissionSet(PermissionState.Unrestricted);
-//                var appTrust = new ApplicationTrust(appId)
-//                {
-//                    DefaultGrantSet = new PolicyStatement(unrestrictedPerms),
-//                    IsApplicationTrustedToRun = true,
-//                    Persist = true
-//                };
-//                ApplicationSecurityManager.UserApplicationTrusts.Add(appTrust);
-                var info = _applicationDeployment.CheckForDetailedUpdate(false);
-
-                // Accessing version and size properties throw if no update is available
-                if (!info.UpdateAvailable)
-                    return new UpdateCheckDetails(false, null, null);
-
-                return new UpdateCheckDetails(info.UpdateAvailable, info.AvailableVersion, info.UpdateSizeBytes);
-            }
-
-            public void UpdateAsync(Action<UpdateProgress> updateProgress,
-                                    Action<UpdateCompletedDetails> updateComplete)
-            {
-                _applicationDeployment.UpdateProgressChanged += (s, e) =>
-                {
-                    updateProgress(new UpdateProgress(e.BytesCompleted, e.BytesTotal));
-                };
-                _applicationDeployment.UpdateCompleted += (s, e) =>
-                {
-                    updateComplete(new UpdateCompletedDetails(e.Cancelled, e.Error));
-                };
-                _applicationDeployment.UpdateAsync();
-            }
-
-            public void UpdateAsyncCancel()
-            {
-                _applicationDeployment.UpdateAsyncCancel();
-            }
-
-            public void Restart()
-            {
-                Application.Restart();
-            }
-
-            public Version GetVersionFromUpdateLocation()
-            {
-                try
-                {
-                    var webClient = new WebClient();
-                    string applicationPage = webClient.DownloadString(_applicationDeployment.UpdateLocation);
-                    // ReSharper disable once LocalizableElement
-                    Match match = Regex.Match(applicationPage, "<assemblyIdentity .*version=\"([^\"]*)\"");
-                    if (match.Success)
-                        return new Version(match.Groups[1].Value);
-                }
-                catch (Exception)
-                {
-                    // Fall through to returning null
-                }
-                return null;
-            }
-
-            public void OpenInstallLink(Control parentWindow)
-            {
-                bool is64 = Environment.Is64BitOperatingSystem;
-                string shorNameInstall = Install.Type == Install.InstallType.release
-                    ? (is64 ? @"skyline64" : @"skyline32")
-                    : (is64 ? @"skyline-daily64" : @"skyline-daily32"); // Keep -daily
-
-                WebHelpers.OpenSkylineShortLink(parentWindow, shorNameInstall);
-            }
-        }
-    }
-}
-=======
-/*
- * Original author: Brendan MacLean <brendanx .at. u.washington.edu>,
- *                  MacCoss Lab, Department of Genome Sciences, UW
- *
- * Copyright 2016 University of Washington - Seattle, WA
- * 
- * Licensed under the Apache License, Version 2.0 (the "License");
- * you may not use this file except in compliance with the License.
- * You may obtain a copy of the License at
- *
- *     http://www.apache.org/licenses/LICENSE-2.0
- *
- * Unless required by applicable law or agreed to in writing, software
- * distributed under the License is distributed on an "AS IS" BASIS,
- * WITHOUT WARRANTIES OR CONDITIONS OF ANY KIND, either express or implied.
- * See the License for the specific language governing permissions and
- * limitations under the License.
- */
-
-using System;
-using System.ComponentModel;
-using System.Deployment.Application;
-using System.Diagnostics;
-using System.Text.RegularExpressions;
-using System.Threading;
-using System.Windows.Forms;
-using pwiz.Common.SystemUtil;
-using pwiz.Skyline.Alerts;
-using pwiz.Skyline.Controls;
-using pwiz.Skyline.Properties;
-using pwiz.Skyline.Util;
-
-namespace pwiz.Skyline
-{
-    public sealed class UpgradeManager
-    {
-        private static bool _checkedAtStartup;
-
-        public static IDeployment _appDeployment = new AppDeploymentWrapper();
-
-        public static IDeployment AppDeployment
-        {
-            get { return _appDeployment; }
-            set
-            {
-                _checkedAtStartup = false;
-                _appDeployment = value;
-            }
-        }
-
-        public static bool CheckAtStartup
-        {
-            get { return Settings.Default.UpdateCheckAtStartup; }
-            set { Settings.Default.UpdateCheckAtStartup = value; }
-        }
-
-        private readonly Control _parentWindow;
-        private readonly bool _startup;
-        private AutoResetEvent _endUpdateEvent;
-        private UpdateCheckDetails _updateInfo;
-        private UpdateCompletedDetails _completeArgs;
-
-        public static void CheckForUpdateAsync(Control parentWindow, bool startup = true)
-        {
-            if (startup)
-            {
-                if (_checkedAtStartup)
-                    return;
-                _checkedAtStartup = true;
-            }
-
-            if (AppDeployment.IsNetworkDeployed && (CheckAtStartup || !startup))
-            {
-                new UpgradeManager(parentWindow, startup).BeginCheck();
-            }
-        }
-
-        private UpgradeManager(Control parentWindow, bool startup)
-        {
-            _parentWindow = parentWindow;
-            _startup = startup;
-        }
-
-        private Control ParentWindow
-        {
-            get { return FormUtil.FindTopLevelOpenForm() ?? _parentWindow; }
-        }
-
-        private void BeginCheck()
-        {
-            // Use backround worker instead of CheckForUpdateAsync to avoid
-            // saving state about update availability
-            var worker = new BackgroundWorker();
-            worker.DoWork += updateCheck_DoWork;
-            worker.RunWorkerCompleted += updateCheck_Complete;
-            worker.RunWorkerAsync();
-        }
-
-        private void updateCheck_DoWork(object sender, DoWorkEventArgs e)
-        {
-            try
-            {
-                e.Result = AppDeployment.CheckForDetailedUpdate();
-            }
-            catch (Exception x)
-            {
-                e.Result = x;
-            }
-        }
-
-        private void updateCheck_Complete(object sender, RunWorkerCompletedEventArgs e)
-        {
-            var exTrust = e.Result as TrustNotGrantedException;
-            if (exTrust != null)
-            {
-                if (ShowUpgradeForm(AppDeployment.GetVersionFromUpdateLocation(), false, true))
-                    AppDeployment.OpenInstallLink(ParentWindow);
-                return;
-            }
-            var ex = e.Result as Exception;
-            if (ex != null)
-            {
-                // Show an error message box to allow a user to inspect the exception stack trace
-                MessageDlg.ShowWithException(ParentWindow,
-                    Resources.UpgradeManager_updateCheck_Complete_Failed_attempting_to_check_for_an_upgrade_, ex);
-                // Show no upgrade found message to allow a user to turn off or on this checking
-                ShowUpgradeForm(null, false, false);
-                return;
-            }
-            _updateInfo = e.Result as UpdateCheckDetails;
-            if (_updateInfo != null && _updateInfo.UpdateAvailable)
-            {
-                if (!ShowUpgradeForm(_updateInfo.AvailableVersion, true, true))
-                    return;
-
-                using (var longWaitUpdate = new LongWaitDlg())
-                {
-                    longWaitUpdate.Text = string.Format(SkylineResources.UpgradeManager_updateCheck_Complete_Upgrading__0_, Program.Name);
-                    longWaitUpdate.Message = GetProgressMessage(0, _updateInfo.UpdateSizeBytes ?? 0);
-                    longWaitUpdate.ProgressValue = 0;
-                    AutoResetEvent endUpdateEvent = null;
-                    try
-                    {
-                        lock (this)
-                        {
-                            Assume.IsNull(_endUpdateEvent);
-                            _endUpdateEvent = endUpdateEvent = new AutoResetEvent(false);
-                        }
-
-                        longWaitUpdate.PerformWork(ParentWindow, 500, broker =>
-                        {
-                            BeginUpdate(broker);
-                            endUpdateEvent.WaitOne();
-                            broker.ProgressValue = 100;
-                        });
-                    }
-                    finally
-                    {
-                        lock (this)
-                        {
-                            if (endUpdateEvent != null)
-                            {
-                                _endUpdateEvent = null;
-                            }
-                        }
-                        endUpdateEvent?.Dispose();
-                    }
-                }
-                if (_completeArgs == null || _completeArgs.Cancelled)
-                    return;
-
-                if (_completeArgs.Error != null)
-                {
-                    MessageDlg.ShowWithException(ParentWindow,
-                        Resources.UpgradeManager_updateCheck_Complete_Failed_attempting_to_upgrade_, _completeArgs.Error);
-                    if (ShowUpgradeForm(null, false, true))
-                        AppDeployment.OpenInstallLink(ParentWindow);
-                    return;
-                }
-
-                AppDeployment.Restart();
-            }
-            else if (!_startup)
-            {
-                ShowUpgradeForm(null, false, false);
-            }
-        }
-
-        private void BeginUpdate(ILongWaitBroker broker)
-        {
-            AppDeployment.UpdateAsync(ev => update_ProgressChanged(ev, broker), update_Complete);
-        }
-
-        private bool ShowUpgradeForm(Version availableVersion, bool automatic, bool updateFound)
-        {
-            string versionText = availableVersion != null
-                ? GetVersionDiff(AppDeployment.CurrentVersion, availableVersion)
-                : null;
-
-            using (var dlgUpgrade = new UpgradeDlg(versionText, automatic, updateFound))
-            {
-                dlgUpgrade.Text = Program.Name;
-                try
-                {
-                    return dlgUpgrade.ShowDialog(ParentWindow) == DialogResult.OK;
-                }
-                catch (ObjectDisposedException)
-                {
-                    try
-                    {
-                        return dlgUpgrade.ShowDialog(ParentWindow) == DialogResult.OK;
-                    }
-                    catch (Exception)
-                    {
-                        return false;
-                    }
-                }
-            }
-        }
-
-        private static string GetVersionDiff(Version versionCurrent, Version versionAvailable)
-        {
-            if (versionCurrent.Major != versionAvailable.Major || versionCurrent.Minor != versionAvailable.Minor)
-                return string.Format(@"{0}.{1}", versionAvailable.Major, versionAvailable.Minor);
-            return versionAvailable.ToString();
-        }
-
-        private void update_ProgressChanged(UpdateProgress e, ILongWaitBroker broker)
-        {
-            if (broker.IsCanceled)
-                AppDeployment.UpdateAsyncCancel();
-            else
-            {
-                long updateBytes = Math.Max(_updateInfo.UpdateSizeBytes ?? 0, e.BytesTotal);
-                broker.Message = GetProgressMessage(e.BytesCompleted, updateBytes);
-                broker.ProgressValue = updateBytes == 0
-                    ? 0 : (int)Math.Min(99, e.BytesCompleted * 100 / updateBytes);
-            }
-        }
-
-        private string GetProgressMessage(long bytesCompleted, long totalBytes)
-        {
-            return string.Format(SkylineResources.UpgradeManager_GetProgressMessage_Upgrading_to__0___downloading__1__of__2__, _updateInfo.AvailableVersion,
-                new FileSize(bytesCompleted), new FileSize(totalBytes));
-        }
-
-        private void update_Complete(UpdateCompletedDetails e)
-        {
-            _completeArgs = e;
-            lock (this)
-            {
-                _endUpdateEvent?.Set();
-            }
-        }
-
-        public interface IDeployment
-        {
-            bool IsNetworkDeployed { get; }
-            Version CurrentVersion { get; }
-
-            UpdateCheckDetails CheckForDetailedUpdate();
-            void UpdateAsync(Action<UpdateProgress> updateProgress, Action<UpdateCompletedDetails> updateComplete);
-            void UpdateAsyncCancel();
-            void Restart();
-
-            Version GetVersionFromUpdateLocation();
-            void OpenInstallLink(Control parentWindow);
-        }
-
-        public sealed class UpdateCheckDetails
-        {
-            public UpdateCheckDetails(bool updateAvailable, Version availableVersion, long? updateSizeBytes)
-            {
-                UpdateAvailable = updateAvailable;
-                AvailableVersion = availableVersion;
-                UpdateSizeBytes = updateSizeBytes;
-            }
-
-            public bool UpdateAvailable { get; private set; }
-            public Version AvailableVersion { get; private set; }
-            public long? UpdateSizeBytes { get; private set; }
-        }
-
-        public sealed class UpdateProgress
-        {
-            public UpdateProgress(long bytesCompleted, long bytesTotal)
-            {
-                BytesCompleted = bytesCompleted;
-                BytesTotal = bytesTotal;
-            }
-
-            public long BytesCompleted { get; private set; }
-            public long BytesTotal { get; private set; }
-        }
-
-        public sealed class UpdateCompletedDetails
-        {
-            public UpdateCompletedDetails(bool cancelled, Exception error)
-            {
-                Cancelled = cancelled;
-                Error = error;
-            }
-
-            public bool Cancelled { get; private set; }
-            public Exception Error { get; private set; }
-        }
-
-        private sealed class AppDeploymentWrapper : IDeployment
-        {
-            private readonly ApplicationDeployment _applicationDeployment;
-
-            public AppDeploymentWrapper()
-            {
-                if (ApplicationDeployment.IsNetworkDeployed)
-                    _applicationDeployment = ApplicationDeployment.CurrentDeployment;
-            }
-
-            public bool IsNetworkDeployed
-            {
-                get { return _applicationDeployment != null; }
-            }
-
-            public Version CurrentVersion { get { return _applicationDeployment.CurrentVersion; } }
-
-            public UpdateCheckDetails CheckForDetailedUpdate()
-            {
-                // CONSIDER: Some way to set trust to get this working? Below did not work
-                // https://stackoverflow.com/questions/14688282/clickonce-full-trust-app-update-failing-with-trustnotgrantedexception-on-windows
-//                var appId = new ApplicationIdentity(_applicationDeployment.UpdatedApplicationFullName);
-//                var unrestrictedPerms = new PermissionSet(PermissionState.Unrestricted);
-//                var appTrust = new ApplicationTrust(appId)
-//                {
-//                    DefaultGrantSet = new PolicyStatement(unrestrictedPerms),
-//                    IsApplicationTrustedToRun = true,
-//                    Persist = true
-//                };
-//                ApplicationSecurityManager.UserApplicationTrusts.Add(appTrust);
-                var info = _applicationDeployment.CheckForDetailedUpdate(false);
-
-                // Accessing version and size properties throw if no update is available
-                if (!info.UpdateAvailable)
-                    return new UpdateCheckDetails(false, null, null);
-
-                return new UpdateCheckDetails(info.UpdateAvailable, info.AvailableVersion, info.UpdateSizeBytes);
-            }
-
-            public void UpdateAsync(Action<UpdateProgress> updateProgress,
-                                    Action<UpdateCompletedDetails> updateComplete)
-            {
-                _applicationDeployment.UpdateProgressChanged += (s, e) =>
-                {
-                    updateProgress(new UpdateProgress(e.BytesCompleted, e.BytesTotal));
-                };
-                _applicationDeployment.UpdateCompleted += (s, e) =>
-                {
-                    updateComplete(new UpdateCompletedDetails(e.Cancelled, e.Error));
-                };
-                _applicationDeployment.UpdateAsync();
-            }
-
-            public void UpdateAsyncCancel()
-            {
-                _applicationDeployment.UpdateAsyncCancel();
-            }
-
-            public void Restart()
-            {
-                Application.Restart();
-            }
-
-            public Version GetVersionFromUpdateLocation()
-            {
-                try
-                {
-                    using var httpClient = new HttpClientWithProgress(new SilentProgressMonitor());
-                    string applicationPage = httpClient.DownloadString(_applicationDeployment.UpdateLocation);
-                    // ReSharper disable once LocalizableElement
-                    Match match = Regex.Match(applicationPage, "<assemblyIdentity .*version=\"([^\"]*)\"");
-                    if (match.Success)
-                        return new Version(match.Groups[1].Value);
-                }
-                catch (Exception ex)
-                {
-                    // Ignore but log to debug console in debug builds
-                    // Detailed error from HttpClientWithProgress preserved for diagnostics
-                    Debug.WriteLine($@"Failed to check for updates: {ex.Message}");
-                }
-                return null;
-            }
-
-            public void OpenInstallLink(Control parentWindow)
-            {
-                bool is64 = Environment.Is64BitOperatingSystem;
-                string shorNameInstall = Install.Type == Install.InstallType.release
-                    ? (is64 ? @"skyline64" : @"skyline32")
-                    : (is64 ? @"skyline-daily64" : @"skyline-daily32"); // Keep -daily
-
-                WebHelpers.OpenSkylineShortLink(parentWindow, shorNameInstall);
-            }
-        }
-    }
-}
->>>>>>> 5747ede7
+/*
+ * Original author: Brendan MacLean <brendanx .at. u.washington.edu>,
+ *                  MacCoss Lab, Department of Genome Sciences, UW
+ *
+ * Copyright 2016 University of Washington - Seattle, WA
+ * 
+ * Licensed under the Apache License, Version 2.0 (the "License");
+ * you may not use this file except in compliance with the License.
+ * You may obtain a copy of the License at
+ *
+ *     http://www.apache.org/licenses/LICENSE-2.0
+ *
+ * Unless required by applicable law or agreed to in writing, software
+ * distributed under the License is distributed on an "AS IS" BASIS,
+ * WITHOUT WARRANTIES OR CONDITIONS OF ANY KIND, either express or implied.
+ * See the License for the specific language governing permissions and
+ * limitations under the License.
+ */
+
+using System;
+using System.ComponentModel;
+using System.Deployment.Application;
+using System.Net;
+using System.Text.RegularExpressions;
+using System.Threading;
+using System.Windows.Forms;
+using pwiz.Common.SystemUtil;
+using pwiz.Skyline.Alerts;
+using pwiz.Skyline.Controls;
+using pwiz.Skyline.Properties;
+using pwiz.Skyline.Util;
+
+namespace pwiz.Skyline
+{
+    public sealed class UpgradeManager
+    {
+        private static bool _checkedAtStartup;
+
+        public static IDeployment _appDeployment = new AppDeploymentWrapper();
+
+        public static IDeployment AppDeployment
+        {
+            get { return _appDeployment; }
+            set
+            {
+                _checkedAtStartup = false;
+                _appDeployment = value;
+            }
+        }
+
+        public static bool CheckAtStartup
+        {
+            get { return Settings.Default.UpdateCheckAtStartup; }
+            set { Settings.Default.UpdateCheckAtStartup = value; }
+        }
+
+        private readonly Control _parentWindow;
+        private readonly bool _startup;
+        private AutoResetEvent _endUpdateEvent;
+        private UpdateCheckDetails _updateInfo;
+        private UpdateCompletedDetails _completeArgs;
+
+        public static void CheckForUpdateAsync(Control parentWindow, bool startup = true)
+        {
+            if (startup)
+            {
+                if (_checkedAtStartup)
+                    return;
+                _checkedAtStartup = true;
+            }
+
+            if (AppDeployment.IsNetworkDeployed && (CheckAtStartup || !startup))
+            {
+                new UpgradeManager(parentWindow, startup).BeginCheck();
+            }
+        }
+
+        private UpgradeManager(Control parentWindow, bool startup)
+        {
+            _parentWindow = parentWindow;
+            _startup = startup;
+        }
+
+        private Control ParentWindow
+        {
+            get { return FormUtil.FindTopLevelOpenForm() ?? _parentWindow; }
+        }
+
+        private void BeginCheck()
+        {
+            // Use backround worker instead of CheckForUpdateAsync to avoid
+            // saving state about update availability
+            var worker = new BackgroundWorker();
+            worker.DoWork += updateCheck_DoWork;
+            worker.RunWorkerCompleted += updateCheck_Complete;
+            worker.RunWorkerAsync();
+        }
+
+        private void updateCheck_DoWork(object sender, DoWorkEventArgs e)
+        {
+            try
+            {
+                e.Result = AppDeployment.CheckForDetailedUpdate();
+            }
+            catch (Exception x)
+            {
+                e.Result = x;
+            }
+        }
+
+        private void updateCheck_Complete(object sender, RunWorkerCompletedEventArgs e)
+        {
+            var exTrust = e.Result as TrustNotGrantedException;
+            if (exTrust != null)
+            {
+                if (ShowUpgradeForm(AppDeployment.GetVersionFromUpdateLocation(), false, true))
+                    AppDeployment.OpenInstallLink(ParentWindow);
+                return;
+            }
+            var ex = e.Result as Exception;
+            if (ex != null)
+            {
+                // Show an error message box to allow a user to inspect the exception stack trace
+                MessageDlg.ShowWithException(ParentWindow,
+                    Resources.UpgradeManager_updateCheck_Complete_Failed_attempting_to_check_for_an_upgrade_, ex);
+                // Show no upgrade found message to allow a user to turn off or on this checking
+                ShowUpgradeForm(null, false, false);
+                return;
+            }
+            _updateInfo = e.Result as UpdateCheckDetails;
+            if (_updateInfo != null && _updateInfo.UpdateAvailable)
+            {
+                if (!ShowUpgradeForm(_updateInfo.AvailableVersion, true, true))
+                    return;
+
+                using (var longWaitUpdate = new LongWaitDlg())
+                {
+                    longWaitUpdate.Text = string.Format(SkylineResources.UpgradeManager_updateCheck_Complete_Upgrading__0_, Program.Name);
+                    longWaitUpdate.Message = GetProgressMessage(0, _updateInfo.UpdateSizeBytes ?? 0);
+                    longWaitUpdate.ProgressValue = 0;
+                    AutoResetEvent endUpdateEvent = null;
+                    try
+                    {
+                        lock (this)
+                        {
+                            Assume.IsNull(_endUpdateEvent);
+                            _endUpdateEvent = endUpdateEvent = new AutoResetEvent(false);
+                        }
+
+                        longWaitUpdate.PerformWork(ParentWindow, 500, broker =>
+                        {
+                            BeginUpdate(broker);
+                            endUpdateEvent.WaitOne();
+                            broker.ProgressValue = 100;
+                        });
+                    }
+                    finally
+                    {
+                        lock (this)
+                        {
+                            if (endUpdateEvent != null)
+                            {
+                                _endUpdateEvent = null;
+                            }
+                        }
+                        endUpdateEvent?.Dispose();
+                    }
+                }
+                if (_completeArgs == null || _completeArgs.Cancelled)
+                    return;
+
+                if (_completeArgs.Error != null)
+                {
+                    MessageDlg.ShowWithException(ParentWindow,
+                        Resources.UpgradeManager_updateCheck_Complete_Failed_attempting_to_upgrade_, _completeArgs.Error);
+                    if (ShowUpgradeForm(null, false, true))
+                        AppDeployment.OpenInstallLink(ParentWindow);
+                    return;
+                }
+
+                AppDeployment.Restart();
+            }
+            else if (!_startup)
+            {
+                ShowUpgradeForm(null, false, false);
+            }
+        }
+
+        private void BeginUpdate(ILongWaitBroker broker)
+        {
+            AppDeployment.UpdateAsync(ev => update_ProgressChanged(ev, broker), update_Complete);
+        }
+
+        private bool ShowUpgradeForm(Version availableVersion, bool automatic, bool updateFound)
+        {
+            string versionText = availableVersion != null
+                ? GetVersionDiff(AppDeployment.CurrentVersion, availableVersion)
+                : null;
+
+            using (var dlgUpgrade = new UpgradeDlg(versionText, automatic, updateFound))
+            {
+                dlgUpgrade.Text = Program.Name;
+                try
+                {
+                    return dlgUpgrade.ShowDialog(ParentWindow) == DialogResult.OK;
+                }
+                catch (ObjectDisposedException)
+                {
+                    try
+                    {
+                        return dlgUpgrade.ShowDialog(ParentWindow) == DialogResult.OK;
+                    }
+                    catch (Exception)
+                    {
+                        return false;
+                    }
+                }
+            }
+        }
+
+        private static string GetVersionDiff(Version versionCurrent, Version versionAvailable)
+        {
+            if (versionCurrent.Major != versionAvailable.Major || versionCurrent.Minor != versionAvailable.Minor)
+                return string.Format(@"{0}.{1}", versionAvailable.Major, versionAvailable.Minor);
+            return versionAvailable.ToString();
+        }
+
+        private void update_ProgressChanged(UpdateProgress e, ILongWaitBroker broker)
+        {
+            if (broker.IsCanceled)
+                AppDeployment.UpdateAsyncCancel();
+            else
+            {
+                long updateBytes = Math.Max(_updateInfo.UpdateSizeBytes ?? 0, e.BytesTotal);
+                broker.Message = GetProgressMessage(e.BytesCompleted, updateBytes);
+                broker.ProgressValue = updateBytes == 0
+                    ? 0 : (int)Math.Min(99, e.BytesCompleted * 100 / updateBytes);
+            }
+        }
+
+        private string GetProgressMessage(long bytesCompleted, long totalBytes)
+        {
+            return string.Format(SkylineResources.UpgradeManager_GetProgressMessage_Upgrading_to__0___downloading__1__of__2__, _updateInfo.AvailableVersion,
+                new FileSize(bytesCompleted), new FileSize(totalBytes));
+        }
+
+        private void update_Complete(UpdateCompletedDetails e)
+        {
+            _completeArgs = e;
+            lock (this)
+            {
+                _endUpdateEvent?.Set();
+            }
+        }
+
+        public interface IDeployment
+        {
+            bool IsNetworkDeployed { get; }
+            Version CurrentVersion { get; }
+
+            UpdateCheckDetails CheckForDetailedUpdate();
+            void UpdateAsync(Action<UpdateProgress> updateProgress, Action<UpdateCompletedDetails> updateComplete);
+            void UpdateAsyncCancel();
+            void Restart();
+
+            Version GetVersionFromUpdateLocation();
+            void OpenInstallLink(Control parentWindow);
+        }
+
+        public sealed class UpdateCheckDetails
+        {
+            public UpdateCheckDetails(bool updateAvailable, Version availableVersion, long? updateSizeBytes)
+            {
+                UpdateAvailable = updateAvailable;
+                AvailableVersion = availableVersion;
+                UpdateSizeBytes = updateSizeBytes;
+            }
+
+            public bool UpdateAvailable { get; private set; }
+            public Version AvailableVersion { get; private set; }
+            public long? UpdateSizeBytes { get; private set; }
+        }
+
+        public sealed class UpdateProgress
+        {
+            public UpdateProgress(long bytesCompleted, long bytesTotal)
+            {
+                BytesCompleted = bytesCompleted;
+                BytesTotal = bytesTotal;
+            }
+
+            public long BytesCompleted { get; private set; }
+            public long BytesTotal { get; private set; }
+        }
+
+        public sealed class UpdateCompletedDetails
+        {
+            public UpdateCompletedDetails(bool cancelled, Exception error)
+            {
+                Cancelled = cancelled;
+                Error = error;
+            }
+
+            public bool Cancelled { get; private set; }
+            public Exception Error { get; private set; }
+        }
+
+        private sealed class AppDeploymentWrapper : IDeployment
+        {
+            private readonly ApplicationDeployment _applicationDeployment;
+
+            public AppDeploymentWrapper()
+            {
+                if (ApplicationDeployment.IsNetworkDeployed)
+                    _applicationDeployment = ApplicationDeployment.CurrentDeployment;
+            }
+
+            public bool IsNetworkDeployed
+            {
+                get { return _applicationDeployment != null; }
+            }
+
+            public Version CurrentVersion { get { return _applicationDeployment.CurrentVersion; } }
+
+            public UpdateCheckDetails CheckForDetailedUpdate()
+            {
+                // CONSIDER: Some way to set trust to get this working? Below did not work
+                // https://stackoverflow.com/questions/14688282/clickonce-full-trust-app-update-failing-with-trustnotgrantedexception-on-windows
+//                var appId = new ApplicationIdentity(_applicationDeployment.UpdatedApplicationFullName);
+//                var unrestrictedPerms = new PermissionSet(PermissionState.Unrestricted);
+//                var appTrust = new ApplicationTrust(appId)
+//                {
+//                    DefaultGrantSet = new PolicyStatement(unrestrictedPerms),
+//                    IsApplicationTrustedToRun = true,
+//                    Persist = true
+//                };
+//                ApplicationSecurityManager.UserApplicationTrusts.Add(appTrust);
+                var info = _applicationDeployment.CheckForDetailedUpdate(false);
+
+                // Accessing version and size properties throw if no update is available
+                if (!info.UpdateAvailable)
+                    return new UpdateCheckDetails(false, null, null);
+
+                return new UpdateCheckDetails(info.UpdateAvailable, info.AvailableVersion, info.UpdateSizeBytes);
+            }
+
+            public void UpdateAsync(Action<UpdateProgress> updateProgress,
+                                    Action<UpdateCompletedDetails> updateComplete)
+            {
+                _applicationDeployment.UpdateProgressChanged += (s, e) =>
+                {
+                    updateProgress(new UpdateProgress(e.BytesCompleted, e.BytesTotal));
+                };
+                _applicationDeployment.UpdateCompleted += (s, e) =>
+                {
+                    updateComplete(new UpdateCompletedDetails(e.Cancelled, e.Error));
+                };
+                _applicationDeployment.UpdateAsync();
+            }
+
+            public void UpdateAsyncCancel()
+            {
+                _applicationDeployment.UpdateAsyncCancel();
+            }
+
+            public void Restart()
+            {
+                Application.Restart();
+            }
+
+            public Version GetVersionFromUpdateLocation()
+            {
+                try
+                {
+                    var webClient = new WebClient();
+                    string applicationPage = webClient.DownloadString(_applicationDeployment.UpdateLocation);
+                    // ReSharper disable once LocalizableElement
+                    Match match = Regex.Match(applicationPage, "<assemblyIdentity .*version=\"([^\"]*)\"");
+                    if (match.Success)
+                        return new Version(match.Groups[1].Value);
+                }
+                catch (Exception)
+                {
+                    // Fall through to returning null
+                }
+                return null;
+            }
+
+            public void OpenInstallLink(Control parentWindow)
+            {
+                bool is64 = Environment.Is64BitOperatingSystem;
+                string shorNameInstall = Install.Type == Install.InstallType.release
+                    ? (is64 ? @"skyline64" : @"skyline32")
+                    : (is64 ? @"skyline-daily64" : @"skyline-daily32"); // Keep -daily
+
+                WebHelpers.OpenSkylineShortLink(parentWindow, shorNameInstall);
+            }
+        }
+    }
+}