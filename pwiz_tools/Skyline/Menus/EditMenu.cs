--- conflicted
+++ resolved
@@ -399,13 +399,8 @@
                 if (inputType == SrmDocument.DOCUMENT_TYPE.small_molecules && 
                     MassListImporter.IsColumnar(text, out formatProvider, out separator, out columnTypes))
                 {
-<<<<<<< HEAD
-                    SkylineWindow.ImportMassList(new MassListInputs(text, formatProvider, separator),
-                        Resources.SkylineWindow_Paste_Paste_transition_list, false, inputType);
-=======
                     SkylineWindow.InsertSmallMoleculeTransitionList(text,
                         Resources.SkylineWindow_Paste_Paste_transition_list);
->>>>>>> 1e7b6e8e
                 }
                 // If the text contains numbers, see if it can be imported as a mass list.
                 // It is definitely not a sequence, if it has numbers.  Whereas, sequences do
