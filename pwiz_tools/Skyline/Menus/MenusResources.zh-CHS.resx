<?xml version="1.0" encoding="utf-8"?>
<root>
  <!-- 
    Microsoft ResX Schema 
    
    Version 2.0
    
    The primary goals of this format is to allow a simple XML format 
    that is mostly human readable. The generation and parsing of the 
    various data types are done through the TypeConverter classes 
    associated with the data types.
    
    Example:
    
    ... ado.net/XML headers & schema ...
    <resheader name="resmimetype">text/microsoft-resx</resheader>
    <resheader name="version">2.0</resheader>
    <resheader name="reader">System.Resources.ResXResourceReader, System.Windows.Forms, ...</resheader>
    <resheader name="writer">System.Resources.ResXResourceWriter, System.Windows.Forms, ...</resheader>
    <data name="Name1"><value>this is my long string</value><comment>this is a comment</comment></data>
    <data name="Color1" type="System.Drawing.Color, System.Drawing">Blue</data>
    <data name="Bitmap1" mimetype="application/x-microsoft.net.object.binary.base64">
        <value>[base64 mime encoded serialized .NET Framework object]</value>
    </data>
    <data name="Icon1" type="System.Drawing.Icon, System.Drawing" mimetype="application/x-microsoft.net.object.bytearray.base64">
        <value>[base64 mime encoded string representing a byte array form of the .NET Framework object]</value>
        <comment>This is a comment</comment>
    </data>
                
    There are any number of "resheader" rows that contain simple 
    name/value pairs.
    
    Each data row contains a name, and value. The row also contains a 
    type or mimetype. Type corresponds to a .NET class that support 
    text/value conversion through the TypeConverter architecture. 
    Classes that don't support this are serialized and stored with the 
    mimetype set.
    
    The mimetype is used for serialized objects, and tells the 
    ResXResourceReader how to depersist the object. This is currently not 
    extensible. For a given mimetype the value must be set accordingly:
    
    Note - application/x-microsoft.net.object.binary.base64 is the format 
    that the ResXResourceWriter will generate, however the reader can 
    read any of the formats listed below.
    
    mimetype: application/x-microsoft.net.object.binary.base64
    value   : The object must be serialized with 
            : System.Runtime.Serialization.Formatters.Binary.BinaryFormatter
            : and then encoded with base64 encoding.
    
    mimetype: application/x-microsoft.net.object.soap.base64
    value   : The object must be serialized with 
            : System.Runtime.Serialization.Formatters.Soap.SoapFormatter
            : and then encoded with base64 encoding.

    mimetype: application/x-microsoft.net.object.bytearray.base64
    value   : The object must be serialized into a byte array 
            : using a System.ComponentModel.TypeConverter
            : and then encoded with base64 encoding.
    -->
  <xsd:schema id="root" xmlns="" xmlns:xsd="http://www.w3.org/2001/XMLSchema" xmlns:msdata="urn:schemas-microsoft-com:xml-msdata">
    <xsd:import namespace="http://www.w3.org/XML/1998/namespace" />
    <xsd:element name="root" msdata:IsDataSet="true">
      <xsd:complexType>
        <xsd:choice maxOccurs="unbounded">
          <xsd:element name="metadata">
            <xsd:complexType>
              <xsd:sequence>
                <xsd:element name="value" type="xsd:string" minOccurs="0" />
              </xsd:sequence>
              <xsd:attribute name="name" use="required" type="xsd:string" />
              <xsd:attribute name="type" type="xsd:string" />
              <xsd:attribute name="mimetype" type="xsd:string" />
              <xsd:attribute ref="xml:space" />
            </xsd:complexType>
          </xsd:element>
          <xsd:element name="assembly">
            <xsd:complexType>
              <xsd:attribute name="alias" type="xsd:string" />
              <xsd:attribute name="name" type="xsd:string" />
            </xsd:complexType>
          </xsd:element>
          <xsd:element name="data">
            <xsd:complexType>
              <xsd:sequence>
                <xsd:element name="value" type="xsd:string" minOccurs="0" msdata:Ordinal="1" />
                <xsd:element name="comment" type="xsd:string" minOccurs="0" msdata:Ordinal="2" />
              </xsd:sequence>
              <xsd:attribute name="name" type="xsd:string" use="required" msdata:Ordinal="1" />
              <xsd:attribute name="type" type="xsd:string" msdata:Ordinal="3" />
              <xsd:attribute name="mimetype" type="xsd:string" msdata:Ordinal="4" />
              <xsd:attribute ref="xml:space" />
            </xsd:complexType>
          </xsd:element>
          <xsd:element name="resheader">
            <xsd:complexType>
              <xsd:sequence>
                <xsd:element name="value" type="xsd:string" minOccurs="0" msdata:Ordinal="1" />
              </xsd:sequence>
              <xsd:attribute name="name" type="xsd:string" use="required" />
            </xsd:complexType>
          </xsd:element>
        </xsd:choice>
      </xsd:complexType>
    </xsd:element>
  </xsd:schema>
  <resheader name="resmimetype">
    <value>text/microsoft-resx</value>
  </resheader>
  <resheader name="version">
    <value>2.0</value>
  </resheader>
  <resheader name="reader">
    <value>System.Resources.ResXResourceReader, System.Windows.Forms, Version=4.0.0.0, Culture=neutral, PublicKeyToken=b77a5c561934e089</value>
  </resheader>
  <resheader name="writer">
    <value>System.Resources.ResXResourceWriter, System.Windows.Forms, Version=4.0.0.0, Culture=neutral, PublicKeyToken=b77a5c561934e089</value>
  </resheader>
  <assembly alias="System.Windows.Forms" name="System.Windows.Forms, Version=4.0.0.0, Culture=neutral, PublicKeyToken=b77a5c561934e089" />
  <data name="ChromatogramContextMenu_Collision_Cross_Section" xml:space="preserve">
    <value>碰撞横截面</value>
  </data>
  <data name="ChromatogramContextMenu_InsertIonMobilityMenuItems_Compensation_Voltage" xml:space="preserve">
    <value>补偿电压</value>
  </data>
  <data name="ChromatogramContextMenu_InsertIonMobilityMenuItems_Drift_Time" xml:space="preserve">
    <value>漂移时间</value>
  </data>
  <data name="ChromatogramContextMenu_InsertIonMobilityMenuItems_Inverse_Ion_Mobility" xml:space="preserve">
    <value>反转离子迁移</value>
  </data>
  <data name="ChromatogramContextMenu_InsertIonMobilityMenuItems_Ion_Mobility" xml:space="preserve">
    <value>离子迁移</value>
  </data>
  <data name="EditMenu_ChangeSpectrumFilter_Change_spectrum_filter" xml:space="preserve">
    <value>更改谱图过滤器</value>
  </data>
  <data name="EditMenu_GetEditSpectrumFilterDescription_Adding_spectrum_filter_to__0_" xml:space="preserve">
    <value>向 {0} 添加谱图过滤器</value>
  </data>
  <data name="EditMenu_GetEditSpectrumFilterDescription_Adding_spectrum_filter_to__0__precursors" xml:space="preserve">
    <value>向 {0} 母离子添加谱图过滤器</value>
  </data>
  <data name="EditMenu_GetEditSpectrumFilterDescription_Editing_spectrum_filter_on__0_" xml:space="preserve">
    <value>编辑 {0} 的谱图过滤器</value>
  </data>
  <data name="EditMenu_GetEditSpectrumFilterDescription_Editing_spectrum_filter_on__0__precursors" xml:space="preserve">
    <value>编辑 {0} 母离子的谱图过滤器</value>
  </data>
  <data name="EditMenu_SetSynchronizedIntegration_Change_synchronized_integration_to__0_" xml:space="preserve">
    <value>将同步积分更改为 {0}</value>
  </data>
  <data name="SkylineWindow_acceptPeptidesMenuItem_Click_Accept_peptides" xml:space="preserve">
    <value>接受肽段</value>
  </data>
  <data name="SkylineWindow_AddGroupByMenuItems_All_Replicates" xml:space="preserve">
    <value>所有重复测定</value>
  </data>
  <data name="SkylineWindow_ApplyPeak_Applying_Peak" xml:space="preserve">
    <value>正在应用峰</value>
  </data>
  <data name="SkylineWindow_ApplyPeak_Failed_to_apply_peak_" xml:space="preserve">
    <value>应用峰失败。</value>
  </data>
  <data name="SkylineWindow_BuildChromatogramMenu_Apply_Peak_to_" xml:space="preserve">
    <value>峰值应用于</value>
  </data>
  <data name="SkylineWindow_EditDelete_Delete__0__" xml:space="preserve">
    <value>删除{0}</value>
  </data>
  <data name="SkylineWindow_EditDelete_items" xml:space="preserve">
    <value>项</value>
  </data>
  <data name="SkylineWindow_EditNote_Edit_Note" xml:space="preserve">
    <value>编辑注释</value>
  </data>
  <data name="SkylineWindow_editToolStripMenuItem_DropDownOpening_Apply_Peak_to_Group" xml:space="preserve">
    <value>对群组应用峰值</value>
  </data>
  <data name="SkylineWindow_ExpandProteins_The_number_of_targets_exceeds_the_limit_for_this_operation_" xml:space="preserve">
    <value>目标数超出了此操作的限制。</value>
  </data>
  <data name="SkylineWindow_generateDecoysMenuItem_Click_Are_you_sure_you_want_to_continue" xml:space="preserve">
    <value>您确定想要继续？</value>
  </data>
  <data name="SkylineWindow_generateDecoysMenuItem_Click_The_document_must_contain_peptides_to_generate_decoys_" xml:space="preserve">
    <value>文档必须包含肽段以生成诱饵。</value>
  </data>
  <data name="SkylineWindow_generateDecoysMenuItem_Click_This_operation_will_replace_the_existing_decoys" xml:space="preserve">
    <value>本操作将替换现有的诱饵。</value>
  </data>
  <data name="SkylineWindow_ModifyPeptide_Modify__0__" xml:space="preserve">
    <value>修饰{0}</value>
  </data>
  <data name="SkylineWindow_ModifyPeptide_Modify_Small_Molecule" xml:space="preserve">
    <value>修改分子</value>
  </data>
  <data name="SkylineWindow_ModifySmallMoleculeTransitionGroup_Modify_Custom_Ion_Precursor" xml:space="preserve">
    <value>修改自定义离子母离子</value>
  </data>
  <data name="SkylineWindow_ModifyTransition_Modify_product_ion__0_" xml:space="preserve">
    <value>修饰子离子{0}</value>
  </data>
  <data name="SkylineWindow_ModifyTransition_Modify_Transition" xml:space="preserve">
    <value>修饰离子对</value>
  </data>
  <data name="SkylineWindow_Paste_Empty_sequence_found_at_line__0__" xml:space="preserve">
    <value>第 {0} 行发现空序列。</value>
  </data>
  <data name="SkylineWindow_Paste_Failed_reading_Skyline_document_from_the_clipboard_" xml:space="preserve">
    <value>从剪切板读取 Skyline 文档失败。</value>
  </data>
  <data name="SkylineWindow_Paste_Paste__0__" xml:space="preserve">
    <value>粘贴{0}</value>
  </data>
  <data name="SkylineWindow_Paste_Paste_FASTA" xml:space="preserve">
    <value>粘贴 FASTA</value>
  </data>
  <data name="SkylineWindow_Paste_Paste_peptide_list" xml:space="preserve">
    <value>粘贴肽段列表</value>
  </data>
  <data name="SkylineWindow_Paste_Paste_proteins" xml:space="preserve">
    <value>粘贴蛋白质</value>
  </data>
  <data name="SkylineWindow_Paste_Paste_transition_list" xml:space="preserve">
    <value>粘贴离子对列表</value>
  </data>
  <data name="SkylineWindow_Paste_peptides" xml:space="preserve">
    <value>肽段</value>
  </data>
  <data name="SkylineWindow_Paste_Protein_sequence_not_found" xml:space="preserve">
    <value>未发现蛋白质序列。</value>
  </data>
  <data name="SkylineWindow_Paste_proteins" xml:space="preserve">
    <value>蛋白质</value>
  </data>
  <data name="SkylineWindow_Paste_The_protein_sequence_must_be_the_last_value_in_each_line" xml:space="preserve">
    <value>蛋白质序列必须是每行的最后一个值。</value>
  </data>
  <data name="SkylineWindow_Paste_Unexpected_character_period_found" xml:space="preserve">
    <value>发现意外字符“.”。</value>
  </data>
  <data name="SkylineWindow_PickPeakInChromatograms_Apply_picked_peak" xml:space="preserve">
    <value>应用拣选的峰</value>
  </data>
  <data name="SkylineWindow_removeDuplicatePeptidesMenuItem_Click_Remove_duplicate_peptides" xml:space="preserve">
    <value>删除重复的肽段</value>
  </data>
  <data name="SkylineWindow_removeEmptyPeptidesMenuItem_Click_Remove_empty_peptides" xml:space="preserve">
    <value>删除空肽段</value>
  </data>
  <data name="SkylineWindow_removeEmptyProteinsMenuItem_Click_Remove_empty_proteins" xml:space="preserve">
    <value>删除空蛋白质</value>
  </data>
  <data name="SkylineWindow_RemoveMissingResults_Remove_missing_results" xml:space="preserve">
    <value>删除缺失结果</value>
  </data>
  <data name="SkylineWindow_RemovePeak_Remove_all_peaks_from__0__" xml:space="preserve">
    <value>从{0}移除所有峰</value>
  </data>
  <data name="SkylineWindow_RemovePeak_Remove_peak_from__0__" xml:space="preserve">
    <value>从{0}删除峰</value>
  </data>
  <data name="SkylineWindow_removePeakContextMenuItem_Click_Remove_all_peaks_from__0_" xml:space="preserve">
    <value>从{0}移除所有峰</value>
  </data>
  <data name="SkylineWindow_removePeaksGraphMenuItem_DropDownOpening_All" xml:space="preserve">
    <value>全部</value>
  </data>
  <data name="SkylineWindow_removeRepeatedPeptidesMenuItem_Click_Remove_repeated_peptides" xml:space="preserve">
    <value>删除重复的肽段</value>
  </data>
  <data name="SkylineWindow_ShowCompareModelsDlg_The_document_must_be_fully_loaded_in_order_to_compare_model_peak_picking_" xml:space="preserve">
    <value>文档必须完全加载，以比较模型峰值拣选。</value>
  </data>
  <data name="SkylineWindow_ShowCompareModelsDlg_The_document_must_have_targets_in_order_to_compare_model_peak_picking_" xml:space="preserve">
    <value>文档必须具有目标，以比较模型峰值拣选。</value>
  </data>
  <data name="SkylineWindow_ShowGenerateDecoysDlg_Generate_Decoys" xml:space="preserve">
    <value>生成诱饵</value>
  </data>
  <data name="SkylineWindow_ShowRefineDlg_Refine" xml:space="preserve">
    <value>调整</value>
  </data>
  <data name="SkylineWindow_ShowRefineDlg_Refining_document" xml:space="preserve">
    <value>细化文档</value>
  </data>
  <data name="SkylineWindow_ShowReintegrateDialog_Reintegrate_peaks" xml:space="preserve">
    <value>重新合并峰</value>
  </data>
  <data name="SkylineWindow_ShowReintegrateDialog_The_document_must_be_fully_loaded_before_it_can_be_re_integrated_" xml:space="preserve">
    <value>文档必须在重新合并前被完全加载。</value>
  </data>
  <data name="SkylineWindow_ShowReintegrateDialog_Unexpected_document_change_during_operation_" xml:space="preserve">
    <value>操作过程中的意外文档修改。</value>
  </data>
  <data name="SkylineWindow_ShowRenameProteinsDlg_Rename_proteins" xml:space="preserve">
    <value>重新命名蛋白质</value>
  </data>
  <data name="SkylineWindow_ShowUniquePeptidesDlg_Choose_a_background_proteome_in_the_Digestions_tab_of_the_Peptide_Settings" xml:space="preserve">
    <value>在“肽段设置”的“消化”标签中选择一个背景蛋白质组。</value>
  </data>
  <data name="SkylineWindow_ShowUniquePeptidesDlg_Inspecting_peptide_uniqueness_requires_a_background_proteome" xml:space="preserve">
    <value>检查肽段独特性需要背景蛋白质组。</value>
  </data>
  <data name="SkylineWindow_sortProteinsByAccessionToolStripMenuItem_Click_Sort_proteins_by_accession" xml:space="preserve">
    <value>按编号排序蛋白质</value>
  </data>
  <data name="SkylineWindow_sortProteinsByGeneToolStripMenuItem_Click_Sort_proteins_by_gene" xml:space="preserve">
    <value>按基因排序蛋白质</value>
  </data>
  <data name="SkylineWindow_sortProteinsByPreferredNameToolStripMenuItem_Click_Sort_proteins_by_preferred_name" xml:space="preserve">
    <value>按首选名称排序蛋白质</value>
  </data>
  <data name="SkylineWindow_sortProteinsMenuItem_Click_Sort_proteins_by_name" xml:space="preserve">
    <value>按名称归类蛋白质</value>
  </data>
  <data name="SkylineWindow_Unexpected_character__0__found_on_line__1__" xml:space="preserve">
    <value>第 {1} 行发现意外字符“{0}”。</value>
  </data>
  <data name="RefineMenu_ShowGenerateDecoysDlg_Are_you_sure_you_want_to_add_decoys_to_this_document_" xml:space="preserve">
<<<<<<< HEAD
    <value>Are you sure you want to add decoys to this document?
    
This document uses peak boundaries from spectral libraries. When these boundaries are used, Skyline does not perform its own peak detection.

To be ready to train a peak scoring model effectively, follow these steps:

1. Navigate to the "Settings &gt; Peptide Settings - Libraries" tab and click "Edit List".
2. Select a library item, click "Edit", and uncheck the "Use explicit peak bounds" checkbox.</value>
    <comment>Needs Review:New resource</comment>
  </data>
  <data name="RefineMenu_ShowGenerateDecoysDlg_Add_Decoys" xml:space="preserve">
    <value>Add Decoys</value>
=======
    <value>确定要向本文档添加诱饵吗？ 
该文档使用谱图库中的峰边界。使用这些边界时，Skyline 不会自行检测峰。
要准备有效地训练峰得分模型，请按照以下步骤操作：

1. 导航至“设置 &gt; 肽段设置 - 库”选项卡，然后单击“编辑列表”。
2. 选择库中的某项，单击“编辑”，然后取消选中“使用明示峰界限”复选框。</value>
    <comment>Needs Review:New resource</comment>
  </data>
  <data name="RefineMenu_ShowGenerateDecoysDlg_Add_Decoys" xml:space="preserve">
    <value>添加诱饵</value>
>>>>>>> 83485fcc
    <comment>Needs Review:New resource</comment>
  </data>
</root><|MERGE_RESOLUTION|>--- conflicted
+++ resolved
@@ -320,20 +320,6 @@
     <value>第 {1} 行发现意外字符“{0}”。</value>
   </data>
   <data name="RefineMenu_ShowGenerateDecoysDlg_Are_you_sure_you_want_to_add_decoys_to_this_document_" xml:space="preserve">
-<<<<<<< HEAD
-    <value>Are you sure you want to add decoys to this document?
-    
-This document uses peak boundaries from spectral libraries. When these boundaries are used, Skyline does not perform its own peak detection.
-
-To be ready to train a peak scoring model effectively, follow these steps:
-
-1. Navigate to the "Settings &gt; Peptide Settings - Libraries" tab and click "Edit List".
-2. Select a library item, click "Edit", and uncheck the "Use explicit peak bounds" checkbox.</value>
-    <comment>Needs Review:New resource</comment>
-  </data>
-  <data name="RefineMenu_ShowGenerateDecoysDlg_Add_Decoys" xml:space="preserve">
-    <value>Add Decoys</value>
-=======
     <value>确定要向本文档添加诱饵吗？ 
 该文档使用谱图库中的峰边界。使用这些边界时，Skyline 不会自行检测峰。
 要准备有效地训练峰得分模型，请按照以下步骤操作：
@@ -344,7 +330,6 @@
   </data>
   <data name="RefineMenu_ShowGenerateDecoysDlg_Add_Decoys" xml:space="preserve">
     <value>添加诱饵</value>
->>>>>>> 83485fcc
     <comment>Needs Review:New resource</comment>
   </data>
 </root>