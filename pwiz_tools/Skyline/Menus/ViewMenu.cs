/*
 * Original author: Nicholas Shulman <nicksh .at. u.washington.edu>,
 *                  MacCoss Lab, Department of Genome Sciences, UW
 *
 * Copyright 2020 University of Washington - Seattle, WA
 *
 * Licensed under the Apache License, Version 2.0 (the "License");
 * you may not use this file except in compliance with the License.
 * You may obtain a copy of the License at
 *
 *     http://www.apache.org/licenses/LICENSE-2.0
 *
 * Unless required by applicable law or agreed to in writing, software
 * distributed under the License is distributed on an "AS IS" BASIS,
 * WITHOUT WARRANTIES OR CONDITIONS OF ANY KIND, either express or implied.
 * See the License for the specific language governing permissions and
 * limitations under the License.
 */
using System;
using System.Collections.Generic;
using System.Linq;
using System.Windows.Forms;
using pwiz.Common.Collections;
using pwiz.Common.SystemUtil;
using pwiz.Skyline.Controls;
using pwiz.Skyline.Controls.Graphs;
using pwiz.Skyline.Controls.GroupComparison;
using pwiz.Skyline.Controls.Spectra;
using pwiz.Skyline.EditUI;
using pwiz.Skyline.Model;
using pwiz.Skyline.Model.DocSettings;
using pwiz.Skyline.Model.GroupComparison;
using pwiz.Skyline.Model.Koina.Models;
using pwiz.Skyline.Model.Proteome;
using pwiz.Skyline.Model.Results;
using pwiz.Skyline.Properties;
using pwiz.Skyline.SettingsUI;
using pwiz.Skyline.Util;

namespace pwiz.Skyline.Menus
{
    public partial class ViewMenu : SkylineControl, IMenuControlImplementer
    {
        private bool ProteomicsEnabled { get; set; }
        private bool SmallMoleculesEnabled { get; set; }

        public ViewMenu(SkylineWindow skylineWindow) : base(skylineWindow)
        {
            InitializeComponent();
            DropDownItems = ImmutableList.ValueOf(viewToolStripMenuItem.DropDownItems.Cast<ToolStripItem>());
            statusToolStripMenuItem.Checked = Settings.Default.ShowStatusBar;
            if (!statusToolStripMenuItem.Checked)
            {
                SkylineWindow.ShowStatusBar(statusToolStripMenuItem.Checked);
            }
            toolBarToolStripMenuItem.Checked = Settings.Default.RTPredictorVisible;
            if (!toolBarToolStripMenuItem.Checked)
            {
                SkylineWindow.ShowToolBar(toolBarToolStripMenuItem.Checked);
            }

            largeToolStripMenuItem.Checked = Settings.Default.TextZoom == TreeViewMS.LRG_TEXT_FACTOR;
            extraLargeToolStripMenuItem.Checked = Settings.Default.TextZoom == TreeViewMS.XLRG_TEXT_FACTOR;
            defaultTextToolStripMenuItem.Checked =
                !(largeToolStripMenuItem.Checked || extraLargeToolStripMenuItem.Checked);
            ProteomicsEnabled = false;
            SmallMoleculesEnabled = false;
        }

        public IEnumerable<ToolStripItem> DropDownItems { get; }

        public ToolStripMenuItem NextReplicateMenuItem => nextReplicateMenuItem;
        public ToolStripMenuItem PreviousReplicateMenuItem => previousReplicateMenuItem;

        #region Text Size
        public double TargetsTextFactor
        {
            get { return Settings.Default.TextZoom; }
            set
            {
                Settings.Default.TextZoom = value;
                largeToolStripMenuItem.Checked = (value == TreeViewMS.LRG_TEXT_FACTOR);
                extraLargeToolStripMenuItem.Checked = (value == TreeViewMS.XLRG_TEXT_FACTOR);
                defaultTextToolStripMenuItem.Checked = (!largeToolStripMenuItem.Checked &&
                                                        !extraLargeToolStripMenuItem.Checked);
            }
        }
        private void defaultToolStripMenuItem_Click(object sender, EventArgs e)
        {
            ChangeTextSize(TreeViewMS.DEFAULT_TEXT_FACTOR);
        }

        private void largeToolStripMenuItem_Click(object sender, EventArgs e)
        {
            ChangeTextSize(TreeViewMS.LRG_TEXT_FACTOR);
        }

        private void extraLargeToolStripMenuItem_Click(object sender, EventArgs e)
        {
            ChangeTextSize(TreeViewMS.XLRG_TEXT_FACTOR);
        }

        public void ChangeTextSize(double textFactor)
        {
            SkylineWindow.ChangeTextSize(textFactor);
        }
        #endregion

        #region Target Display Mode
        private void peptidesMenuItem_DropDownOpening(object sender, EventArgs e)
        {
            showTargetsByNameToolStripMenuItem.Checked =
                (Settings.Default.ShowPeptidesDisplayMode == ProteinMetadataManager.ProteinDisplayMode.ByName.ToString());
            showTargetsByAccessionToolStripMenuItem.Checked =
                (Settings.Default.ShowPeptidesDisplayMode == ProteinMetadataManager.ProteinDisplayMode.ByAccession.ToString());
            showTargetsByPreferredNameToolStripMenuItem.Checked =
                (Settings.Default.ShowPeptidesDisplayMode == ProteinMetadataManager.ProteinDisplayMode.ByPreferredName.ToString());
            showTargetsByGeneToolStripMenuItem.Checked =
                (Settings.Default.ShowPeptidesDisplayMode == ProteinMetadataManager.ProteinDisplayMode.ByGene.ToString());
        }

        public void UpdateTargetsDisplayMode(ProteinMetadataManager.ProteinDisplayMode mode)
        {
            Settings.Default.ShowPeptidesDisplayMode = mode.ToString();
            ShowTargetsWindow();
        }

        private void ShowTargetsWindow()
        {
            SkylineWindow.ShowSequenceTreeForm(true, true);

            CollectionUtil.ForEach(FormUtil.OpenForms.OfType<FoldChangeBarGraph>(), b => b.QueueUpdateGraph());
            CollectionUtil.ForEach(FormUtil.OpenForms.OfType<FoldChangeVolcanoPlot>(), v => v.QueueUpdateGraph());
            SkylineWindow.UpdatePeakAreaGraph();
        }

        private void showTargetsByNameToolStripMenuItem_Click(object sender, EventArgs e)
        {
            UpdateTargetsDisplayMode(ProteinMetadataManager.ProteinDisplayMode.ByName);
        }

        private void showTargetsByAccessionToolStripMenuItem_Click(object sender, EventArgs e)
        {
            UpdateTargetsDisplayMode(ProteinMetadataManager.ProteinDisplayMode.ByAccession);
        }

        private void showTargetsByPreferredNameToolStripMenuItem_Click(object sender, EventArgs e)
        {
            UpdateTargetsDisplayMode(ProteinMetadataManager.ProteinDisplayMode.ByPreferredName);
        }

        private void showTargetsByGeneToolStripMenuItem_Click(object sender, EventArgs e)
        {
            UpdateTargetsDisplayMode(ProteinMetadataManager.ProteinDisplayMode.ByGene);
        }
        #endregion

        #region UI Modes
        private void proteomicsToolStripMenuItem_Click(object sender, EventArgs e)
        {
            SetUIMode(SrmDocument.DOCUMENT_TYPE.proteomic);
        }

        private void moleculeToolStripMenuItem_Click(object sender, EventArgs e)
        {
            SetUIMode(SrmDocument.DOCUMENT_TYPE.small_molecules);
        }

        private void mixedToolStripMenuItem_Click(object sender, EventArgs e)
        {
            SetUIMode(SrmDocument.DOCUMENT_TYPE.mixed);
        }

        public void SetUIMode(SrmDocument.DOCUMENT_TYPE mode)
        {
            SkylineWindow.SetUIMode(mode);
        }
        #endregion

        private void spectralLibrariesToolStripMenuItem_Click(object sender, EventArgs e)
        {
            ViewSpectralLibraries();
        }

        public void ViewSpectralLibraries()
        {
            SkylineWindow.ViewSpectralLibraries();
        }

        #region Arrange Graphs
        private void arrangeRowMenuItem_Click(object sender, EventArgs e)
        {
            ArrangeGraphs(DisplayGraphsType.Row);
        }

        private void arrangeColumnMenuItem_Click(object sender, EventArgs e)
        {
            ArrangeGraphs(DisplayGraphsType.Column);
        }

        public void ArrangeGraphs(DisplayGraphsType displayGraphsType)
        {
            SkylineWindow.ArrangeGraphs(displayGraphsType);
        }
        private void arrangeTabbedMenuItem_Click(object sender, EventArgs e)
        {
            SkylineWindow.ArrangeGraphsTabbed();
        }
        private void arrangeGroupedMenuItem_Click(object sender, EventArgs e)
        {
            SkylineWindow.ArrangeGraphsGrouped();
        }
        private void arrangeTiledMenuItem_Click(object sender, EventArgs e)
        {
            SkylineWindow.ArrangeGraphsTiled();
        }
        #endregion
        private void libraryMatchToolStripMenuItem_Click(object sender, EventArgs e)
        {
            SkylineWindow.ShowGraphSpectrum(Settings.Default.ShowSpectra = true);
        }

        #region View Ion Types
        public void CheckIonCharge(Adduct adduct, bool check)
        {
            // Set charge settings without causing UI to update
            var set = Settings.Default;
            switch (Math.Abs(adduct.AdductCharge))  // TODO(bspratt) - need a lot more flexibility here, neg charges, M+Na etc
            {
                case 1: set.ShowCharge1 = check; break;
                case 2: set.ShowCharge2 = check; break;
                case 3: set.ShowCharge3 = check; break;
                case 4: set.ShowCharge4 = check; break;
            }
            UpdateChargesMenu();
        }

        public void UpdateChargesMenu()
        {
            if (chargesMenuItem.DropDownItems.Count > 0 && chargesMenuItem.DropDownItems[0] is MenuControl<ChargeSelectionPanel> chargeSelector)
            {
                chargeSelector.Update(GraphSpectrumSettings, DocumentUI.Settings.PeptideSettings);
            }
            else
            {
                chargesMenuItem.DropDownItems.Clear();
                var selectorControl = new MenuControl<ChargeSelectionPanel>(GraphSpectrumSettings, DocumentUI.Settings.PeptideSettings);
                chargesMenuItem.DropDownItems.Add(selectorControl);
                selectorControl.HostedControl.OnChargeChanged += IonChargeSelector_ionChargeChanged;
            }
        }

        public void IonChargeSelector_ionChargeChanged(int charge, bool show)
        {
            switch (charge)
            {
                case 1:
                    SkylineWindow.ShowCharge1(show);
                    break;
                case 2:
                    SkylineWindow.ShowCharge2(show);
                    break;
                case 3:
                    SkylineWindow.ShowCharge3(show);
                    break;
                case 4:
                    SkylineWindow.ShowCharge4(show);
                    break;
            }
        }

        public void UpdateIonTypeMenu()
        {
            if (ProteomicsEnabled)
            {
                if (ionTypesMenuItem.DropDownItems.Count > 0 &&
                    ionTypesMenuItem.DropDownItems[0] is MenuControl<IonTypeSelectionPanel> ionSelector)
                {
                    ionSelector.Update(GraphSpectrumSettings, DocumentUI.Settings.PeptideSettings);
                }
                else
                {
                    ionTypesMenuItem.DropDownItems.Clear();
                    var ionTypeSelector = new MenuControl<IonTypeSelectionPanel>(GraphSpectrumSettings,
                        DocumentUI.Settings.PeptideSettings);
                    ionTypesMenuItem.DropDownItems.Add(ionTypeSelector);
                    ionTypeSelector.HostedControl.IonTypeChanged += IonTypeSelector_IonTypeChanges;
                    ionTypeSelector.HostedControl.LossChanged += IonTypeSelector_LossChanged;
                }
            }
            else
            {
                if (ionTypesMenuItem.DropDownItems.Count > 0 &&
                    ionTypesMenuItem.DropDownItems[0] is MenuControl<IonTypeSelectionPanel> ionSelector)
                {
                    ionTypesMenuItem.DropDownItems.Clear();
                    ionSelector.HostedControl.IonTypeChanged -= IonTypeSelector_IonTypeChanges;
                    ionSelector.HostedControl.LossChanged -= IonTypeSelector_LossChanged;
                }
            }
            ionTypesMenuItem.Visible = ProteomicsEnabled;
            fragmentsMenuItem.Visible = SmallMoleculesEnabled;
            fragmentsMenuItem.Checked = GraphSpectrumSettings.ShowFragmentIons;
            precursorIonMenuItem.Checked = GraphSpectrumSettings.ShowPrecursorIon;
            specialIonsMenuItem.Checked = GraphSpectrumSettings.ShowSpecialIons;
        }

        private void IonTypeSelector_IonTypeChanges(IonType type, bool show)
        {
            switch (type)
            {
                case IonType.a:
                    SkylineWindow.ShowAIons(show);
                    break;
                case IonType.b:
                    SkylineWindow.ShowBIons(show);
                    break;
                case IonType.c:
                    SkylineWindow.ShowCIons(show);
                    break;
                case IonType.x:
                    SkylineWindow.ShowXIons(show);
                    break;
                case IonType.y:
                    SkylineWindow.ShowYIons(show);
                    break;
                case IonType.z:
                    SkylineWindow.ShowZIons(show);
                    break;
                case IonType.zh:
                    SkylineWindow.ShowZHIons(show);
                    break;
                case IonType.zhh:
                    SkylineWindow.ShowZHHIons(show);
                    break;
            }
        }

        private void IonTypeSelector_LossChanged(string[] losses)
        {
            SkylineWindow.ShowLosses(losses);
        }

        public void CheckIonType(IonType type, bool check)
        {
            var set = Settings.Default;
            
            switch (type)
            {
                case IonType.a: set.ShowAIons= check; break;
                case IonType.b: set.ShowBIons= check; break;
                case IonType.c: set.ShowCIons= check; break;
                case IonType.x: set.ShowXIons= check; break;
                case IonType.y: set.ShowYIons= check; break;
                case IonType.z: set.ShowZIons= check; break;
                case IonType.zh: set.ShowZHIons = check; break;
                case IonType.zhh: set.ShowZHHIons = check; break;
                case IonType.custom: set.ShowFragmentIons = fragmentsMenuItem.Checked = check; break;
            }
        }

        public void EnableProteomicIons(bool visible)
        {
            ProteomicsEnabled = visible;
            UpdateIonTypeMenu();
        }

        public void EnableSmallMoleculeIons(bool visible)
        {
            SmallMoleculesEnabled = visible;
            UpdateIonTypeMenu();
        }

        private void ionTypesMenuItem_DropDownOpening(object sender, EventArgs e)
        {
            UpdateIonTypeMenu();
        }

        public MenuControl<T> GetHostedControl<T>() where T : Panel, IControlSize, new()
        {
            var chargesItem = viewToolStripMenuItem.DropDownItems.OfType<ToolStripMenuItem>()
                .FirstOrDefault(item => item.DropDownItems.OfType<MenuControl<T>>().Any());
            if (chargesItem != null)
                return chargesItem.DropDownItems[0] as MenuControl<T>;
            return null;
        }

        public void DisconnectHandlers()
        {
            var chargeSelector = GetHostedControl<ChargeSelectionPanel>();

            if (chargeSelector != null)
            {
                chargeSelector.HostedControl.OnChargeChanged -= IonChargeSelector_ionChargeChanged;
            }

            var ionTypeSelector = GetHostedControl<IonTypeSelectionPanel>();
            if (ionTypeSelector != null)
            {
                ionTypeSelector.HostedControl.IonTypeChanged -= IonTypeSelector_IonTypeChanges;
                ionTypeSelector.HostedControl.LossChanged -= IonTypeSelector_LossChanged;
            }
        }

        public GraphSpectrumSettings GraphSpectrumSettings
        {
            get { return SkylineWindow.GraphSpectrumSettings; }
        }

        private void fragmentsMenuItem_Click(object sender, EventArgs e)
        {
            SkylineWindow.ShowFragmentIons(!GraphSpectrumSettings.ShowFragmentIons);
        }

        private void specialIonsMenuItem_Click(object sender, EventArgs e)
        {
            SkylineWindow.ShowSpecialIons(!GraphSpectrumSettings.ShowSpecialIons);
        }

        private void precursorIonMenuItem_Click(object sender, EventArgs e)
        {
            SkylineWindow.ShowPrecursorIon(!GraphSpectrumSettings.ShowPrecursorIon);
        }

        private void chargesMenuItem_DropDownOpening(object sender, EventArgs e)
        {
            UpdateChargesMenu();
        }


        private void ranksMenuItem_Click(object sender, EventArgs e)
        {
            Settings.Default.ShowRanks = !Settings.Default.ShowRanks;
            SkylineWindow.UpdateSpectrumGraph(false);
        }
        #endregion

        #region Chromatograms
        private void chromatogramsMenuItem_DropDownOpening(object sender, EventArgs e)
        {
            ToolStripMenuItem menu = chromatogramsMenuItem;
            if (!DocumentUI.Settings.HasResults)
            {
                // Strange problem in .NET where a dropdown will show when
                // its menuitem is disabled.
                chromatogramsMenuItem.HideDropDown();
                return;
            }

            // If MeasuredResults is null, then this menuitem is incorrectly enabled
            var chromatograms = DocumentUI.Settings.MeasuredResults.Chromatograms;

            int i = 0;
            menu.DropDown.SuspendLayout();
            try
            {
                foreach (var chrom in chromatograms)
                {
                    string name = chrom.Name;
                    ToolStripMenuItem item = null;
                    if (i < menu.DropDownItems.Count)
                        item = menu.DropDownItems[i] as ToolStripMenuItem;
                    if (item == null || name != item.Name)
                    {
                        // Remove the rest of the existing items
                        while (!ReferenceEquals(menu.DropDownItems[i], toolStripSeparatorReplicates))
                            menu.DropDownItems.RemoveAt(i);

                        ShowChromHandler handler = new ShowChromHandler(SkylineWindow, chrom.Name);
                        item = new ToolStripMenuItem(chrom.Name, null,
                            handler.menuItem_Click);
                        menu.DropDownItems.Insert(i, item);
                    }

                    i++;
                }

                // Remove the rest of the existing items
                while (!ReferenceEquals(menu.DropDownItems[i], toolStripSeparatorReplicates))
                    menu.DropDownItems.RemoveAt(i);
            }
            finally
            {
                menu.DropDown.ResumeLayout();
            }

            closeChromatogramMenuItem.Enabled = !string.IsNullOrEmpty(SkylineWindow.SelectedGraphChromName);
        }
        private class ShowChromHandler
        {
            private readonly SkylineWindow _skyline;
            private readonly string _nameChromatogram;

            public ShowChromHandler(SkylineWindow skyline, string nameChromatogram)
            {
                _skyline = skyline;
                _nameChromatogram = nameChromatogram;
            }

            public void menuItem_Click(object sender, EventArgs e)
            {
                _skyline.ShowGraphChrom(_nameChromatogram, true);
            }
        }

        private void nextReplicateMenuItem_Click(object sender, EventArgs e)
        {
            SelectedResultsIndex++;
        }

        private void previousReplicateMenuItem_Click(object sender, EventArgs e)
        {
            SelectedResultsIndex--;
        }

        private void closeChromatogramMenuItem_Click(object sender, EventArgs e)
        {
            SkylineWindow.CloseMostRecentChromatogram();
        }

        private void closeAllChromatogramsMenuItem_Click(object sender, EventArgs e)
        {
            SkylineWindow.CloseAllChromatograms();
        }
        #endregion

        #region Transitions
        private void transitionsMenuItem_DropDownOpening(object sender, EventArgs e)
        {
            var displayType = GraphChromatogram.DisplayType;

            // If both MS1 and MS/MS ions are not possible, then menu items to differentiate precursors and
            // products are not necessary.
            bool showIonTypeOptions = SkylineWindow.IsMultipleIonSources;
            precursorsTranMenuItem.Visible = productsTranMenuItem.Visible = showIonTypeOptions;

            if (!showIonTypeOptions &&
                (displayType == DisplayTypeChrom.precursors || displayType == DisplayTypeChrom.products))
                displayType = DisplayTypeChrom.all;

            // Only show all ions chromatogram options when at least one chromatogram of this type exists
            bool showAllIonsOptions = DocumentUI.Settings.HasResults && 
                                      DocumentUI.Settings.MeasuredResults.HasAllIonsChromatograms;
            basePeakMenuItem.Visible = ticMenuItem.Visible = qcMenuItem.Visible =toolStripSeparatorTranMain.Visible = showAllIonsOptions;

            if (!showAllIonsOptions &&
                (displayType == DisplayTypeChrom.base_peak || displayType == DisplayTypeChrom.tic ||
                 displayType == DisplayTypeChrom.qc))
                displayType = DisplayTypeChrom.all;

            if (showAllIonsOptions)
            {
                qcMenuItem.DropDownItems.Clear();
                var qcTraceNames = DocumentUI.MeasuredResults.QcTraceNames.ToList();
                if (qcTraceNames.Count > 0)
                {
                    var qcTraceItems = new ToolStripItem[qcTraceNames.Count];
                    for (int i = 0; i < qcTraceNames.Count; i++)
                    {
                        qcTraceItems[i] = new ToolStripMenuItem(qcTraceNames[i], null, qcMenuItem_Click)
                        {
                            Checked = displayType == DisplayTypeChrom.qc &&
                                      Settings.Default.ShowQcTraceName == qcTraceNames[i]
                        };
                    }

                    qcMenuItem.DropDownItems.AddRange(qcTraceItems);
                }
                else
                    qcMenuItem.Visible = false;
            }

            precursorsTranMenuItem.Checked = (displayType == DisplayTypeChrom.precursors);
            productsTranMenuItem.Checked = (displayType == DisplayTypeChrom.products);
            singleTranMenuItem.Checked = (displayType == DisplayTypeChrom.single);
            allTranMenuItem.Checked = (displayType == DisplayTypeChrom.all);
            totalTranMenuItem.Checked = (displayType == DisplayTypeChrom.total);
            basePeakMenuItem.Checked = (displayType == DisplayTypeChrom.base_peak);
            ticMenuItem.Checked = (displayType == DisplayTypeChrom.tic);
            splitGraphMenuItem.Checked = Settings.Default.SplitChromatogramGraph;
            onlyQuantitativeMenuItem.Checked = Settings.Default.ShowQuantitativeOnly;
        }
        private void singleTranMenuItem_Click(object sender, EventArgs e)
        {
            SkylineWindow.ShowSingleTransition();
        }

        private void precursorsTranMenuItem_Click(object sender, EventArgs e)
        {
            SkylineWindow.ShowPrecursorTransitions();
        }

        private void productsTranMenuItem_Click(object sender, EventArgs e)
        {
            SkylineWindow.ShowProductTransitions();
        }

        private void allTranMenuItem_Click(object sender, EventArgs e)
        {
            SkylineWindow.ShowAllTransitions();
        }

        private void totalTranMenuItem_Click(object sender, EventArgs e)
        {
            SkylineWindow.ShowTotalTransitions();
        }

        private void basePeakMenuItem_Click(object sender, EventArgs e)
        {
            SkylineWindow.ShowBasePeak();
        }

        private void ticMenuItem_Click(object sender, EventArgs e)
        {
            SkylineWindow.ShowTic();
        }

        private void onlyQuantitativeMenuItem_Click(object sender, EventArgs e)
        {
            SkylineWindow.ShowOnlyQuantitative(!Settings.Default.ShowQuantitativeOnly);
        }
        private void splitChromGraphMenuItem_Click(object sender, EventArgs e)
        {
            SkylineWindow.ShowSplitChromatogramGraph(!Settings.Default.SplitChromatogramGraph);
        }
        #endregion
        #region Transform
        private void transformChromMenuItem_DropDownOpening(object sender, EventArgs e)
        {
            var transform = GraphChromatogram.Transform;

            transformChromNoneMenuItem.Checked = (transform == TransformChrom.raw);
            transformChromInterpolatedMenuItem.Checked = (transform == TransformChrom.interpolated);
            secondDerivativeMenuItem.Checked = (transform == TransformChrom.craw2d);
            smoothSGChromMenuItem.Checked = (transform == TransformChrom.savitzky_golay);
        }

        private void transformChromNoneMenuItem_Click(object sender, EventArgs e)
        {
            SkylineWindow.SetTransformChrom(TransformChrom.raw);
        }


        private void transformInterpolatedMenuItem_Click(object sender, EventArgs e)
        {
            SkylineWindow.SetTransformChrom(TransformChrom.interpolated);
        }


        private void secondDerivativeMenuItem_Click(object sender, EventArgs e)
        {
            SkylineWindow.SetTransformChrom(TransformChrom.craw2d);
        }

        private void smoothSGChromMenuItem_Click(object sender, EventArgs e)
        {
            SkylineWindow.SetTransformChrom(TransformChrom.savitzky_golay);
        }
        #endregion

        #region Auto Zoom
        private void autozoomMenuItem_DropDownOpening(object sender, EventArgs e)
        {
            bool hasRt = (DocumentUI.Settings.PeptideSettings.Prediction.RetentionTime != null);
            autoZoomRTWindowMenuItem.Enabled = hasRt;
            autoZoomBothMenuItem.Enabled = hasRt;

            var zoom = SkylineWindow.EffectiveAutoZoom;
            if (!hasRt)
            {
                if (zoom == AutoZoomChrom.window)
                    zoom = AutoZoomChrom.none;
                else if (zoom == AutoZoomChrom.both)
                    zoom = AutoZoomChrom.peak;
            }

            autoZoomNoneMenuItem.Checked = (zoom == AutoZoomChrom.none);
            autoZoomBestPeakMenuItem.Checked = (zoom == AutoZoomChrom.peak);
            autoZoomRTWindowMenuItem.Checked = (zoom == AutoZoomChrom.window);
            autoZoomBothMenuItem.Checked = (zoom == AutoZoomChrom.both);
        }

        private void autoZoomNoneMenuItem_Click(object sender, EventArgs e)
        {
            SkylineWindow.AutoZoomNone();
        }

        private void autoZoomBestPeakMenuItem_Click(object sender, EventArgs e)
        {
            SkylineWindow.SetAutoZoomChrom(AutoZoomChrom.peak);
        }

        private void autoZoomRTWindowMenuItem_Click(object sender, EventArgs e)
        {
            SkylineWindow.AutoZoomRTWindow();
        }

        private void autoZoomBothMenuItem_Click(object sender, EventArgs e)
        {
            SkylineWindow.AutoZoomBoth();
        }
        #endregion

        #region Retention Times
        private void retentionTimesMenuItem_DropDownOpening(object sender, EventArgs e)
        {
            var types = Settings.Default.RTGraphTypes;
            var list = SkylineWindow.ListGraphRetentionTime;
            bool runToRunRegression = SkylineWindow.GraphChecked(list, types, GraphTypeSummary.run_to_run_regression);
            bool scoreToRunRegression = SkylineWindow.GraphChecked(list, types, GraphTypeSummary.score_to_run_regression);

            runToRunMenuItem.Checked = runToRunRegression;
            scoreToRunMenuItem.Checked = scoreToRunRegression;
            regressionMenuItem.Checked = runToRunRegression || scoreToRunRegression;

            replicateComparisonMenuItem.Checked = SkylineWindow.GraphChecked(list, types, GraphTypeSummary.replicate);
            timePeptideComparisonMenuItem.Checked = SkylineWindow.GraphChecked(list, types, GraphTypeSummary.peptide);
            schedulingMenuItem.Checked = SkylineWindow.GraphChecked(list, types, GraphTypeSummary.schedule);
        }
        private void replicateComparisonMenuItem_Click(object sender, EventArgs e)
        {
            SkylineWindow.ShowRTReplicateGraph();
        }
        private void timePeptideComparisonMenuItem_Click(object sender, EventArgs e)
        {
            SkylineWindow.ShowRTPeptideGraph();
        }
        private void regressionMenuItem_Click(object sender, EventArgs e)
        {
            SkylineWindow.ShowRTRegressionGraphScoreToRun();
        }

        private void fullReplicateComparisonToolStripMenuItem_Click(object sender, EventArgs e)
        {
            SkylineWindow.ShowRTRegressionGraphRunToRun();
        }

        private void retentionTimeAlignmentToolStripMenuItem_Click(object sender, EventArgs e)
        {
            SkylineWindow.ShowRetentionTimeAlignmentForm();
        }
        private void schedulingMenuItem_Click(object sender, EventArgs e)
        {
            SkylineWindow.ShowRTSchedulingGraph();
        }
        #endregion

        #region Peak Areas
        private void areaGraphMenuItem_DropDownOpening(object sender, EventArgs e)
        {
            var types = Settings.Default.AreaGraphTypes;
            var list = SkylineWindow.ListGraphPeakArea;
            areaReplicateComparisonMenuItem.Checked = SkylineWindow.GraphChecked(list, types, GraphTypeSummary.replicate);
            areaPeptideComparisonMenuItem.Checked = SkylineWindow.GraphChecked(list, types, GraphTypeSummary.peptide);
            areaRelativeAbundanceMenuItem.Checked = SkylineWindow.GraphChecked(list, types, GraphTypeSummary.abundance);
            areaCVHistogramMenuItem.Checked = SkylineWindow.GraphChecked(list, types, GraphTypeSummary.histogram);
            areaCVHistogram2DMenuItem.Checked = SkylineWindow.GraphChecked(list, types, GraphTypeSummary.histogram2d);
        }
        private void areaReplicateComparisonMenuItem_Click(object sender, EventArgs e)
        {
            SkylineWindow.ShowPeakAreaReplicateComparison();
        }
        private void areaPeptideComparisonMenuItem_Click(object sender, EventArgs e)
        {
            SkylineWindow.ShowPeakAreaPeptideGraph();
        }
        private void areaRelativeAbundanceMenuItem_Click(object sender, EventArgs e)
        {
            SkylineWindow.ShowPeakAreaRelativeAbundanceGraph();
        }
        private void areaCVHistogramToolStripMenuItem1_Click(object sender, EventArgs e)
        {
            SkylineWindow.ShowPeakAreaCVHistogram();
        }
        private void areaCVHistogram2DToolStripMenuItem1_Click(object sender, EventArgs e)
        {
            SkylineWindow.ShowPeakAreaCVHistogram2D();
        }
        #endregion
        #region Detections
        private void graphDetections_DropDownOpening(object sender, EventArgs e)
        {
            var types = Settings.Default.DetectionGraphTypes;
            var list = SkylineWindow.ListGraphDetections;

            detectionsReplicateComparisonMenuItem.Checked = SkylineWindow.GraphChecked(list, types, GraphTypeSummary.detections);
            detectionsHistogramMenuItem.Checked = SkylineWindow.GraphChecked(list, types, GraphTypeSummary.detections_histogram);
        }
        private void detectionsReplicateComparisonMenuItem_Click(object sender, EventArgs e)
        {
            SkylineWindow.ShowDetectionsReplicateComparisonGraph();
        }
        private void detectionsHistogramMenuItem_Click(object sender, EventArgs e)
        {
            SkylineWindow.ShowDetectionsHistogramGraph();
        }
        #endregion

        #region Mass Errors
        private void massErrorMenuItem_DropDownOpening(object sender, EventArgs e)
        {
            var types = Settings.Default.MassErrorGraphTypes;
            var list = SkylineWindow.ListGraphMassError;
            massErrorReplicateComparisonMenuItem.Checked =
                SkylineWindow.GraphChecked(list, types, GraphTypeSummary.replicate);
            massErrorPeptideComparisonMenuItem.Checked =
                SkylineWindow.GraphChecked(list, types, GraphTypeSummary.peptide);
            massErrorHistogramMenuItem.Checked =SkylineWindow.GraphChecked(list, types, GraphTypeSummary.histogram);
            massErrorHistogram2DMenuItem.Checked = SkylineWindow.GraphChecked(list, types, GraphTypeSummary.histogram2d);
        }

        private void massErrorReplicateComparisonMenuItem_Click(object sender, EventArgs e)
        {
            SkylineWindow.ShowMassErrorReplicateComparison();
        }
        private void massErrorPeptideComparisonMenuItem_Click(object sender, EventArgs e)
        {
            SkylineWindow.ShowMassErrorPeptideGraph();
        }
        private void massErrorHistogramMenuItem_Click(object sender, EventArgs e)
        {
            SkylineWindow.ShowMassErrorHistogramGraph();
        }
        private void massErrorHistogram2DMenuItem_Click(object sender, EventArgs e)
        {
            SkylineWindow.ShowMassErrorHistogramGraph2D();
        }
        #endregion
        private void calibrationCurvesMenuItem_Click(object sender, EventArgs e)
        {
            SkylineWindow.ShowCalibrationForm();
        }

        #region Grids
        private void documentGridMenuItem_Click(object sender, EventArgs e)
        {
            SkylineWindow.ShowDocumentGrid(true);
        }
        private void resultsGridMenuItem_Click(object sender, EventArgs e)
        {
            SkylineWindow.ShowResultsGrid(Settings.Default.ShowResultsGrid = true);
        }

        private void groupComparisonsMenuItem_DropDownOpening(object sender, EventArgs e)
        {
            groupComparisonsMenuItem.DropDownItems.Clear();
            if (DocumentUI.Settings.DataSettings.GroupComparisonDefs.Any())
            {
                foreach (var groupComparisonDef in DocumentUI.Settings.DataSettings.GroupComparisonDefs)
                {
                    groupComparisonsMenuItem.DropDownItems.Add(MakeToolStripMenuItem(groupComparisonDef));
                }
                groupComparisonsMenuItem.DropDownItems.Add(new ToolStripSeparator());
            }
            groupComparisonsMenuItem.DropDownItems.AddRange(new ToolStripItem[]
            {
                addGroupComparisonMenuItem,
                editGroupComparisonListMenuItem
            });
        }
        private ToolStripMenuItem MakeToolStripMenuItem(GroupComparisonDef groupComparisonDef)
        {
            return new ToolStripMenuItem(groupComparisonDef.Name, null, (sender, args) =>
            {
                SkylineWindow.ShowGroupComparisonWindow(groupComparisonDef.Name);
            });
        }
        private void addFoldChangeMenuItem_Click(object sender, EventArgs e)
        {
            SkylineWindow.AddGroupComparison();
        }
        private void editGroupComparisonListMenuItem_Click(object sender, EventArgs e)
        {
            SkylineWindow.DisplayDocumentSettingsDialogPage(DocumentSettingsDlg.TABS.group_comparisons);
        }
        private void listsMenuItem_DropDownOpening(object sender, EventArgs e)
        {
            while (listsMenuItem.DropDownItems.Count > 1)
            {
                listsMenuItem.DropDownItems.RemoveAt(listsMenuItem.DropDownItems.Count - 1);
            }
            foreach (var listData in Document.Settings.DataSettings.Lists)
            {
                string listName = listData.ListDef.Name;
                listsMenuItem.DropDownItems.Add(new ToolStripMenuItem(listName, null, (a, args) =>
                {
                    SkylineWindow.ShowList(listName);
                }));
            }
        }
        private void defineNewListMenuItem_Click(object sender, EventArgs e)
        {
            SkylineWindow.AddListDefinition();
        }
        private void auditLogMenuItem_Click(object sender, EventArgs e)
        {
            SkylineWindow.ShowAuditLog();
        }
        #endregion
        private void toolBarToolStripMenuItem_Click(object sender, EventArgs e)
        {
            SkylineWindow.ShowToolBar(toolBarToolStripMenuItem.Checked);
        }
        private void statusToolStripMenuItem_Click(object sender, EventArgs e)
        {
            SkylineWindow.ShowStatusBar(statusToolStripMenuItem.Checked);
        }
        public void DocumentUiChanged()
        {
            proteomicsToolStripMenuItem.Checked = SkylineWindow.ModeUI == SrmDocument.DOCUMENT_TYPE.proteomic;
            moleculeToolStripMenuItem.Checked = SkylineWindow.ModeUI == SrmDocument.DOCUMENT_TYPE.small_molecules;
            mixedToolStripMenuItem.Checked = SkylineWindow.ModeUI == SrmDocument.DOCUMENT_TYPE.mixed;
        }
        public void ViewMenuDropDownOpening()
        {
            viewTargetsMenuItem.Checked = SkylineWindow.SequenceTreeFormIsVisible;
            viewFilesMenuItem.Checked = SkylineWindow.FilesTreeFormIsVisible;
<<<<<<< HEAD
            viewPropertiesMenuItem.Checked = SkylineWindow.PropertyGridFormIsVisible;
=======
>>>>>>> 0a95b8cb
            viewModificationsMenuItem.DropDownItems.Clear();
            var currentOption = DisplayModificationOption.Current;
            foreach (var opt in DisplayModificationOption.All)
            {
                var menuItem = new ToolStripMenuItem(opt.MenuItemText);
                menuItem.Click += (s, a) => SkylineWindow.SetModifiedSequenceDisplayOption(opt);
                menuItem.Checked = Equals(currentOption, opt);
                viewModificationsMenuItem.DropDownItems.Add(menuItem);
            }
            ranksMenuItem.Checked = Settings.Default.ShowRanks;
            UpdateChargesMenu();
        }

        public void UpdateGraphUi(Action ensureLayoutLocked, SrmSettings settingsNew, bool deserialized)
        {
            EnableGraphSpectrum(ensureLayoutLocked, settingsNew, deserialized);
            var enable = settingsNew.HasResults;
            bool enableSchedule = SkylineWindow.IsRetentionTimeGraphTypeEnabled(GraphTypeSummary.schedule);
            bool enableRunToRun = SkylineWindow.IsRetentionTimeGraphTypeEnabled(GraphTypeSummary.run_to_run_regression);
            if (replicateComparisonMenuItem.Enabled != enable ||
                retentionTimesMenuItem.Enabled != enableSchedule ||
                runToRunMenuItem.Enabled != enableRunToRun)
            {
                retentionTimesMenuItem.Enabled = enableSchedule;
                replicateComparisonMenuItem.Enabled = enable;
                timePeptideComparisonMenuItem.Enabled = enable;
                regressionMenuItem.Enabled = enable;
                scoreToRunMenuItem.Enabled = enable;
                runToRunMenuItem.Enabled = enableRunToRun;
                schedulingMenuItem.Enabled = enableSchedule;
                if (!deserialized)
                {
                    ensureLayoutLocked();
                    SkylineWindow.UpdateUIGraphRetentionTime(SkylineWindow.IsRetentionTimeGraphTypeEnabled);
                }
            }

            if (resultsGridMenuItem.Enabled != enable)
            {
                resultsGridMenuItem.Enabled = enable;
                if (!deserialized)
                {
                    ensureLayoutLocked();
                    SkylineWindow.ShowResultsGrid(enable && Settings.Default.ShowResultsGrid);
                }
            }

            if (candidatePeaksToolStripMenuItem.Enabled != enable)
                candidatePeaksToolStripMenuItem.Enabled = enable;

            if (peakAreasMenuItem.Enabled != enable)
            {
                peakAreasMenuItem.Enabled = enable;
                areaReplicateComparisonMenuItem.Enabled = enable;
                areaPeptideComparisonMenuItem.Enabled = enable;
                areaRelativeAbundanceMenuItem.Enabled = enable;
                areaCVHistogramMenuItem.Enabled = enable;
                areaCVHistogram2DMenuItem.Enabled = enable;

                if (!deserialized)
                {
                    ensureLayoutLocked();
                    SkylineWindow.UpdateUIGraphPeakArea(enable);
                }
            }
            if (massErrorsMenuItem.Enabled != enable)
            {
                massErrorsMenuItem.Enabled = enable;
                massErrorReplicateComparisonMenuItem.Enabled = enable;
                massErrorPeptideComparisonMenuItem.Enabled = enable;

                if (!deserialized)
                {
                    ensureLayoutLocked();
                    SkylineWindow.UpdateUIGraphMassError(enable);
                }
            }

            if (detectionsPlotsMenuItem.Enabled != enable)
            {
                detectionsPlotsMenuItem.Enabled = enable;
                detectionsHistogramMenuItem.Enabled = enable;
                detectionsReplicateComparisonMenuItem.Enabled = Enabled;
                if (!deserialized)
                {
                    ensureLayoutLocked();
                    SkylineWindow.UpdateUIGraphDetection(enable);
                }
            }
            chromatogramsMenuItem.Enabled = enable;
            calibrationCurveMenuItem.Enabled = enable;
            transitionsMenuItem.Enabled = enable;
            transformChromMenuItem.Enabled = enable;
            autoZoomMenuItem.Enabled = enable;
            arrangeGraphsToolStripMenuItem.Enabled = enable;
        }

        public void EnableGraphSpectrum(Action ensureLayoutLocked, SrmSettings settings, bool deserialized)
        {
            bool hasLibraries = settings.PeptideSettings.Libraries.HasLibraries;
            bool enable = hasLibraries || KoinaHelpers.KoinaSettingsValid;
            if (enable)
            {
                UpdateIonTypeMenu();
                UpdateChargesMenu();
            }

            bool enableChanging = libraryMatchToolStripMenuItem.Enabled != enable;
            if (enableChanging)
            {
                libraryMatchToolStripMenuItem.Enabled = enable;
                ionTypesMenuItem.Enabled = enable;
                specialIonsMenuItem.Enabled = enable;
                precursorIonMenuItem.Enabled = enable;
                chargesMenuItem.Enabled = enable;
                ranksMenuItem.Enabled = enable;
            }

            // Make sure we don't keep a spectrum graph around because it was
            // persisted when Koina settings were on and they no longer are
            if ((enableChanging && !deserialized) || (deserialized && !hasLibraries && !enable))
            {
                ensureLayoutLocked();
                SkylineWindow.ShowGraphSpectrum(enable && Settings.Default.ShowSpectra);
            }
        }
        private void qcMenuItem_Click(object sender, EventArgs e)
        {
            var qcTraceItem = sender as ToolStripMenuItem;
            if (qcTraceItem == null)
                throw new InvalidOperationException(@"qcMenuItem_Click must be triggered by a ToolStripMenuItem");
            SkylineWindow.ShowQc(qcTraceItem.Text);
        }

        private void candidatePeaksToolStripMenuItem_Click(object sender, EventArgs e)
        {
            SkylineWindow.ShowCandidatePeaks();
        }

        private void viewTargetsMenuItem_click(object sender, EventArgs e)
        {
            ShowTargetsWindow();
        }

        private void spectrumGridMenuItem_Click(object sender, EventArgs e)
        {
            ShowSpectrumGridForm();
        }

        public void ShowSpectrumGridForm()
        {
            var spectrumGridForm = new SpectrumGridForm(SkylineWindow);
            spectrumGridForm.Show(SkylineWindow);
        }

        private void liveReportsMenuItem_DropDownOpening(object sender, EventArgs e)
        {
            // The "Spectrum Grid" menu item is only visible if the user was holding down shift
            spectrumGridMenuItem.Visible = 0 != (ModifierKeys & Keys.Shift);
        }

        private void viewFilesMenuItem_Click(object sender, EventArgs e)
        {
            if (!(sender is ToolStripMenuItem))
                throw new InvalidOperationException(@"viewFilesMenuItem_Click must be triggered by a ToolStripMenuItem");

            ShowFilesWindow(true);
        }

        private void ShowFilesWindow(bool isChecked)
        {
            SkylineWindow.ShowFilesTreeForm(isChecked);
        }
<<<<<<< HEAD

        private void viewPropertiesMenuItem_Click(object sender, EventArgs e)
        {
            if (!(sender is ToolStripMenuItem toolStripMenuItem))
                throw new InvalidOperationException(@"viewPropertiesMenuItem_Click must be triggered by a ToolStripMenuItem");

            var isChecked = toolStripMenuItem.Checked;

            ShowPropertiesWindow(isChecked);
        }

        private void ShowPropertiesWindow(bool isChecked)
        {
            SkylineWindow.ShowPropertyGridForm(isChecked);
        }
=======
>>>>>>> 0a95b8cb
    }
}<|MERGE_RESOLUTION|>--- conflicted
+++ resolved
@@ -915,10 +915,7 @@
         {
             viewTargetsMenuItem.Checked = SkylineWindow.SequenceTreeFormIsVisible;
             viewFilesMenuItem.Checked = SkylineWindow.FilesTreeFormIsVisible;
-<<<<<<< HEAD
             viewPropertiesMenuItem.Checked = SkylineWindow.PropertyGridFormIsVisible;
-=======
->>>>>>> 0a95b8cb
             viewModificationsMenuItem.DropDownItems.Clear();
             var currentOption = DisplayModificationOption.Current;
             foreach (var opt in DisplayModificationOption.All)
@@ -1092,7 +1089,6 @@
         {
             SkylineWindow.ShowFilesTreeForm(isChecked);
         }
-<<<<<<< HEAD
 
         private void viewPropertiesMenuItem_Click(object sender, EventArgs e)
         {
@@ -1108,7 +1104,5 @@
         {
             SkylineWindow.ShowPropertyGridForm(isChecked);
         }
-=======
->>>>>>> 0a95b8cb
     }
 }