﻿namespace pwiz.Skyline.Menus
{
    partial class ViewMenu
    {
        /// <summary> 
        /// Required designer variable.
        /// </summary>
        private System.ComponentModel.IContainer components = null;

        /// <summary> 
        /// Clean up any resources being used.
        /// </summary>
        /// <param name="disposing">true if managed resources should be disposed; otherwise, false.</param>
        protected override void Dispose(bool disposing)
        {
            if (disposing && (components != null))
            {
                components.Dispose();
            }
            base.Dispose(disposing);
        }

        #region Component Designer generated code

        /// <summary> 
        /// Required method for Designer support - do not modify 
        /// the contents of this method with the code editor.
        /// </summary>
        private void InitializeComponent()
        {
            System.ComponentModel.ComponentResourceManager resources = new System.ComponentModel.ComponentResourceManager(typeof(ViewMenu));
            this.menuStrip1 = new System.Windows.Forms.MenuStrip();
            this.viewToolStripMenuItem = new System.Windows.Forms.ToolStripMenuItem();
            this.viewTargetsMenuItem = new System.Windows.Forms.ToolStripMenuItem();
            this.viewProteinsMenuItem = new System.Windows.Forms.ToolStripMenuItem();
            this.showTargetsByNameToolStripMenuItem = new System.Windows.Forms.ToolStripMenuItem();
            this.showTargetsByAccessionToolStripMenuItem = new System.Windows.Forms.ToolStripMenuItem();
            this.showTargetsByPreferredNameToolStripMenuItem = new System.Windows.Forms.ToolStripMenuItem();
            this.showTargetsByGeneToolStripMenuItem = new System.Windows.Forms.ToolStripMenuItem();
            this.viewModificationsMenuItem = new System.Windows.Forms.ToolStripMenuItem();
            this.textZoomToolStripMenuItem = new System.Windows.Forms.ToolStripMenuItem();
            this.defaultTextToolStripMenuItem = new System.Windows.Forms.ToolStripMenuItem();
            this.largeToolStripMenuItem = new System.Windows.Forms.ToolStripMenuItem();
            this.extraLargeToolStripMenuItem = new System.Windows.Forms.ToolStripMenuItem();
            this.userInterfaceToolStripMenuItem = new System.Windows.Forms.ToolStripMenuItem();
            this.proteomicsToolStripMenuItem = new System.Windows.Forms.ToolStripMenuItem();
            this.moleculeToolStripMenuItem = new System.Windows.Forms.ToolStripMenuItem();
            this.mixedToolStripMenuItem = new System.Windows.Forms.ToolStripMenuItem();
            this.toolStripSeparator41 = new System.Windows.Forms.ToolStripSeparator();
            this.spectralLibrariesToolStripMenuItem = new System.Windows.Forms.ToolStripMenuItem();
            this.toolStripSeparator32 = new System.Windows.Forms.ToolStripSeparator();
            this.arrangeGraphsToolStripMenuItem = new System.Windows.Forms.ToolStripMenuItem();
            this.arrangeTiledMenuItem = new System.Windows.Forms.ToolStripMenuItem();
            this.arrangeColumnMenuItem = new System.Windows.Forms.ToolStripMenuItem();
            this.arrangeRowMenuItem = new System.Windows.Forms.ToolStripMenuItem();
            this.arrangedTabbedMenuItem = new System.Windows.Forms.ToolStripMenuItem();
            this.groupedMenuItem = new System.Windows.Forms.ToolStripMenuItem();
            this.toolStripSeparator39 = new System.Windows.Forms.ToolStripSeparator();
            this.libraryMatchToolStripMenuItem = new System.Windows.Forms.ToolStripMenuItem();
            this.ionTypesMenuItem = new System.Windows.Forms.ToolStripMenuItem();
            this.aMenuItem = new System.Windows.Forms.ToolStripMenuItem();
            this.bMenuItem = new System.Windows.Forms.ToolStripMenuItem();
            this.cMenuItem = new System.Windows.Forms.ToolStripMenuItem();
            this.xMenuItem = new System.Windows.Forms.ToolStripMenuItem();
            this.yMenuItem = new System.Windows.Forms.ToolStripMenuItem();
            this.zMenuItem = new System.Windows.Forms.ToolStripMenuItem();
            this.fragmentsMenuItem = new System.Windows.Forms.ToolStripMenuItem();
            this.precursorIonMenuItem = new System.Windows.Forms.ToolStripMenuItem();
            this.chargesMenuItem = new System.Windows.Forms.ToolStripMenuItem();
            this.charge1MenuItem = new System.Windows.Forms.ToolStripMenuItem();
            this.charge2MenuItem = new System.Windows.Forms.ToolStripMenuItem();
            this.charge3MenuItem = new System.Windows.Forms.ToolStripMenuItem();
            this.charge4MenuItem = new System.Windows.Forms.ToolStripMenuItem();
            this.ranksMenuItem = new System.Windows.Forms.ToolStripMenuItem();
            this.toolStripSeparator9 = new System.Windows.Forms.ToolStripSeparator();
            this.chromatogramsMenuItem = new System.Windows.Forms.ToolStripMenuItem();
            this.showChromMenuItem = new System.Windows.Forms.ToolStripMenuItem();
            this.toolStripSeparatorReplicates = new System.Windows.Forms.ToolStripSeparator();
            this.previousReplicateMenuItem = new System.Windows.Forms.ToolStripMenuItem();
            this.nextReplicateMenuItem = new System.Windows.Forms.ToolStripMenuItem();
            this.toolStripSeparator44 = new System.Windows.Forms.ToolStripSeparator();
            this.closeChromatogramMenuItem = new System.Windows.Forms.ToolStripMenuItem();
            this.closeAllChromatogramsMenuItem = new System.Windows.Forms.ToolStripMenuItem();
            this.transitionsMenuItem = new System.Windows.Forms.ToolStripMenuItem();
            this.allTranMenuItem = new System.Windows.Forms.ToolStripMenuItem();
            this.precursorsTranMenuItem = new System.Windows.Forms.ToolStripMenuItem();
            this.productsTranMenuItem = new System.Windows.Forms.ToolStripMenuItem();
            this.singleTranMenuItem = new System.Windows.Forms.ToolStripMenuItem();
            this.totalTranMenuItem = new System.Windows.Forms.ToolStripMenuItem();
            this.toolStripSeparatorTranMain = new System.Windows.Forms.ToolStripSeparator();
            this.basePeakMenuItem = new System.Windows.Forms.ToolStripMenuItem();
            this.ticMenuItem = new System.Windows.Forms.ToolStripMenuItem();
            this.qcMenuItem = new System.Windows.Forms.ToolStripMenuItem();
            this.toolStripSeparator56 = new System.Windows.Forms.ToolStripSeparator();
            this.onlyQuantitativeMenuItem = new System.Windows.Forms.ToolStripMenuItem();
            this.toolStripSeparator48 = new System.Windows.Forms.ToolStripSeparator();
            this.splitGraphMenuItem = new System.Windows.Forms.ToolStripMenuItem();
            this.transformChromMenuItem = new System.Windows.Forms.ToolStripMenuItem();
            this.transformChromNoneMenuItem = new System.Windows.Forms.ToolStripMenuItem();
            this.transformChromInterpolatedMenuItem = new System.Windows.Forms.ToolStripMenuItem();
            this.secondDerivativeMenuItem = new System.Windows.Forms.ToolStripMenuItem();
            this.firstDerivativeMenuItem = new System.Windows.Forms.ToolStripMenuItem();
            this.smoothSGChromMenuItem = new System.Windows.Forms.ToolStripMenuItem();
            this.autoZoomMenuItem = new System.Windows.Forms.ToolStripMenuItem();
            this.autoZoomNoneMenuItem = new System.Windows.Forms.ToolStripMenuItem();
            this.autoZoomBestPeakMenuItem = new System.Windows.Forms.ToolStripMenuItem();
            this.autoZoomRTWindowMenuItem = new System.Windows.Forms.ToolStripMenuItem();
            this.autoZoomBothMenuItem = new System.Windows.Forms.ToolStripMenuItem();
            this.toolStripSeparator10 = new System.Windows.Forms.ToolStripSeparator();
            this.retentionTimesMenuItem = new System.Windows.Forms.ToolStripMenuItem();
            this.replicateComparisonMenuItem = new System.Windows.Forms.ToolStripMenuItem();
            this.timePeptideComparisonMenuItem = new System.Windows.Forms.ToolStripMenuItem();
            this.regressionMenuItem = new System.Windows.Forms.ToolStripMenuItem();
            this.scoreToRunMenuItem = new System.Windows.Forms.ToolStripMenuItem();
            this.runToRunMenuItem = new System.Windows.Forms.ToolStripMenuItem();
            this.retentionTimeAlignmentsToolStripMenuItem = new System.Windows.Forms.ToolStripMenuItem();
            this.schedulingMenuItem = new System.Windows.Forms.ToolStripMenuItem();
            this.peakAreasMenuItem = new System.Windows.Forms.ToolStripMenuItem();
            this.areaReplicateComparisonMenuItem = new System.Windows.Forms.ToolStripMenuItem();
            this.areaPeptideComparisonMenuItem = new System.Windows.Forms.ToolStripMenuItem();
            this.areaCVHistogramMenuItem = new System.Windows.Forms.ToolStripMenuItem();
            this.areaCVHistogram2DMenuItem = new System.Windows.Forms.ToolStripMenuItem();
            this.detectionsPlotsMenuItem = new System.Windows.Forms.ToolStripMenuItem();
            this.detectionsReplicateComparisonMenuItem = new System.Windows.Forms.ToolStripMenuItem();
            this.detectionsHistogramMenuItem = new System.Windows.Forms.ToolStripMenuItem();
            this.massErrorsMenuItem = new System.Windows.Forms.ToolStripMenuItem();
            this.massErrorReplicateComparisonMenuItem = new System.Windows.Forms.ToolStripMenuItem();
            this.massErrorPeptideComparisonMenuItem = new System.Windows.Forms.ToolStripMenuItem();
            this.massErrorHistogramMenuItem = new System.Windows.Forms.ToolStripMenuItem();
            this.massErrorHistogram2DMenuItem = new System.Windows.Forms.ToolStripMenuItem();
            this.calibrationCurveMenuItem = new System.Windows.Forms.ToolStripMenuItem();
            this.documentGridMenuItem = new System.Windows.Forms.ToolStripMenuItem();
            this.otherGridsMenuItem = new System.Windows.Forms.ToolStripMenuItem();
            this.resultsGridMenuItem = new System.Windows.Forms.ToolStripMenuItem();
            this.groupComparisonsMenuItem = new System.Windows.Forms.ToolStripMenuItem();
            this.addGroupComparisonMenuItem = new System.Windows.Forms.ToolStripMenuItem();
            this.editGroupComparisonListMenuItem = new System.Windows.Forms.ToolStripMenuItem();
            this.listsMenuItem = new System.Windows.Forms.ToolStripMenuItem();
            this.defineNewListMenuItem = new System.Windows.Forms.ToolStripMenuItem();
            this.auditLogMenuItem = new System.Windows.Forms.ToolStripMenuItem();
            this.toolStripSeparator36 = new System.Windows.Forms.ToolStripSeparator();
            this.toolBarToolStripMenuItem = new System.Windows.Forms.ToolStripMenuItem();
            this.statusToolStripMenuItem = new System.Windows.Forms.ToolStripMenuItem();
            this.candidatePeaksToolStripMenuItem = new System.Windows.Forms.ToolStripMenuItem();
            this.menuStrip1.SuspendLayout();
            this.SuspendLayout();
            // 
            // menuStrip1
            // 
            this.menuStrip1.Items.AddRange(new System.Windows.Forms.ToolStripItem[] {
            this.viewToolStripMenuItem});
            resources.ApplyResources(this.menuStrip1, "menuStrip1");
            this.menuStrip1.Name = "menuStrip1";
            // 
            // viewToolStripMenuItem
            // 
            this.viewToolStripMenuItem.DropDownItems.AddRange(new System.Windows.Forms.ToolStripItem[] {
            this.viewTargetsMenuItem,
            this.viewProteinsMenuItem,
            this.viewModificationsMenuItem,
            this.textZoomToolStripMenuItem,
            this.userInterfaceToolStripMenuItem,
            this.toolStripSeparator41,
            this.spectralLibrariesToolStripMenuItem,
            this.toolStripSeparator32,
            this.arrangeGraphsToolStripMenuItem,
            this.toolStripSeparator39,
            this.libraryMatchToolStripMenuItem,
            this.ionTypesMenuItem,
            this.chargesMenuItem,
            this.ranksMenuItem,
            this.toolStripSeparator9,
            this.chromatogramsMenuItem,
            this.transitionsMenuItem,
            this.transformChromMenuItem,
            this.autoZoomMenuItem,
            this.toolStripSeparator10,
            this.retentionTimesMenuItem,
            this.peakAreasMenuItem,
            this.detectionsPlotsMenuItem,
            this.massErrorsMenuItem,
            this.calibrationCurveMenuItem,
            this.documentGridMenuItem,
            this.otherGridsMenuItem,
            this.toolStripSeparator36,
            this.toolBarToolStripMenuItem,
            this.statusToolStripMenuItem});
            this.viewToolStripMenuItem.Name = "viewToolStripMenuItem";
            resources.ApplyResources(this.viewToolStripMenuItem, "viewToolStripMenuItem");
            // 
            // viewTargetsMenuItem
            // 
            this.viewTargetsMenuItem.Checked = true;
            this.viewTargetsMenuItem.CheckOnClick = true;
            this.viewTargetsMenuItem.CheckState = System.Windows.Forms.CheckState.Checked;
            this.viewTargetsMenuItem.Name = "viewTargetsMenuItem";
            resources.ApplyResources(this.viewTargetsMenuItem, "viewTargetsMenuItem");
            this.viewTargetsMenuItem.Click += new System.EventHandler(this.viewTargetsMenuItem_click);
            // 
            // viewProteinsMenuItem
            // 
            this.viewProteinsMenuItem.DropDownItems.AddRange(new System.Windows.Forms.ToolStripItem[] {
            this.showTargetsByNameToolStripMenuItem,
            this.showTargetsByAccessionToolStripMenuItem,
            this.showTargetsByPreferredNameToolStripMenuItem,
            this.showTargetsByGeneToolStripMenuItem});
            this.viewProteinsMenuItem.Name = "viewProteinsMenuItem";
            resources.ApplyResources(this.viewProteinsMenuItem, "viewProteinsMenuItem");
            this.modeUIHandler.SetUIMode(this.viewProteinsMenuItem, pwiz.Skyline.Util.Helpers.ModeUIExtender.MODE_UI_HANDLING_TYPE.proteomic);
            this.viewProteinsMenuItem.DropDownOpening += new System.EventHandler(this.peptidesMenuItem_DropDownOpening);
            // 
            // showTargetsByNameToolStripMenuItem
            // 
            this.showTargetsByNameToolStripMenuItem.Checked = true;
            this.showTargetsByNameToolStripMenuItem.CheckState = System.Windows.Forms.CheckState.Checked;
            this.showTargetsByNameToolStripMenuItem.Name = "showTargetsByNameToolStripMenuItem";
            resources.ApplyResources(this.showTargetsByNameToolStripMenuItem, "showTargetsByNameToolStripMenuItem");
            this.showTargetsByNameToolStripMenuItem.Click += new System.EventHandler(this.showTargetsByNameToolStripMenuItem_Click);
            // 
            // showTargetsByAccessionToolStripMenuItem
            // 
            this.showTargetsByAccessionToolStripMenuItem.Name = "showTargetsByAccessionToolStripMenuItem";
            resources.ApplyResources(this.showTargetsByAccessionToolStripMenuItem, "showTargetsByAccessionToolStripMenuItem");
            this.modeUIHandler.SetUIMode(this.showTargetsByAccessionToolStripMenuItem, pwiz.Skyline.Util.Helpers.ModeUIExtender.MODE_UI_HANDLING_TYPE.proteomic);
            this.showTargetsByAccessionToolStripMenuItem.Click += new System.EventHandler(this.showTargetsByAccessionToolStripMenuItem_Click);
            // 
            // showTargetsByPreferredNameToolStripMenuItem
            // 
            this.showTargetsByPreferredNameToolStripMenuItem.Name = "showTargetsByPreferredNameToolStripMenuItem";
            resources.ApplyResources(this.showTargetsByPreferredNameToolStripMenuItem, "showTargetsByPreferredNameToolStripMenuItem");
            this.modeUIHandler.SetUIMode(this.showTargetsByPreferredNameToolStripMenuItem, pwiz.Skyline.Util.Helpers.ModeUIExtender.MODE_UI_HANDLING_TYPE.proteomic);
            this.showTargetsByPreferredNameToolStripMenuItem.Click += new System.EventHandler(this.showTargetsByPreferredNameToolStripMenuItem_Click);
            // 
            // showTargetsByGeneToolStripMenuItem
            // 
            this.showTargetsByGeneToolStripMenuItem.Name = "showTargetsByGeneToolStripMenuItem";
            resources.ApplyResources(this.showTargetsByGeneToolStripMenuItem, "showTargetsByGeneToolStripMenuItem");
            this.modeUIHandler.SetUIMode(this.showTargetsByGeneToolStripMenuItem, pwiz.Skyline.Util.Helpers.ModeUIExtender.MODE_UI_HANDLING_TYPE.proteomic);
            this.showTargetsByGeneToolStripMenuItem.Click += new System.EventHandler(this.showTargetsByGeneToolStripMenuItem_Click);
            // 
            // viewModificationsMenuItem
            // 
            this.viewModificationsMenuItem.Name = "viewModificationsMenuItem";
            resources.ApplyResources(this.viewModificationsMenuItem, "viewModificationsMenuItem");
            this.modeUIHandler.SetUIMode(this.viewModificationsMenuItem, pwiz.Skyline.Util.Helpers.ModeUIExtender.MODE_UI_HANDLING_TYPE.proteomic);
            // 
            // textZoomToolStripMenuItem
            // 
            this.textZoomToolStripMenuItem.DropDownItems.AddRange(new System.Windows.Forms.ToolStripItem[] {
            this.defaultTextToolStripMenuItem,
            this.largeToolStripMenuItem,
            this.extraLargeToolStripMenuItem});
            this.textZoomToolStripMenuItem.Name = "textZoomToolStripMenuItem";
            resources.ApplyResources(this.textZoomToolStripMenuItem, "textZoomToolStripMenuItem");
            // 
            // defaultTextToolStripMenuItem
            // 
            this.defaultTextToolStripMenuItem.Name = "defaultTextToolStripMenuItem";
            resources.ApplyResources(this.defaultTextToolStripMenuItem, "defaultTextToolStripMenuItem");
            this.defaultTextToolStripMenuItem.Click += new System.EventHandler(this.defaultToolStripMenuItem_Click);
            // 
            // largeToolStripMenuItem
            // 
            this.largeToolStripMenuItem.Name = "largeToolStripMenuItem";
            resources.ApplyResources(this.largeToolStripMenuItem, "largeToolStripMenuItem");
            this.largeToolStripMenuItem.Click += new System.EventHandler(this.largeToolStripMenuItem_Click);
            // 
            // extraLargeToolStripMenuItem
            // 
            this.extraLargeToolStripMenuItem.Name = "extraLargeToolStripMenuItem";
            resources.ApplyResources(this.extraLargeToolStripMenuItem, "extraLargeToolStripMenuItem");
            this.extraLargeToolStripMenuItem.Click += new System.EventHandler(this.extraLargeToolStripMenuItem_Click);
            // 
            // userInterfaceToolStripMenuItem
            // 
            this.userInterfaceToolStripMenuItem.DropDownItems.AddRange(new System.Windows.Forms.ToolStripItem[] {
            this.proteomicsToolStripMenuItem,
            this.moleculeToolStripMenuItem,
            this.mixedToolStripMenuItem});
            this.userInterfaceToolStripMenuItem.Name = "userInterfaceToolStripMenuItem";
            resources.ApplyResources(this.userInterfaceToolStripMenuItem, "userInterfaceToolStripMenuItem");
            this.modeUIHandler.SetUIMode(this.userInterfaceToolStripMenuItem, pwiz.Skyline.Util.Helpers.ModeUIExtender.MODE_UI_HANDLING_TYPE.invariant);
            // 
            // proteomicsToolStripMenuItem
            // 
            this.proteomicsToolStripMenuItem.Image = global::pwiz.Skyline.Properties.Resources.UIModeProteomic;
            this.proteomicsToolStripMenuItem.Name = "proteomicsToolStripMenuItem";
            resources.ApplyResources(this.proteomicsToolStripMenuItem, "proteomicsToolStripMenuItem");
            this.modeUIHandler.SetUIMode(this.proteomicsToolStripMenuItem, pwiz.Skyline.Util.Helpers.ModeUIExtender.MODE_UI_HANDLING_TYPE.invariant);
            this.proteomicsToolStripMenuItem.Click += new System.EventHandler(this.proteomicsToolStripMenuItem_Click);
            // 
            // moleculeToolStripMenuItem
            // 
            this.moleculeToolStripMenuItem.Image = global::pwiz.Skyline.Properties.Resources.UIModeSmallMolecules;
            this.moleculeToolStripMenuItem.Name = "moleculeToolStripMenuItem";
            resources.ApplyResources(this.moleculeToolStripMenuItem, "moleculeToolStripMenuItem");
            this.modeUIHandler.SetUIMode(this.moleculeToolStripMenuItem, pwiz.Skyline.Util.Helpers.ModeUIExtender.MODE_UI_HANDLING_TYPE.invariant);
            this.moleculeToolStripMenuItem.Click += new System.EventHandler(this.moleculeToolStripMenuItem_Click);
            // 
            // mixedToolStripMenuItem
            // 
            this.mixedToolStripMenuItem.Image = global::pwiz.Skyline.Properties.Resources.UIModeMixed;
            this.mixedToolStripMenuItem.Name = "mixedToolStripMenuItem";
            resources.ApplyResources(this.mixedToolStripMenuItem, "mixedToolStripMenuItem");
            this.modeUIHandler.SetUIMode(this.mixedToolStripMenuItem, pwiz.Skyline.Util.Helpers.ModeUIExtender.MODE_UI_HANDLING_TYPE.invariant);
            this.mixedToolStripMenuItem.Click += new System.EventHandler(this.mixedToolStripMenuItem_Click);
            // 
            // toolStripSeparator41
            // 
            this.toolStripSeparator41.Name = "toolStripSeparator41";
            resources.ApplyResources(this.toolStripSeparator41, "toolStripSeparator41");
            // 
            // spectralLibrariesToolStripMenuItem
            // 
            this.spectralLibrariesToolStripMenuItem.Name = "spectralLibrariesToolStripMenuItem";
            resources.ApplyResources(this.spectralLibrariesToolStripMenuItem, "spectralLibrariesToolStripMenuItem");
            this.spectralLibrariesToolStripMenuItem.Click += new System.EventHandler(this.spectralLibrariesToolStripMenuItem_Click);
            // 
            // toolStripSeparator32
            // 
            this.toolStripSeparator32.Name = "toolStripSeparator32";
            resources.ApplyResources(this.toolStripSeparator32, "toolStripSeparator32");
            // 
            // arrangeGraphsToolStripMenuItem
            // 
            this.arrangeGraphsToolStripMenuItem.DropDownItems.AddRange(new System.Windows.Forms.ToolStripItem[] {
            this.arrangeTiledMenuItem,
            this.arrangeColumnMenuItem,
            this.arrangeRowMenuItem,
            this.arrangedTabbedMenuItem,
            this.groupedMenuItem});
            this.arrangeGraphsToolStripMenuItem.Name = "arrangeGraphsToolStripMenuItem";
            resources.ApplyResources(this.arrangeGraphsToolStripMenuItem, "arrangeGraphsToolStripMenuItem");
            // 
            // arrangeTiledMenuItem
            // 
            this.arrangeTiledMenuItem.Name = "arrangeTiledMenuItem";
            resources.ApplyResources(this.arrangeTiledMenuItem, "arrangeTiledMenuItem");
            this.arrangeTiledMenuItem.Click += new System.EventHandler(this.arrangeTiledMenuItem_Click);
            // 
            // arrangeColumnMenuItem
            // 
            this.arrangeColumnMenuItem.Name = "arrangeColumnMenuItem";
            resources.ApplyResources(this.arrangeColumnMenuItem, "arrangeColumnMenuItem");
            this.arrangeColumnMenuItem.Click += new System.EventHandler(this.arrangeColumnMenuItem_Click);
            // 
            // arrangeRowMenuItem
            // 
            this.arrangeRowMenuItem.Name = "arrangeRowMenuItem";
            resources.ApplyResources(this.arrangeRowMenuItem, "arrangeRowMenuItem");
            this.arrangeRowMenuItem.Click += new System.EventHandler(this.arrangeRowMenuItem_Click);
            // 
            // arrangedTabbedMenuItem
            // 
            this.arrangedTabbedMenuItem.Name = "arrangedTabbedMenuItem";
            resources.ApplyResources(this.arrangedTabbedMenuItem, "arrangedTabbedMenuItem");
            this.arrangedTabbedMenuItem.Click += new System.EventHandler(this.arrangeTabbedMenuItem_Click);
            // 
            // groupedMenuItem
            // 
            this.groupedMenuItem.Name = "groupedMenuItem";
            resources.ApplyResources(this.groupedMenuItem, "groupedMenuItem");
            this.groupedMenuItem.Click += new System.EventHandler(this.arrangeGroupedMenuItem_Click);
            // 
            // toolStripSeparator39
            // 
            this.toolStripSeparator39.Name = "toolStripSeparator39";
            resources.ApplyResources(this.toolStripSeparator39, "toolStripSeparator39");
            // 
            // libraryMatchToolStripMenuItem
            // 
            resources.ApplyResources(this.libraryMatchToolStripMenuItem, "libraryMatchToolStripMenuItem");
            this.libraryMatchToolStripMenuItem.Name = "libraryMatchToolStripMenuItem";
            this.libraryMatchToolStripMenuItem.Click += new System.EventHandler(this.libraryMatchToolStripMenuItem_Click);
            // 
            // ionTypesMenuItem
            // 
            this.ionTypesMenuItem.DropDownItems.AddRange(new System.Windows.Forms.ToolStripItem[] {
            this.aMenuItem,
            this.bMenuItem,
            this.cMenuItem,
            this.xMenuItem,
            this.yMenuItem,
            this.zMenuItem,
            this.fragmentsMenuItem,
            this.precursorIonMenuItem});
            resources.ApplyResources(this.ionTypesMenuItem, "ionTypesMenuItem");
            this.ionTypesMenuItem.Name = "ionTypesMenuItem";
            this.ionTypesMenuItem.DropDownOpening += new System.EventHandler(this.ionTypesMenuItem_DropDownOpening);
            // 
            // aMenuItem
            // 
            this.aMenuItem.CheckOnClick = true;
            this.aMenuItem.Name = "aMenuItem";
            resources.ApplyResources(this.aMenuItem, "aMenuItem");
            this.aMenuItem.Click += new System.EventHandler(this.aMenuItem_Click);
            // 
            // bMenuItem
            // 
            this.bMenuItem.CheckOnClick = true;
            this.bMenuItem.Name = "bMenuItem";
            resources.ApplyResources(this.bMenuItem, "bMenuItem");
            this.bMenuItem.Click += new System.EventHandler(this.bMenuItem_Click);
            // 
            // cMenuItem
            // 
            this.cMenuItem.CheckOnClick = true;
            this.cMenuItem.Name = "cMenuItem";
            resources.ApplyResources(this.cMenuItem, "cMenuItem");
            this.cMenuItem.Click += new System.EventHandler(this.cMenuItem_Click);
            // 
            // xMenuItem
            // 
            this.xMenuItem.CheckOnClick = true;
            this.xMenuItem.Name = "xMenuItem";
            resources.ApplyResources(this.xMenuItem, "xMenuItem");
            this.xMenuItem.Click += new System.EventHandler(this.xMenuItem_Click);
            // 
            // yMenuItem
            // 
            this.yMenuItem.Checked = true;
            this.yMenuItem.CheckOnClick = true;
            this.yMenuItem.CheckState = System.Windows.Forms.CheckState.Checked;
            this.yMenuItem.Name = "yMenuItem";
            resources.ApplyResources(this.yMenuItem, "yMenuItem");
            this.yMenuItem.Click += new System.EventHandler(this.yMenuItem_Click);
            // 
            // zMenuItem
            // 
            this.zMenuItem.CheckOnClick = true;
            this.zMenuItem.Name = "zMenuItem";
            resources.ApplyResources(this.zMenuItem, "zMenuItem");
            this.zMenuItem.Click += new System.EventHandler(this.zMenuItem_Click);
            // 
            // fragmentsMenuItem
            // 
            this.fragmentsMenuItem.CheckOnClick = true;
            this.fragmentsMenuItem.Name = "fragmentsMenuItem";
            resources.ApplyResources(this.fragmentsMenuItem, "fragmentsMenuItem");
            this.fragmentsMenuItem.Click += new System.EventHandler(this.fragmentsMenuItem_Click);
            // 
            // precursorIonMenuItem
            // 
            this.precursorIonMenuItem.Name = "precursorIonMenuItem";
            resources.ApplyResources(this.precursorIonMenuItem, "precursorIonMenuItem");
            this.precursorIonMenuItem.Click += new System.EventHandler(this.precursorIonMenuItem_Click);
            // 
            // chargesMenuItem
            // 
            this.chargesMenuItem.DropDownItems.AddRange(new System.Windows.Forms.ToolStripItem[] {
            this.charge1MenuItem,
            this.charge2MenuItem,
            this.charge3MenuItem,
            this.charge4MenuItem});
            resources.ApplyResources(this.chargesMenuItem, "chargesMenuItem");
            this.chargesMenuItem.Name = "chargesMenuItem";
            this.chargesMenuItem.DropDownOpening += new System.EventHandler(this.chargesMenuItem_DropDownOpening);
            // 
            // charge1MenuItem
            // 
            this.charge1MenuItem.Checked = true;
            this.charge1MenuItem.CheckOnClick = true;
            this.charge1MenuItem.CheckState = System.Windows.Forms.CheckState.Checked;
            this.charge1MenuItem.Name = "charge1MenuItem";
            resources.ApplyResources(this.charge1MenuItem, "charge1MenuItem");
            this.charge1MenuItem.Click += new System.EventHandler(this.charge1MenuItem_Click);
            // 
            // charge2MenuItem
            // 
            this.charge2MenuItem.CheckOnClick = true;
            this.charge2MenuItem.Name = "charge2MenuItem";
            resources.ApplyResources(this.charge2MenuItem, "charge2MenuItem");
            this.charge2MenuItem.Click += new System.EventHandler(this.charge2MenuItem_Click);
            // 
            // charge3MenuItem
            // 
            this.charge3MenuItem.Name = "charge3MenuItem";
            resources.ApplyResources(this.charge3MenuItem, "charge3MenuItem");
            this.charge3MenuItem.Click += new System.EventHandler(this.charge3MenuItem_Click);
            // 
            // charge4MenuItem
            // 
            this.charge4MenuItem.Name = "charge4MenuItem";
            resources.ApplyResources(this.charge4MenuItem, "charge4MenuItem");
            this.charge4MenuItem.Click += new System.EventHandler(this.charge4MenuItem_Click);
            // 
            // ranksMenuItem
            // 
            this.ranksMenuItem.Checked = true;
            this.ranksMenuItem.CheckOnClick = true;
            this.ranksMenuItem.CheckState = System.Windows.Forms.CheckState.Checked;
            resources.ApplyResources(this.ranksMenuItem, "ranksMenuItem");
            this.ranksMenuItem.Name = "ranksMenuItem";
            this.ranksMenuItem.Click += new System.EventHandler(this.ranksMenuItem_Click);
            // 
            // toolStripSeparator9
            // 
            this.toolStripSeparator9.Name = "toolStripSeparator9";
            resources.ApplyResources(this.toolStripSeparator9, "toolStripSeparator9");
            // 
            // chromatogramsMenuItem
            // 
            this.chromatogramsMenuItem.DropDownItems.AddRange(new System.Windows.Forms.ToolStripItem[] {
            this.showChromMenuItem,
            this.toolStripSeparatorReplicates,
            this.previousReplicateMenuItem,
            this.nextReplicateMenuItem,
            this.toolStripSeparator44,
            this.closeChromatogramMenuItem,
            this.closeAllChromatogramsMenuItem});
            resources.ApplyResources(this.chromatogramsMenuItem, "chromatogramsMenuItem");
            this.chromatogramsMenuItem.Name = "chromatogramsMenuItem";
            this.chromatogramsMenuItem.DropDownOpening += new System.EventHandler(this.chromatogramsMenuItem_DropDownOpening);
            // 
            // showChromMenuItem
            // 
            this.showChromMenuItem.Name = "showChromMenuItem";
            resources.ApplyResources(this.showChromMenuItem, "showChromMenuItem");
            // 
            // toolStripSeparatorReplicates
            // 
            this.toolStripSeparatorReplicates.Name = "toolStripSeparatorReplicates";
            resources.ApplyResources(this.toolStripSeparatorReplicates, "toolStripSeparatorReplicates");
            // 
            // previousReplicateMenuItem
            // 
            this.previousReplicateMenuItem.Name = "previousReplicateMenuItem";
            resources.ApplyResources(this.previousReplicateMenuItem, "previousReplicateMenuItem");
            this.previousReplicateMenuItem.Click += new System.EventHandler(this.previousReplicateMenuItem_Click);
            // 
            // nextReplicateMenuItem
            // 
            this.nextReplicateMenuItem.Name = "nextReplicateMenuItem";
            resources.ApplyResources(this.nextReplicateMenuItem, "nextReplicateMenuItem");
            this.nextReplicateMenuItem.Click += new System.EventHandler(this.nextReplicateMenuItem_Click);
            // 
            // toolStripSeparator44
            // 
            this.toolStripSeparator44.Name = "toolStripSeparator44";
            resources.ApplyResources(this.toolStripSeparator44, "toolStripSeparator44");
            // 
            // closeChromatogramMenuItem
            // 
            this.closeChromatogramMenuItem.Name = "closeChromatogramMenuItem";
            resources.ApplyResources(this.closeChromatogramMenuItem, "closeChromatogramMenuItem");
            this.closeChromatogramMenuItem.Click += new System.EventHandler(this.closeChromatogramMenuItem_Click);
            // 
            // closeAllChromatogramsMenuItem
            // 
            this.closeAllChromatogramsMenuItem.Name = "closeAllChromatogramsMenuItem";
            resources.ApplyResources(this.closeAllChromatogramsMenuItem, "closeAllChromatogramsMenuItem");
            this.closeAllChromatogramsMenuItem.Click += new System.EventHandler(this.closeAllChromatogramsMenuItem_Click);
            // 
            // transitionsMenuItem
            // 
            this.transitionsMenuItem.DropDownItems.AddRange(new System.Windows.Forms.ToolStripItem[] {
            this.allTranMenuItem,
            this.precursorsTranMenuItem,
            this.productsTranMenuItem,
            this.singleTranMenuItem,
            this.totalTranMenuItem,
            this.toolStripSeparatorTranMain,
            this.basePeakMenuItem,
            this.ticMenuItem,
            this.qcMenuItem,
            this.toolStripSeparator56,
            this.onlyQuantitativeMenuItem,
            this.toolStripSeparator48,
            this.splitGraphMenuItem});
            resources.ApplyResources(this.transitionsMenuItem, "transitionsMenuItem");
            this.transitionsMenuItem.Name = "transitionsMenuItem";
            this.transitionsMenuItem.DropDownOpening += new System.EventHandler(this.transitionsMenuItem_DropDownOpening);
            // 
            // allTranMenuItem
            // 
            this.allTranMenuItem.Name = "allTranMenuItem";
            resources.ApplyResources(this.allTranMenuItem, "allTranMenuItem");
            this.allTranMenuItem.Click += new System.EventHandler(this.allTranMenuItem_Click);
            // 
            // precursorsTranMenuItem
            // 
            this.precursorsTranMenuItem.Name = "precursorsTranMenuItem";
            resources.ApplyResources(this.precursorsTranMenuItem, "precursorsTranMenuItem");
            this.precursorsTranMenuItem.Click += new System.EventHandler(this.precursorsTranMenuItem_Click);
            // 
            // productsTranMenuItem
            // 
            this.productsTranMenuItem.Name = "productsTranMenuItem";
            resources.ApplyResources(this.productsTranMenuItem, "productsTranMenuItem");
            this.productsTranMenuItem.Click += new System.EventHandler(this.productsTranMenuItem_Click);
            // 
            // singleTranMenuItem
            // 
            this.singleTranMenuItem.Name = "singleTranMenuItem";
            resources.ApplyResources(this.singleTranMenuItem, "singleTranMenuItem");
            this.singleTranMenuItem.Click += new System.EventHandler(this.singleTranMenuItem_Click);
            // 
            // totalTranMenuItem
            // 
            this.totalTranMenuItem.Name = "totalTranMenuItem";
            resources.ApplyResources(this.totalTranMenuItem, "totalTranMenuItem");
            this.totalTranMenuItem.Click += new System.EventHandler(this.totalTranMenuItem_Click);
            // 
            // toolStripSeparatorTranMain
            // 
            this.toolStripSeparatorTranMain.Name = "toolStripSeparatorTranMain";
            resources.ApplyResources(this.toolStripSeparatorTranMain, "toolStripSeparatorTranMain");
            // 
            // basePeakMenuItem
            // 
            this.basePeakMenuItem.Name = "basePeakMenuItem";
            resources.ApplyResources(this.basePeakMenuItem, "basePeakMenuItem");
            this.basePeakMenuItem.Click += new System.EventHandler(this.basePeakMenuItem_Click);
            // 
            // ticMenuItem
            // 
            this.ticMenuItem.Name = "ticMenuItem";
            resources.ApplyResources(this.ticMenuItem, "ticMenuItem");
            this.ticMenuItem.Click += new System.EventHandler(this.ticMenuItem_Click);
            // 
            // qcMenuItem
            // 
            this.qcMenuItem.Name = "qcMenuItem";
            resources.ApplyResources(this.qcMenuItem, "qcMenuItem");
            // 
            // toolStripSeparator56
            // 
            this.toolStripSeparator56.Name = "toolStripSeparator56";
            resources.ApplyResources(this.toolStripSeparator56, "toolStripSeparator56");
            // 
            // onlyQuantitativeMenuItem
            // 
            this.onlyQuantitativeMenuItem.Name = "onlyQuantitativeMenuItem";
            resources.ApplyResources(this.onlyQuantitativeMenuItem, "onlyQuantitativeMenuItem");
            this.onlyQuantitativeMenuItem.Click += new System.EventHandler(this.onlyQuantitativeMenuItem_Click);
            // 
            // toolStripSeparator48
            // 
            this.toolStripSeparator48.Name = "toolStripSeparator48";
            resources.ApplyResources(this.toolStripSeparator48, "toolStripSeparator48");
            // 
            // splitGraphMenuItem
            // 
            this.splitGraphMenuItem.Name = "splitGraphMenuItem";
            resources.ApplyResources(this.splitGraphMenuItem, "splitGraphMenuItem");
            this.splitGraphMenuItem.Click += new System.EventHandler(this.splitChromGraphMenuItem_Click);
            // 
            // transformChromMenuItem
            // 
            this.transformChromMenuItem.DropDownItems.AddRange(new System.Windows.Forms.ToolStripItem[] {
            this.transformChromNoneMenuItem,
            this.transformChromInterpolatedMenuItem,
            this.secondDerivativeMenuItem,
            this.firstDerivativeMenuItem,
            this.smoothSGChromMenuItem});
            resources.ApplyResources(this.transformChromMenuItem, "transformChromMenuItem");
            this.transformChromMenuItem.Name = "transformChromMenuItem";
            this.transformChromMenuItem.DropDownOpening += new System.EventHandler(this.transformChromMenuItem_DropDownOpening);
            // 
            // transformChromNoneMenuItem
            // 
            this.transformChromNoneMenuItem.Name = "transformChromNoneMenuItem";
            resources.ApplyResources(this.transformChromNoneMenuItem, "transformChromNoneMenuItem");
            this.transformChromNoneMenuItem.Click += new System.EventHandler(this.transformChromNoneMenuItem_Click);
            // 
            // transformChromInterpolatedMenuItem
            // 
            this.transformChromInterpolatedMenuItem.Name = "transformChromInterpolatedMenuItem";
            resources.ApplyResources(this.transformChromInterpolatedMenuItem, "transformChromInterpolatedMenuItem");
            this.transformChromInterpolatedMenuItem.Click += new System.EventHandler(this.transformInterpolatedMenuItem_Click);
            // 
            // secondDerivativeMenuItem
            // 
            this.secondDerivativeMenuItem.Name = "secondDerivativeMenuItem";
            resources.ApplyResources(this.secondDerivativeMenuItem, "secondDerivativeMenuItem");
            this.secondDerivativeMenuItem.Click += new System.EventHandler(this.secondDerivativeMenuItem_Click);
            // 
            // firstDerivativeMenuItem
            // 
            this.firstDerivativeMenuItem.Name = "firstDerivativeMenuItem";
            resources.ApplyResources(this.firstDerivativeMenuItem, "firstDerivativeMenuItem");
            this.firstDerivativeMenuItem.Click += new System.EventHandler(this.firstDerivativeMenuItem_Click);
            // 
            // smoothSGChromMenuItem
            // 
            this.smoothSGChromMenuItem.Name = "smoothSGChromMenuItem";
            resources.ApplyResources(this.smoothSGChromMenuItem, "smoothSGChromMenuItem");
            this.smoothSGChromMenuItem.Click += new System.EventHandler(this.smoothSGChromMenuItem_Click);
            // 
            // autoZoomMenuItem
            // 
            this.autoZoomMenuItem.DropDownItems.AddRange(new System.Windows.Forms.ToolStripItem[] {
            this.autoZoomNoneMenuItem,
            this.autoZoomBestPeakMenuItem,
            this.autoZoomRTWindowMenuItem,
            this.autoZoomBothMenuItem});
            resources.ApplyResources(this.autoZoomMenuItem, "autoZoomMenuItem");
            this.autoZoomMenuItem.Name = "autoZoomMenuItem";
            this.autoZoomMenuItem.DropDownOpening += new System.EventHandler(this.autozoomMenuItem_DropDownOpening);
            // 
            // autoZoomNoneMenuItem
            // 
            this.autoZoomNoneMenuItem.Name = "autoZoomNoneMenuItem";
            resources.ApplyResources(this.autoZoomNoneMenuItem, "autoZoomNoneMenuItem");
            this.autoZoomNoneMenuItem.Click += new System.EventHandler(this.autoZoomNoneMenuItem_Click);
            // 
            // autoZoomBestPeakMenuItem
            // 
            this.autoZoomBestPeakMenuItem.Name = "autoZoomBestPeakMenuItem";
            resources.ApplyResources(this.autoZoomBestPeakMenuItem, "autoZoomBestPeakMenuItem");
            this.autoZoomBestPeakMenuItem.Click += new System.EventHandler(this.autoZoomBestPeakMenuItem_Click);
            // 
            // autoZoomRTWindowMenuItem
            // 
            this.autoZoomRTWindowMenuItem.Name = "autoZoomRTWindowMenuItem";
            resources.ApplyResources(this.autoZoomRTWindowMenuItem, "autoZoomRTWindowMenuItem");
            this.autoZoomRTWindowMenuItem.Click += new System.EventHandler(this.autoZoomRTWindowMenuItem_Click);
            // 
            // autoZoomBothMenuItem
            // 
            this.autoZoomBothMenuItem.Name = "autoZoomBothMenuItem";
            resources.ApplyResources(this.autoZoomBothMenuItem, "autoZoomBothMenuItem");
            this.autoZoomBothMenuItem.Click += new System.EventHandler(this.autoZoomBothMenuItem_Click);
            // 
            // toolStripSeparator10
            // 
            this.toolStripSeparator10.Name = "toolStripSeparator10";
            resources.ApplyResources(this.toolStripSeparator10, "toolStripSeparator10");
            // 
            // retentionTimesMenuItem
            // 
            this.retentionTimesMenuItem.DropDownItems.AddRange(new System.Windows.Forms.ToolStripItem[] {
            this.replicateComparisonMenuItem,
            this.timePeptideComparisonMenuItem,
            this.regressionMenuItem,
            this.retentionTimeAlignmentsToolStripMenuItem,
            this.schedulingMenuItem});
            resources.ApplyResources(this.retentionTimesMenuItem, "retentionTimesMenuItem");
            this.retentionTimesMenuItem.Name = "retentionTimesMenuItem";
            this.retentionTimesMenuItem.DropDownOpening += new System.EventHandler(this.retentionTimesMenuItem_DropDownOpening);
            // 
            // replicateComparisonMenuItem
            // 
            this.replicateComparisonMenuItem.Name = "replicateComparisonMenuItem";
            resources.ApplyResources(this.replicateComparisonMenuItem, "replicateComparisonMenuItem");
            this.replicateComparisonMenuItem.Click += new System.EventHandler(this.replicateComparisonMenuItem_Click);
            // 
            // timePeptideComparisonMenuItem
            // 
            this.timePeptideComparisonMenuItem.Name = "timePeptideComparisonMenuItem";
            resources.ApplyResources(this.timePeptideComparisonMenuItem, "timePeptideComparisonMenuItem");
            this.timePeptideComparisonMenuItem.Click += new System.EventHandler(this.timePeptideComparisonMenuItem_Click);
            // 
            // regressionMenuItem
            // 
            this.regressionMenuItem.DropDownItems.AddRange(new System.Windows.Forms.ToolStripItem[] {
            this.scoreToRunMenuItem,
            this.runToRunMenuItem});
            this.regressionMenuItem.Name = "regressionMenuItem";
            resources.ApplyResources(this.regressionMenuItem, "regressionMenuItem");
            // 
            // scoreToRunMenuItem
            // 
            this.scoreToRunMenuItem.Name = "scoreToRunMenuItem";
            resources.ApplyResources(this.scoreToRunMenuItem, "scoreToRunMenuItem");
            this.scoreToRunMenuItem.Click += new System.EventHandler(this.regressionMenuItem_Click);
            // 
            // runToRunMenuItem
            // 
            this.runToRunMenuItem.Name = "runToRunMenuItem";
            resources.ApplyResources(this.runToRunMenuItem, "runToRunMenuItem");
            this.runToRunMenuItem.Click += new System.EventHandler(this.fullReplicateComparisonToolStripMenuItem_Click);
            // 
            // retentionTimeAlignmentsToolStripMenuItem
            // 
            this.retentionTimeAlignmentsToolStripMenuItem.Name = "retentionTimeAlignmentsToolStripMenuItem";
            resources.ApplyResources(this.retentionTimeAlignmentsToolStripMenuItem, "retentionTimeAlignmentsToolStripMenuItem");
            this.retentionTimeAlignmentsToolStripMenuItem.Click += new System.EventHandler(this.retentionTimeAlignmentToolStripMenuItem_Click);
            // 
            // schedulingMenuItem
            // 
            this.schedulingMenuItem.Name = "schedulingMenuItem";
            resources.ApplyResources(this.schedulingMenuItem, "schedulingMenuItem");
            this.schedulingMenuItem.Click += new System.EventHandler(this.schedulingMenuItem_Click);
            // 
            // peakAreasMenuItem
            // 
            this.peakAreasMenuItem.DropDownItems.AddRange(new System.Windows.Forms.ToolStripItem[] {
            this.areaReplicateComparisonMenuItem,
            this.areaPeptideComparisonMenuItem,
            this.areaCVHistogramMenuItem,
            this.areaCVHistogram2DMenuItem});
            resources.ApplyResources(this.peakAreasMenuItem, "peakAreasMenuItem");
            this.peakAreasMenuItem.Name = "peakAreasMenuItem";
            this.peakAreasMenuItem.DropDownOpening += new System.EventHandler(this.areaGraphMenuItem_DropDownOpening);
            // 
            // areaReplicateComparisonMenuItem
            // 
            this.areaReplicateComparisonMenuItem.Name = "areaReplicateComparisonMenuItem";
            resources.ApplyResources(this.areaReplicateComparisonMenuItem, "areaReplicateComparisonMenuItem");
            this.areaReplicateComparisonMenuItem.Click += new System.EventHandler(this.areaReplicateComparisonMenuItem_Click);
            // 
            // areaPeptideComparisonMenuItem
            // 
            this.areaPeptideComparisonMenuItem.Name = "areaPeptideComparisonMenuItem";
            resources.ApplyResources(this.areaPeptideComparisonMenuItem, "areaPeptideComparisonMenuItem");
            this.areaPeptideComparisonMenuItem.Click += new System.EventHandler(this.areaPeptideComparisonMenuItem_Click);
            // 
            // areaCVHistogramMenuItem
            // 
            this.areaCVHistogramMenuItem.Name = "areaCVHistogramMenuItem";
            resources.ApplyResources(this.areaCVHistogramMenuItem, "areaCVHistogramMenuItem");
            this.areaCVHistogramMenuItem.Click += new System.EventHandler(this.areaCVHistogramToolStripMenuItem1_Click);
            // 
            // areaCVHistogram2DMenuItem
            // 
            this.areaCVHistogram2DMenuItem.Name = "areaCVHistogram2DMenuItem";
            resources.ApplyResources(this.areaCVHistogram2DMenuItem, "areaCVHistogram2DMenuItem");
            this.areaCVHistogram2DMenuItem.Click += new System.EventHandler(this.areaCVHistogram2DToolStripMenuItem1_Click);
            // 
            // detectionsPlotsMenuItem
            // 
            this.detectionsPlotsMenuItem.DropDownItems.AddRange(new System.Windows.Forms.ToolStripItem[] {
            this.detectionsReplicateComparisonMenuItem,
            this.detectionsHistogramMenuItem});
            resources.ApplyResources(this.detectionsPlotsMenuItem, "detectionsPlotsMenuItem");
            this.detectionsPlotsMenuItem.Name = "detectionsPlotsMenuItem";
            this.detectionsPlotsMenuItem.DropDownOpening += new System.EventHandler(this.graphDetections_DropDownOpening);
            // 
            // detectionsReplicateComparisonMenuItem
            // 
            this.detectionsReplicateComparisonMenuItem.Name = "detectionsReplicateComparisonMenuItem";
            resources.ApplyResources(this.detectionsReplicateComparisonMenuItem, "detectionsReplicateComparisonMenuItem");
            this.detectionsReplicateComparisonMenuItem.Click += new System.EventHandler(this.detectionsReplicateComparisonMenuItem_Click);
            // 
            // detectionsHistogramMenuItem
            // 
            this.detectionsHistogramMenuItem.Name = "detectionsHistogramMenuItem";
            resources.ApplyResources(this.detectionsHistogramMenuItem, "detectionsHistogramMenuItem");
            this.detectionsHistogramMenuItem.Click += new System.EventHandler(this.detectionsHistogramMenuItem_Click);
            // 
            // massErrorsMenuItem
            // 
            this.massErrorsMenuItem.DropDownItems.AddRange(new System.Windows.Forms.ToolStripItem[] {
            this.massErrorReplicateComparisonMenuItem,
            this.massErrorPeptideComparisonMenuItem,
            this.massErrorHistogramMenuItem,
            this.massErrorHistogram2DMenuItem});
            resources.ApplyResources(this.massErrorsMenuItem, "massErrorsMenuItem");
            this.massErrorsMenuItem.Name = "massErrorsMenuItem";
            this.massErrorsMenuItem.DropDownOpening += new System.EventHandler(this.massErrorMenuItem_DropDownOpening);
            // 
            // massErrorReplicateComparisonMenuItem
            // 
            this.massErrorReplicateComparisonMenuItem.Name = "massErrorReplicateComparisonMenuItem";
            resources.ApplyResources(this.massErrorReplicateComparisonMenuItem, "massErrorReplicateComparisonMenuItem");
            this.massErrorReplicateComparisonMenuItem.Click += new System.EventHandler(this.massErrorReplicateComparisonMenuItem_Click);
            // 
            // massErrorPeptideComparisonMenuItem
            // 
            this.massErrorPeptideComparisonMenuItem.Name = "massErrorPeptideComparisonMenuItem";
            resources.ApplyResources(this.massErrorPeptideComparisonMenuItem, "massErrorPeptideComparisonMenuItem");
            this.massErrorPeptideComparisonMenuItem.Click += new System.EventHandler(this.massErrorPeptideComparisonMenuItem_Click);
            // 
            // massErrorHistogramMenuItem
            // 
            this.massErrorHistogramMenuItem.Name = "massErrorHistogramMenuItem";
            resources.ApplyResources(this.massErrorHistogramMenuItem, "massErrorHistogramMenuItem");
            this.massErrorHistogramMenuItem.Click += new System.EventHandler(this.massErrorHistogramMenuItem_Click);
            // 
            // massErrorHistogram2DMenuItem
            // 
            this.massErrorHistogram2DMenuItem.Name = "massErrorHistogram2DMenuItem";
            resources.ApplyResources(this.massErrorHistogram2DMenuItem, "massErrorHistogram2DMenuItem");
            this.massErrorHistogram2DMenuItem.Click += new System.EventHandler(this.massErrorHistogram2DMenuItem_Click);
            // 
            // calibrationCurveMenuItem
            // 
            this.calibrationCurveMenuItem.Name = "calibrationCurveMenuItem";
            resources.ApplyResources(this.calibrationCurveMenuItem, "calibrationCurveMenuItem");
            this.calibrationCurveMenuItem.Click += new System.EventHandler(this.calibrationCurvesMenuItem_Click);
            // 
            // documentGridMenuItem
            // 
            this.documentGridMenuItem.Name = "documentGridMenuItem";
            resources.ApplyResources(this.documentGridMenuItem, "documentGridMenuItem");
            this.documentGridMenuItem.Click += new System.EventHandler(this.documentGridMenuItem_Click);
            // 
            // otherGridsMenuItem
            // 
            this.otherGridsMenuItem.DropDownItems.AddRange(new System.Windows.Forms.ToolStripItem[] {
            this.resultsGridMenuItem,
            this.groupComparisonsMenuItem,
            this.listsMenuItem,
            this.auditLogMenuItem,
            this.candidatePeaksToolStripMenuItem});
            this.otherGridsMenuItem.Name = "otherGridsMenuItem";
            resources.ApplyResources(this.otherGridsMenuItem, "otherGridsMenuItem");
            // 
            // resultsGridMenuItem
            // 
            resources.ApplyResources(this.resultsGridMenuItem, "resultsGridMenuItem");
            this.resultsGridMenuItem.Name = "resultsGridMenuItem";
            this.resultsGridMenuItem.Click += new System.EventHandler(this.resultsGridMenuItem_Click);
            // 
            // groupComparisonsMenuItem
            // 
            this.groupComparisonsMenuItem.DropDownItems.AddRange(new System.Windows.Forms.ToolStripItem[] {
            this.addGroupComparisonMenuItem,
            this.editGroupComparisonListMenuItem});
            this.groupComparisonsMenuItem.Name = "groupComparisonsMenuItem";
            resources.ApplyResources(this.groupComparisonsMenuItem, "groupComparisonsMenuItem");
            this.groupComparisonsMenuItem.DropDownOpening += new System.EventHandler(this.groupComparisonsMenuItem_DropDownOpening);
            // 
            // addGroupComparisonMenuItem
            // 
            this.addGroupComparisonMenuItem.Name = "addGroupComparisonMenuItem";
            resources.ApplyResources(this.addGroupComparisonMenuItem, "addGroupComparisonMenuItem");
            this.addGroupComparisonMenuItem.Click += new System.EventHandler(this.addFoldChangeMenuItem_Click);
            // 
            // editGroupComparisonListMenuItem
            // 
            this.editGroupComparisonListMenuItem.Name = "editGroupComparisonListMenuItem";
            resources.ApplyResources(this.editGroupComparisonListMenuItem, "editGroupComparisonListMenuItem");
            this.editGroupComparisonListMenuItem.Click += new System.EventHandler(this.editGroupComparisonListMenuItem_Click);
            // 
            // listsMenuItem
            // 
            this.listsMenuItem.DropDownItems.AddRange(new System.Windows.Forms.ToolStripItem[] {
            this.defineNewListMenuItem});
            this.listsMenuItem.Name = "listsMenuItem";
            resources.ApplyResources(this.listsMenuItem, "listsMenuItem");
            this.listsMenuItem.DropDownOpening += new System.EventHandler(this.listsMenuItem_DropDownOpening);
            // 
            // defineNewListMenuItem
            // 
            this.defineNewListMenuItem.Name = "defineNewListMenuItem";
            resources.ApplyResources(this.defineNewListMenuItem, "defineNewListMenuItem");
            this.defineNewListMenuItem.Click += new System.EventHandler(this.defineNewListMenuItem_Click);
            // 
            // auditLogMenuItem
            // 
            this.auditLogMenuItem.Name = "auditLogMenuItem";
            resources.ApplyResources(this.auditLogMenuItem, "auditLogMenuItem");
            this.auditLogMenuItem.Click += new System.EventHandler(this.auditLogMenuItem_Click);
            // 
            // toolStripSeparator36
            // 
            this.toolStripSeparator36.Name = "toolStripSeparator36";
            resources.ApplyResources(this.toolStripSeparator36, "toolStripSeparator36");
            // 
            // toolBarToolStripMenuItem
            // 
            this.toolBarToolStripMenuItem.Checked = true;
            this.toolBarToolStripMenuItem.CheckOnClick = true;
            this.toolBarToolStripMenuItem.CheckState = System.Windows.Forms.CheckState.Checked;
            this.toolBarToolStripMenuItem.Name = "toolBarToolStripMenuItem";
            resources.ApplyResources(this.toolBarToolStripMenuItem, "toolBarToolStripMenuItem");
            this.toolBarToolStripMenuItem.Click += new System.EventHandler(this.toolBarToolStripMenuItem_Click);
            // 
            // statusToolStripMenuItem
            // 
            this.statusToolStripMenuItem.Checked = true;
            this.statusToolStripMenuItem.CheckOnClick = true;
            this.statusToolStripMenuItem.CheckState = System.Windows.Forms.CheckState.Checked;
            this.statusToolStripMenuItem.Name = "statusToolStripMenuItem";
            resources.ApplyResources(this.statusToolStripMenuItem, "statusToolStripMenuItem");
            this.statusToolStripMenuItem.Click += new System.EventHandler(this.statusToolStripMenuItem_Click);
            // 
            // candidatePeaksToolStripMenuItem
            // 
            this.candidatePeaksToolStripMenuItem.Name = "candidatePeaksToolStripMenuItem";
            resources.ApplyResources(this.candidatePeaksToolStripMenuItem, "candidatePeaksToolStripMenuItem");
            this.candidatePeaksToolStripMenuItem.Click += new System.EventHandler(this.candidatePeaksToolStripMenuItem_Click);
            // 
            // ViewMenu
            // 
            resources.ApplyResources(this, "$this");
            this.AutoScaleMode = System.Windows.Forms.AutoScaleMode.Font;
            this.Controls.Add(this.menuStrip1);
            this.Name = "ViewMenu";
            this.menuStrip1.ResumeLayout(false);
            this.menuStrip1.PerformLayout();
            this.ResumeLayout(false);
            this.PerformLayout();

        }

        #endregion

        private System.Windows.Forms.MenuStrip menuStrip1;
        private System.Windows.Forms.ToolStripMenuItem viewToolStripMenuItem;
        private System.Windows.Forms.ToolStripMenuItem viewProteinsMenuItem;
        private System.Windows.Forms.ToolStripMenuItem showTargetsByNameToolStripMenuItem;
        private System.Windows.Forms.ToolStripMenuItem showTargetsByAccessionToolStripMenuItem;
        private System.Windows.Forms.ToolStripMenuItem showTargetsByPreferredNameToolStripMenuItem;
        private System.Windows.Forms.ToolStripMenuItem showTargetsByGeneToolStripMenuItem;
        private System.Windows.Forms.ToolStripMenuItem viewModificationsMenuItem;
        private System.Windows.Forms.ToolStripMenuItem textZoomToolStripMenuItem;
        private System.Windows.Forms.ToolStripMenuItem defaultTextToolStripMenuItem;
        private System.Windows.Forms.ToolStripMenuItem largeToolStripMenuItem;
        private System.Windows.Forms.ToolStripMenuItem extraLargeToolStripMenuItem;
        private System.Windows.Forms.ToolStripMenuItem userInterfaceToolStripMenuItem;
        private System.Windows.Forms.ToolStripMenuItem proteomicsToolStripMenuItem;
        private System.Windows.Forms.ToolStripMenuItem moleculeToolStripMenuItem;
        private System.Windows.Forms.ToolStripMenuItem mixedToolStripMenuItem;
        private System.Windows.Forms.ToolStripSeparator toolStripSeparator41;
        private System.Windows.Forms.ToolStripMenuItem spectralLibrariesToolStripMenuItem;
        private System.Windows.Forms.ToolStripSeparator toolStripSeparator32;
        private System.Windows.Forms.ToolStripMenuItem arrangeGraphsToolStripMenuItem;
        private System.Windows.Forms.ToolStripMenuItem arrangeTiledMenuItem;
        private System.Windows.Forms.ToolStripMenuItem arrangeColumnMenuItem;
        private System.Windows.Forms.ToolStripMenuItem arrangeRowMenuItem;
        private System.Windows.Forms.ToolStripMenuItem arrangedTabbedMenuItem;
        private System.Windows.Forms.ToolStripMenuItem groupedMenuItem;
        private System.Windows.Forms.ToolStripSeparator toolStripSeparator39;
        private System.Windows.Forms.ToolStripMenuItem libraryMatchToolStripMenuItem;
        private System.Windows.Forms.ToolStripMenuItem ionTypesMenuItem;
        private System.Windows.Forms.ToolStripMenuItem aMenuItem;
        private System.Windows.Forms.ToolStripMenuItem bMenuItem;
        private System.Windows.Forms.ToolStripMenuItem cMenuItem;
        private System.Windows.Forms.ToolStripMenuItem xMenuItem;
        private System.Windows.Forms.ToolStripMenuItem yMenuItem;
        private System.Windows.Forms.ToolStripMenuItem zMenuItem;
        private System.Windows.Forms.ToolStripMenuItem fragmentsMenuItem;
        private System.Windows.Forms.ToolStripMenuItem precursorIonMenuItem;
        private System.Windows.Forms.ToolStripMenuItem chargesMenuItem;
        private System.Windows.Forms.ToolStripMenuItem charge1MenuItem;
        private System.Windows.Forms.ToolStripMenuItem charge2MenuItem;
        private System.Windows.Forms.ToolStripMenuItem charge3MenuItem;
        private System.Windows.Forms.ToolStripMenuItem charge4MenuItem;
        private System.Windows.Forms.ToolStripMenuItem ranksMenuItem;
        private System.Windows.Forms.ToolStripSeparator toolStripSeparator9;
        private System.Windows.Forms.ToolStripMenuItem chromatogramsMenuItem;
        private System.Windows.Forms.ToolStripMenuItem showChromMenuItem;
        private System.Windows.Forms.ToolStripSeparator toolStripSeparatorReplicates;
        private System.Windows.Forms.ToolStripMenuItem previousReplicateMenuItem;
        private System.Windows.Forms.ToolStripMenuItem nextReplicateMenuItem;
        private System.Windows.Forms.ToolStripSeparator toolStripSeparator44;
        private System.Windows.Forms.ToolStripMenuItem closeChromatogramMenuItem;
        private System.Windows.Forms.ToolStripMenuItem closeAllChromatogramsMenuItem;
        private System.Windows.Forms.ToolStripMenuItem transitionsMenuItem;
        private System.Windows.Forms.ToolStripMenuItem allTranMenuItem;
        private System.Windows.Forms.ToolStripMenuItem precursorsTranMenuItem;
        private System.Windows.Forms.ToolStripMenuItem productsTranMenuItem;
        private System.Windows.Forms.ToolStripMenuItem singleTranMenuItem;
        private System.Windows.Forms.ToolStripMenuItem totalTranMenuItem;
        private System.Windows.Forms.ToolStripSeparator toolStripSeparatorTranMain;
        private System.Windows.Forms.ToolStripMenuItem basePeakMenuItem;
        private System.Windows.Forms.ToolStripMenuItem ticMenuItem;
        private System.Windows.Forms.ToolStripMenuItem qcMenuItem;
        private System.Windows.Forms.ToolStripSeparator toolStripSeparator56;
        private System.Windows.Forms.ToolStripMenuItem onlyQuantitativeMenuItem;
        private System.Windows.Forms.ToolStripSeparator toolStripSeparator48;
        private System.Windows.Forms.ToolStripMenuItem splitGraphMenuItem;
        private System.Windows.Forms.ToolStripMenuItem transformChromMenuItem;
        private System.Windows.Forms.ToolStripMenuItem transformChromNoneMenuItem;
        private System.Windows.Forms.ToolStripMenuItem transformChromInterpolatedMenuItem;
        private System.Windows.Forms.ToolStripMenuItem secondDerivativeMenuItem;
        private System.Windows.Forms.ToolStripMenuItem firstDerivativeMenuItem;
        private System.Windows.Forms.ToolStripMenuItem smoothSGChromMenuItem;
        private System.Windows.Forms.ToolStripMenuItem autoZoomMenuItem;
        private System.Windows.Forms.ToolStripMenuItem autoZoomNoneMenuItem;
        private System.Windows.Forms.ToolStripMenuItem autoZoomBestPeakMenuItem;
        private System.Windows.Forms.ToolStripMenuItem autoZoomRTWindowMenuItem;
        private System.Windows.Forms.ToolStripMenuItem autoZoomBothMenuItem;
        private System.Windows.Forms.ToolStripSeparator toolStripSeparator10;
        private System.Windows.Forms.ToolStripMenuItem retentionTimesMenuItem;
        private System.Windows.Forms.ToolStripMenuItem replicateComparisonMenuItem;
        private System.Windows.Forms.ToolStripMenuItem timePeptideComparisonMenuItem;
        private System.Windows.Forms.ToolStripMenuItem regressionMenuItem;
        private System.Windows.Forms.ToolStripMenuItem scoreToRunMenuItem;
        private System.Windows.Forms.ToolStripMenuItem runToRunMenuItem;
        private System.Windows.Forms.ToolStripMenuItem retentionTimeAlignmentsToolStripMenuItem;
        private System.Windows.Forms.ToolStripMenuItem schedulingMenuItem;
        private System.Windows.Forms.ToolStripMenuItem peakAreasMenuItem;
        private System.Windows.Forms.ToolStripMenuItem areaReplicateComparisonMenuItem;
        private System.Windows.Forms.ToolStripMenuItem areaPeptideComparisonMenuItem;
        private System.Windows.Forms.ToolStripMenuItem areaCVHistogramMenuItem;
        private System.Windows.Forms.ToolStripMenuItem areaCVHistogram2DMenuItem;
        private System.Windows.Forms.ToolStripMenuItem detectionsPlotsMenuItem;
        private System.Windows.Forms.ToolStripMenuItem detectionsReplicateComparisonMenuItem;
        private System.Windows.Forms.ToolStripMenuItem detectionsHistogramMenuItem;
        private System.Windows.Forms.ToolStripMenuItem massErrorsMenuItem;
        private System.Windows.Forms.ToolStripMenuItem massErrorReplicateComparisonMenuItem;
        private System.Windows.Forms.ToolStripMenuItem massErrorPeptideComparisonMenuItem;
        private System.Windows.Forms.ToolStripMenuItem massErrorHistogramMenuItem;
        private System.Windows.Forms.ToolStripMenuItem massErrorHistogram2DMenuItem;
        private System.Windows.Forms.ToolStripMenuItem calibrationCurveMenuItem;
        private System.Windows.Forms.ToolStripMenuItem documentGridMenuItem;
        private System.Windows.Forms.ToolStripMenuItem otherGridsMenuItem;
        private System.Windows.Forms.ToolStripMenuItem resultsGridMenuItem;
        private System.Windows.Forms.ToolStripMenuItem groupComparisonsMenuItem;
        private System.Windows.Forms.ToolStripMenuItem addGroupComparisonMenuItem;
        private System.Windows.Forms.ToolStripMenuItem editGroupComparisonListMenuItem;
        private System.Windows.Forms.ToolStripMenuItem listsMenuItem;
        private System.Windows.Forms.ToolStripMenuItem defineNewListMenuItem;
        private System.Windows.Forms.ToolStripMenuItem auditLogMenuItem;
        private System.Windows.Forms.ToolStripSeparator toolStripSeparator36;
        private System.Windows.Forms.ToolStripMenuItem toolBarToolStripMenuItem;
        private System.Windows.Forms.ToolStripMenuItem statusToolStripMenuItem;
<<<<<<< HEAD
        private System.Windows.Forms.ToolStripMenuItem candidatePeaksToolStripMenuItem;
=======
        private System.Windows.Forms.ToolStripMenuItem viewTargetsMenuItem;
>>>>>>> 7376ae98
    }
}<|MERGE_RESOLUTION|>--- conflicted
+++ resolved
@@ -1099,10 +1099,7 @@
         private System.Windows.Forms.ToolStripSeparator toolStripSeparator36;
         private System.Windows.Forms.ToolStripMenuItem toolBarToolStripMenuItem;
         private System.Windows.Forms.ToolStripMenuItem statusToolStripMenuItem;
-<<<<<<< HEAD
         private System.Windows.Forms.ToolStripMenuItem candidatePeaksToolStripMenuItem;
-=======
         private System.Windows.Forms.ToolStripMenuItem viewTargetsMenuItem;
->>>>>>> 7376ae98
     }
 }