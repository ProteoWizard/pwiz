﻿namespace pwiz.Skyline.Menus
{
    partial class ViewMenu
    {
        /// <summary> 
        /// Required designer variable.
        /// </summary>
        private System.ComponentModel.IContainer components = null;

        /// <summary> 
        /// Clean up any resources being used.
        /// </summary>
        /// <param name="disposing">true if managed resources should be disposed; otherwise, false.</param>
        protected override void Dispose(bool disposing)
        {
            if (disposing && (components != null))
            {
                components.Dispose();
            }
            base.Dispose(disposing);
        }

        #region Component Designer generated code

        /// <summary> 
        /// Required method for Designer support - do not modify 
        /// the contents of this method with the code editor.
        /// </summary>
        private void InitializeComponent()
        {
            System.ComponentModel.ComponentResourceManager resources = new System.ComponentModel.ComponentResourceManager(typeof(ViewMenu));
            this.menuStrip1 = new System.Windows.Forms.MenuStrip();
            this.viewToolStripMenuItem = new System.Windows.Forms.ToolStripMenuItem();
            this.viewTargetsMenuItem = new System.Windows.Forms.ToolStripMenuItem();
            this.viewProteinsMenuItem = new System.Windows.Forms.ToolStripMenuItem();
            this.showTargetsByNameToolStripMenuItem = new System.Windows.Forms.ToolStripMenuItem();
            this.showTargetsByAccessionToolStripMenuItem = new System.Windows.Forms.ToolStripMenuItem();
            this.showTargetsByPreferredNameToolStripMenuItem = new System.Windows.Forms.ToolStripMenuItem();
            this.showTargetsByGeneToolStripMenuItem = new System.Windows.Forms.ToolStripMenuItem();
            this.viewModificationsMenuItem = new System.Windows.Forms.ToolStripMenuItem();
            this.textZoomToolStripMenuItem = new System.Windows.Forms.ToolStripMenuItem();
            this.defaultTextToolStripMenuItem = new System.Windows.Forms.ToolStripMenuItem();
            this.largeToolStripMenuItem = new System.Windows.Forms.ToolStripMenuItem();
            this.extraLargeToolStripMenuItem = new System.Windows.Forms.ToolStripMenuItem();
            this.userInterfaceToolStripMenuItem = new System.Windows.Forms.ToolStripMenuItem();
            this.proteomicsToolStripMenuItem = new System.Windows.Forms.ToolStripMenuItem();
            this.moleculeToolStripMenuItem = new System.Windows.Forms.ToolStripMenuItem();
            this.mixedToolStripMenuItem = new System.Windows.Forms.ToolStripMenuItem();
            this.toolStripSeparator41 = new System.Windows.Forms.ToolStripSeparator();
            this.spectralLibrariesToolStripMenuItem = new System.Windows.Forms.ToolStripMenuItem();
            this.toolStripSeparator32 = new System.Windows.Forms.ToolStripSeparator();
            this.arrangeGraphsToolStripMenuItem = new System.Windows.Forms.ToolStripMenuItem();
            this.arrangeTiledMenuItem = new System.Windows.Forms.ToolStripMenuItem();
            this.arrangeColumnMenuItem = new System.Windows.Forms.ToolStripMenuItem();
            this.arrangeRowMenuItem = new System.Windows.Forms.ToolStripMenuItem();
            this.arrangedTabbedMenuItem = new System.Windows.Forms.ToolStripMenuItem();
            this.groupedMenuItem = new System.Windows.Forms.ToolStripMenuItem();
            this.toolStripSeparator39 = new System.Windows.Forms.ToolStripSeparator();
            this.libraryMatchToolStripMenuItem = new System.Windows.Forms.ToolStripMenuItem();
            this.ionTypesMenuItem = new System.Windows.Forms.ToolStripMenuItem();
            this.aMenuItem = new System.Windows.Forms.ToolStripMenuItem();
            this.bMenuItem = new System.Windows.Forms.ToolStripMenuItem();
            this.cMenuItem = new System.Windows.Forms.ToolStripMenuItem();
            this.xMenuItem = new System.Windows.Forms.ToolStripMenuItem();
            this.yMenuItem = new System.Windows.Forms.ToolStripMenuItem();
            this.zMenuItem = new System.Windows.Forms.ToolStripMenuItem();
            this.zhMenuItem = new System.Windows.Forms.ToolStripMenuItem();
            this.zhhMenuItem = new System.Windows.Forms.ToolStripMenuItem();
            this.fragmentsMenuItem = new System.Windows.Forms.ToolStripMenuItem();
            this.precursorIonMenuItem = new System.Windows.Forms.ToolStripMenuItem();
            this.chargesMenuItem = new System.Windows.Forms.ToolStripMenuItem();
            this.charge1MenuItem = new System.Windows.Forms.ToolStripMenuItem();
            this.charge2MenuItem = new System.Windows.Forms.ToolStripMenuItem();
            this.charge3MenuItem = new System.Windows.Forms.ToolStripMenuItem();
            this.charge4MenuItem = new System.Windows.Forms.ToolStripMenuItem();
            this.ranksMenuItem = new System.Windows.Forms.ToolStripMenuItem();
            this.toolStripSeparator9 = new System.Windows.Forms.ToolStripSeparator();
            this.chromatogramsMenuItem = new System.Windows.Forms.ToolStripMenuItem();
            this.showChromMenuItem = new System.Windows.Forms.ToolStripMenuItem();
            this.toolStripSeparatorReplicates = new System.Windows.Forms.ToolStripSeparator();
            this.previousReplicateMenuItem = new System.Windows.Forms.ToolStripMenuItem();
            this.nextReplicateMenuItem = new System.Windows.Forms.ToolStripMenuItem();
            this.toolStripSeparator44 = new System.Windows.Forms.ToolStripSeparator();
            this.closeChromatogramMenuItem = new System.Windows.Forms.ToolStripMenuItem();
            this.closeAllChromatogramsMenuItem = new System.Windows.Forms.ToolStripMenuItem();
            this.transitionsMenuItem = new System.Windows.Forms.ToolStripMenuItem();
            this.allTranMenuItem = new System.Windows.Forms.ToolStripMenuItem();
            this.precursorsTranMenuItem = new System.Windows.Forms.ToolStripMenuItem();
            this.productsTranMenuItem = new System.Windows.Forms.ToolStripMenuItem();
            this.singleTranMenuItem = new System.Windows.Forms.ToolStripMenuItem();
            this.totalTranMenuItem = new System.Windows.Forms.ToolStripMenuItem();
            this.toolStripSeparatorTranMain = new System.Windows.Forms.ToolStripSeparator();
            this.basePeakMenuItem = new System.Windows.Forms.ToolStripMenuItem();
            this.ticMenuItem = new System.Windows.Forms.ToolStripMenuItem();
            this.qcMenuItem = new System.Windows.Forms.ToolStripMenuItem();
            this.toolStripSeparator56 = new System.Windows.Forms.ToolStripSeparator();
            this.onlyQuantitativeMenuItem = new System.Windows.Forms.ToolStripMenuItem();
            this.toolStripSeparator48 = new System.Windows.Forms.ToolStripSeparator();
            this.splitGraphMenuItem = new System.Windows.Forms.ToolStripMenuItem();
            this.transformChromMenuItem = new System.Windows.Forms.ToolStripMenuItem();
            this.transformChromNoneMenuItem = new System.Windows.Forms.ToolStripMenuItem();
            this.transformChromInterpolatedMenuItem = new System.Windows.Forms.ToolStripMenuItem();
            this.secondDerivativeMenuItem = new System.Windows.Forms.ToolStripMenuItem();
            this.firstDerivativeMenuItem = new System.Windows.Forms.ToolStripMenuItem();
            this.smoothSGChromMenuItem = new System.Windows.Forms.ToolStripMenuItem();
            this.autoZoomMenuItem = new System.Windows.Forms.ToolStripMenuItem();
            this.autoZoomNoneMenuItem = new System.Windows.Forms.ToolStripMenuItem();
            this.autoZoomBestPeakMenuItem = new System.Windows.Forms.ToolStripMenuItem();
            this.autoZoomRTWindowMenuItem = new System.Windows.Forms.ToolStripMenuItem();
            this.autoZoomBothMenuItem = new System.Windows.Forms.ToolStripMenuItem();
            this.toolStripSeparator10 = new System.Windows.Forms.ToolStripSeparator();
            this.retentionTimesMenuItem = new System.Windows.Forms.ToolStripMenuItem();
            this.replicateComparisonMenuItem = new System.Windows.Forms.ToolStripMenuItem();
            this.timePeptideComparisonMenuItem = new System.Windows.Forms.ToolStripMenuItem();
            this.regressionMenuItem = new System.Windows.Forms.ToolStripMenuItem();
            this.scoreToRunMenuItem = new System.Windows.Forms.ToolStripMenuItem();
            this.runToRunMenuItem = new System.Windows.Forms.ToolStripMenuItem();
            this.retentionTimeAlignmentsToolStripMenuItem = new System.Windows.Forms.ToolStripMenuItem();
            this.schedulingMenuItem = new System.Windows.Forms.ToolStripMenuItem();
            this.peakAreasMenuItem = new System.Windows.Forms.ToolStripMenuItem();
            this.areaReplicateComparisonMenuItem = new System.Windows.Forms.ToolStripMenuItem();
            this.areaPeptideComparisonMenuItem = new System.Windows.Forms.ToolStripMenuItem();
            this.areaCVHistogramMenuItem = new System.Windows.Forms.ToolStripMenuItem();
            this.areaCVHistogram2DMenuItem = new System.Windows.Forms.ToolStripMenuItem();
            this.detectionsPlotsMenuItem = new System.Windows.Forms.ToolStripMenuItem();
            this.detectionsReplicateComparisonMenuItem = new System.Windows.Forms.ToolStripMenuItem();
            this.detectionsHistogramMenuItem = new System.Windows.Forms.ToolStripMenuItem();
            this.massErrorsMenuItem = new System.Windows.Forms.ToolStripMenuItem();
            this.massErrorReplicateComparisonMenuItem = new System.Windows.Forms.ToolStripMenuItem();
            this.massErrorPeptideComparisonMenuItem = new System.Windows.Forms.ToolStripMenuItem();
            this.massErrorHistogramMenuItem = new System.Windows.Forms.ToolStripMenuItem();
            this.massErrorHistogram2DMenuItem = new System.Windows.Forms.ToolStripMenuItem();
            this.calibrationCurveMenuItem = new System.Windows.Forms.ToolStripMenuItem();
            this.documentGridMenuItem = new System.Windows.Forms.ToolStripMenuItem();
            this.otherGridsMenuItem = new System.Windows.Forms.ToolStripMenuItem();
            this.resultsGridMenuItem = new System.Windows.Forms.ToolStripMenuItem();
            this.groupComparisonsMenuItem = new System.Windows.Forms.ToolStripMenuItem();
            this.addGroupComparisonMenuItem = new System.Windows.Forms.ToolStripMenuItem();
            this.editGroupComparisonListMenuItem = new System.Windows.Forms.ToolStripMenuItem();
            this.listsMenuItem = new System.Windows.Forms.ToolStripMenuItem();
            this.defineNewListMenuItem = new System.Windows.Forms.ToolStripMenuItem();
            this.auditLogMenuItem = new System.Windows.Forms.ToolStripMenuItem();
            this.toolStripSeparator36 = new System.Windows.Forms.ToolStripSeparator();
            this.toolBarToolStripMenuItem = new System.Windows.Forms.ToolStripMenuItem();
            this.statusToolStripMenuItem = new System.Windows.Forms.ToolStripMenuItem();
<<<<<<< HEAD
            this.spectrumGridMenuItem = new System.Windows.Forms.ToolStripMenuItem();
=======
            this.candidatePeaksToolStripMenuItem = new System.Windows.Forms.ToolStripMenuItem();
>>>>>>> d77142c2
            this.menuStrip1.SuspendLayout();
            this.SuspendLayout();
            // 
            // menuStrip1
            // 
            this.menuStrip1.Items.AddRange(new System.Windows.Forms.ToolStripItem[] {
            this.viewToolStripMenuItem});
            resources.ApplyResources(this.menuStrip1, "menuStrip1");
            this.menuStrip1.Name = "menuStrip1";
            // 
            // viewToolStripMenuItem
            // 
            this.viewToolStripMenuItem.DropDownItems.AddRange(new System.Windows.Forms.ToolStripItem[] {
            this.viewTargetsMenuItem,
            this.viewProteinsMenuItem,
            this.viewModificationsMenuItem,
            this.textZoomToolStripMenuItem,
            this.userInterfaceToolStripMenuItem,
            this.toolStripSeparator41,
            this.spectralLibrariesToolStripMenuItem,
            this.toolStripSeparator32,
            this.arrangeGraphsToolStripMenuItem,
            this.toolStripSeparator39,
            this.libraryMatchToolStripMenuItem,
            this.ionTypesMenuItem,
            this.chargesMenuItem,
            this.ranksMenuItem,
            this.toolStripSeparator9,
            this.chromatogramsMenuItem,
            this.transitionsMenuItem,
            this.transformChromMenuItem,
            this.autoZoomMenuItem,
            this.toolStripSeparator10,
            this.retentionTimesMenuItem,
            this.peakAreasMenuItem,
            this.detectionsPlotsMenuItem,
            this.massErrorsMenuItem,
            this.calibrationCurveMenuItem,
            this.documentGridMenuItem,
            this.otherGridsMenuItem,
            this.toolStripSeparator36,
            this.toolBarToolStripMenuItem,
            this.statusToolStripMenuItem});
            this.viewToolStripMenuItem.Name = "viewToolStripMenuItem";
            resources.ApplyResources(this.viewToolStripMenuItem, "viewToolStripMenuItem");
            // 
            // viewTargetsMenuItem
            // 
            this.viewTargetsMenuItem.Checked = true;
            this.viewTargetsMenuItem.CheckOnClick = true;
            this.viewTargetsMenuItem.CheckState = System.Windows.Forms.CheckState.Checked;
            this.viewTargetsMenuItem.Name = "viewTargetsMenuItem";
            resources.ApplyResources(this.viewTargetsMenuItem, "viewTargetsMenuItem");
            this.viewTargetsMenuItem.Click += new System.EventHandler(this.viewTargetsMenuItem_click);
            // 
            // viewProteinsMenuItem
            // 
            this.viewProteinsMenuItem.DropDownItems.AddRange(new System.Windows.Forms.ToolStripItem[] {
            this.showTargetsByNameToolStripMenuItem,
            this.showTargetsByAccessionToolStripMenuItem,
            this.showTargetsByPreferredNameToolStripMenuItem,
            this.showTargetsByGeneToolStripMenuItem});
            this.viewProteinsMenuItem.Name = "viewProteinsMenuItem";
            resources.ApplyResources(this.viewProteinsMenuItem, "viewProteinsMenuItem");
            this.modeUIHandler.SetUIMode(this.viewProteinsMenuItem, pwiz.Skyline.Util.Helpers.ModeUIExtender.MODE_UI_HANDLING_TYPE.proteomic);
            this.viewProteinsMenuItem.DropDownOpening += new System.EventHandler(this.peptidesMenuItem_DropDownOpening);
            // 
            // showTargetsByNameToolStripMenuItem
            // 
            this.showTargetsByNameToolStripMenuItem.Checked = true;
            this.showTargetsByNameToolStripMenuItem.CheckState = System.Windows.Forms.CheckState.Checked;
            this.showTargetsByNameToolStripMenuItem.Name = "showTargetsByNameToolStripMenuItem";
            resources.ApplyResources(this.showTargetsByNameToolStripMenuItem, "showTargetsByNameToolStripMenuItem");
            this.showTargetsByNameToolStripMenuItem.Click += new System.EventHandler(this.showTargetsByNameToolStripMenuItem_Click);
            // 
            // showTargetsByAccessionToolStripMenuItem
            // 
            this.showTargetsByAccessionToolStripMenuItem.Name = "showTargetsByAccessionToolStripMenuItem";
            resources.ApplyResources(this.showTargetsByAccessionToolStripMenuItem, "showTargetsByAccessionToolStripMenuItem");
            this.modeUIHandler.SetUIMode(this.showTargetsByAccessionToolStripMenuItem, pwiz.Skyline.Util.Helpers.ModeUIExtender.MODE_UI_HANDLING_TYPE.proteomic);
            this.showTargetsByAccessionToolStripMenuItem.Click += new System.EventHandler(this.showTargetsByAccessionToolStripMenuItem_Click);
            // 
            // showTargetsByPreferredNameToolStripMenuItem
            // 
            this.showTargetsByPreferredNameToolStripMenuItem.Name = "showTargetsByPreferredNameToolStripMenuItem";
            resources.ApplyResources(this.showTargetsByPreferredNameToolStripMenuItem, "showTargetsByPreferredNameToolStripMenuItem");
            this.modeUIHandler.SetUIMode(this.showTargetsByPreferredNameToolStripMenuItem, pwiz.Skyline.Util.Helpers.ModeUIExtender.MODE_UI_HANDLING_TYPE.proteomic);
            this.showTargetsByPreferredNameToolStripMenuItem.Click += new System.EventHandler(this.showTargetsByPreferredNameToolStripMenuItem_Click);
            // 
            // showTargetsByGeneToolStripMenuItem
            // 
            this.showTargetsByGeneToolStripMenuItem.Name = "showTargetsByGeneToolStripMenuItem";
            resources.ApplyResources(this.showTargetsByGeneToolStripMenuItem, "showTargetsByGeneToolStripMenuItem");
            this.modeUIHandler.SetUIMode(this.showTargetsByGeneToolStripMenuItem, pwiz.Skyline.Util.Helpers.ModeUIExtender.MODE_UI_HANDLING_TYPE.proteomic);
            this.showTargetsByGeneToolStripMenuItem.Click += new System.EventHandler(this.showTargetsByGeneToolStripMenuItem_Click);
            // 
            // viewModificationsMenuItem
            // 
            this.viewModificationsMenuItem.Name = "viewModificationsMenuItem";
            resources.ApplyResources(this.viewModificationsMenuItem, "viewModificationsMenuItem");
            this.modeUIHandler.SetUIMode(this.viewModificationsMenuItem, pwiz.Skyline.Util.Helpers.ModeUIExtender.MODE_UI_HANDLING_TYPE.proteomic);
            // 
            // textZoomToolStripMenuItem
            // 
            this.textZoomToolStripMenuItem.DropDownItems.AddRange(new System.Windows.Forms.ToolStripItem[] {
            this.defaultTextToolStripMenuItem,
            this.largeToolStripMenuItem,
            this.extraLargeToolStripMenuItem});
            this.textZoomToolStripMenuItem.Name = "textZoomToolStripMenuItem";
            resources.ApplyResources(this.textZoomToolStripMenuItem, "textZoomToolStripMenuItem");
            // 
            // defaultTextToolStripMenuItem
            // 
            this.defaultTextToolStripMenuItem.Name = "defaultTextToolStripMenuItem";
            resources.ApplyResources(this.defaultTextToolStripMenuItem, "defaultTextToolStripMenuItem");
            this.defaultTextToolStripMenuItem.Click += new System.EventHandler(this.defaultToolStripMenuItem_Click);
            // 
            // largeToolStripMenuItem
            // 
            this.largeToolStripMenuItem.Name = "largeToolStripMenuItem";
            resources.ApplyResources(this.largeToolStripMenuItem, "largeToolStripMenuItem");
            this.largeToolStripMenuItem.Click += new System.EventHandler(this.largeToolStripMenuItem_Click);
            // 
            // extraLargeToolStripMenuItem
            // 
            this.extraLargeToolStripMenuItem.Name = "extraLargeToolStripMenuItem";
            resources.ApplyResources(this.extraLargeToolStripMenuItem, "extraLargeToolStripMenuItem");
            this.extraLargeToolStripMenuItem.Click += new System.EventHandler(this.extraLargeToolStripMenuItem_Click);
            // 
            // userInterfaceToolStripMenuItem
            // 
            this.userInterfaceToolStripMenuItem.DropDownItems.AddRange(new System.Windows.Forms.ToolStripItem[] {
            this.proteomicsToolStripMenuItem,
            this.moleculeToolStripMenuItem,
            this.mixedToolStripMenuItem});
            this.userInterfaceToolStripMenuItem.Name = "userInterfaceToolStripMenuItem";
            resources.ApplyResources(this.userInterfaceToolStripMenuItem, "userInterfaceToolStripMenuItem");
            this.modeUIHandler.SetUIMode(this.userInterfaceToolStripMenuItem, pwiz.Skyline.Util.Helpers.ModeUIExtender.MODE_UI_HANDLING_TYPE.invariant);
            // 
            // proteomicsToolStripMenuItem
            // 
            this.proteomicsToolStripMenuItem.Image = global::pwiz.Skyline.Properties.Resources.UIModeProteomic;
            this.proteomicsToolStripMenuItem.Name = "proteomicsToolStripMenuItem";
            resources.ApplyResources(this.proteomicsToolStripMenuItem, "proteomicsToolStripMenuItem");
            this.modeUIHandler.SetUIMode(this.proteomicsToolStripMenuItem, pwiz.Skyline.Util.Helpers.ModeUIExtender.MODE_UI_HANDLING_TYPE.invariant);
            this.proteomicsToolStripMenuItem.Click += new System.EventHandler(this.proteomicsToolStripMenuItem_Click);
            // 
            // moleculeToolStripMenuItem
            // 
            this.moleculeToolStripMenuItem.Image = global::pwiz.Skyline.Properties.Resources.UIModeSmallMolecules;
            this.moleculeToolStripMenuItem.Name = "moleculeToolStripMenuItem";
            resources.ApplyResources(this.moleculeToolStripMenuItem, "moleculeToolStripMenuItem");
            this.modeUIHandler.SetUIMode(this.moleculeToolStripMenuItem, pwiz.Skyline.Util.Helpers.ModeUIExtender.MODE_UI_HANDLING_TYPE.invariant);
            this.moleculeToolStripMenuItem.Click += new System.EventHandler(this.moleculeToolStripMenuItem_Click);
            // 
            // mixedToolStripMenuItem
            // 
            this.mixedToolStripMenuItem.Image = global::pwiz.Skyline.Properties.Resources.UIModeMixed;
            this.mixedToolStripMenuItem.Name = "mixedToolStripMenuItem";
            resources.ApplyResources(this.mixedToolStripMenuItem, "mixedToolStripMenuItem");
            this.modeUIHandler.SetUIMode(this.mixedToolStripMenuItem, pwiz.Skyline.Util.Helpers.ModeUIExtender.MODE_UI_HANDLING_TYPE.invariant);
            this.mixedToolStripMenuItem.Click += new System.EventHandler(this.mixedToolStripMenuItem_Click);
            // 
            // toolStripSeparator41
            // 
            this.toolStripSeparator41.Name = "toolStripSeparator41";
            resources.ApplyResources(this.toolStripSeparator41, "toolStripSeparator41");
            // 
            // spectralLibrariesToolStripMenuItem
            // 
            this.spectralLibrariesToolStripMenuItem.Name = "spectralLibrariesToolStripMenuItem";
            resources.ApplyResources(this.spectralLibrariesToolStripMenuItem, "spectralLibrariesToolStripMenuItem");
            this.spectralLibrariesToolStripMenuItem.Click += new System.EventHandler(this.spectralLibrariesToolStripMenuItem_Click);
            // 
            // toolStripSeparator32
            // 
            this.toolStripSeparator32.Name = "toolStripSeparator32";
            resources.ApplyResources(this.toolStripSeparator32, "toolStripSeparator32");
            // 
            // arrangeGraphsToolStripMenuItem
            // 
            this.arrangeGraphsToolStripMenuItem.DropDownItems.AddRange(new System.Windows.Forms.ToolStripItem[] {
            this.arrangeTiledMenuItem,
            this.arrangeColumnMenuItem,
            this.arrangeRowMenuItem,
            this.arrangedTabbedMenuItem,
            this.groupedMenuItem});
            this.arrangeGraphsToolStripMenuItem.Name = "arrangeGraphsToolStripMenuItem";
            resources.ApplyResources(this.arrangeGraphsToolStripMenuItem, "arrangeGraphsToolStripMenuItem");
            // 
            // arrangeTiledMenuItem
            // 
            this.arrangeTiledMenuItem.Name = "arrangeTiledMenuItem";
            resources.ApplyResources(this.arrangeTiledMenuItem, "arrangeTiledMenuItem");
            this.arrangeTiledMenuItem.Click += new System.EventHandler(this.arrangeTiledMenuItem_Click);
            // 
            // arrangeColumnMenuItem
            // 
            this.arrangeColumnMenuItem.Name = "arrangeColumnMenuItem";
            resources.ApplyResources(this.arrangeColumnMenuItem, "arrangeColumnMenuItem");
            this.arrangeColumnMenuItem.Click += new System.EventHandler(this.arrangeColumnMenuItem_Click);
            // 
            // arrangeRowMenuItem
            // 
            this.arrangeRowMenuItem.Name = "arrangeRowMenuItem";
            resources.ApplyResources(this.arrangeRowMenuItem, "arrangeRowMenuItem");
            this.arrangeRowMenuItem.Click += new System.EventHandler(this.arrangeRowMenuItem_Click);
            // 
            // arrangedTabbedMenuItem
            // 
            this.arrangedTabbedMenuItem.Name = "arrangedTabbedMenuItem";
            resources.ApplyResources(this.arrangedTabbedMenuItem, "arrangedTabbedMenuItem");
            this.arrangedTabbedMenuItem.Click += new System.EventHandler(this.arrangeTabbedMenuItem_Click);
            // 
            // groupedMenuItem
            // 
            this.groupedMenuItem.Name = "groupedMenuItem";
            resources.ApplyResources(this.groupedMenuItem, "groupedMenuItem");
            this.groupedMenuItem.Click += new System.EventHandler(this.arrangeGroupedMenuItem_Click);
            // 
            // toolStripSeparator39
            // 
            this.toolStripSeparator39.Name = "toolStripSeparator39";
            resources.ApplyResources(this.toolStripSeparator39, "toolStripSeparator39");
            // 
            // libraryMatchToolStripMenuItem
            // 
            resources.ApplyResources(this.libraryMatchToolStripMenuItem, "libraryMatchToolStripMenuItem");
            this.libraryMatchToolStripMenuItem.Name = "libraryMatchToolStripMenuItem";
            this.libraryMatchToolStripMenuItem.Click += new System.EventHandler(this.libraryMatchToolStripMenuItem_Click);
            // 
            // ionTypesMenuItem
            // 
            this.ionTypesMenuItem.DropDownItems.AddRange(new System.Windows.Forms.ToolStripItem[] {
            this.aMenuItem,
            this.bMenuItem,
            this.cMenuItem,
            this.xMenuItem,
            this.yMenuItem,
            this.zMenuItem,
            this.zhMenuItem,
            this.zhhMenuItem,
            this.fragmentsMenuItem,
            this.precursorIonMenuItem});
            resources.ApplyResources(this.ionTypesMenuItem, "ionTypesMenuItem");
            this.ionTypesMenuItem.Name = "ionTypesMenuItem";
            this.ionTypesMenuItem.DropDownOpening += new System.EventHandler(this.ionTypesMenuItem_DropDownOpening);
            // 
            // aMenuItem
            // 
            this.aMenuItem.CheckOnClick = true;
            this.aMenuItem.Name = "aMenuItem";
            resources.ApplyResources(this.aMenuItem, "aMenuItem");
            this.aMenuItem.Click += new System.EventHandler(this.aMenuItem_Click);
            // 
            // bMenuItem
            // 
            this.bMenuItem.CheckOnClick = true;
            this.bMenuItem.Name = "bMenuItem";
            resources.ApplyResources(this.bMenuItem, "bMenuItem");
            this.bMenuItem.Click += new System.EventHandler(this.bMenuItem_Click);
            // 
            // cMenuItem
            // 
            this.cMenuItem.CheckOnClick = true;
            this.cMenuItem.Name = "cMenuItem";
            resources.ApplyResources(this.cMenuItem, "cMenuItem");
            this.cMenuItem.Click += new System.EventHandler(this.cMenuItem_Click);
            // 
            // xMenuItem
            // 
            this.xMenuItem.CheckOnClick = true;
            this.xMenuItem.Name = "xMenuItem";
            resources.ApplyResources(this.xMenuItem, "xMenuItem");
            this.xMenuItem.Click += new System.EventHandler(this.xMenuItem_Click);
            // 
            // yMenuItem
            // 
            this.yMenuItem.Checked = true;
            this.yMenuItem.CheckOnClick = true;
            this.yMenuItem.CheckState = System.Windows.Forms.CheckState.Checked;
            this.yMenuItem.Name = "yMenuItem";
            resources.ApplyResources(this.yMenuItem, "yMenuItem");
            this.yMenuItem.Click += new System.EventHandler(this.yMenuItem_Click);
            // 
            // zMenuItem
            // 
            this.zMenuItem.CheckOnClick = true;
            this.zMenuItem.Name = "zMenuItem";
            resources.ApplyResources(this.zMenuItem, "zMenuItem");
            this.zMenuItem.Click += new System.EventHandler(this.zMenuItem_Click);
            // 
            // zhMenuItem
            // 
            this.zhMenuItem.CheckOnClick = true;
            this.zhMenuItem.Name = "zhMenuItem";
            resources.ApplyResources(this.zhMenuItem, "zhMenuItem");
            this.zhMenuItem.Click += new System.EventHandler(this.zhMenuItem_Click);
            // 
            // zhhMenuItem
            // 
            this.zhhMenuItem.CheckOnClick = true;
            this.zhhMenuItem.Name = "zhhMenuItem";
            resources.ApplyResources(this.zhhMenuItem, "zhhMenuItem");
            this.zhhMenuItem.Click += new System.EventHandler(this.zhhMenuItem_Click);
            // 
            // fragmentsMenuItem
            // 
            this.fragmentsMenuItem.CheckOnClick = true;
            this.fragmentsMenuItem.Name = "fragmentsMenuItem";
            resources.ApplyResources(this.fragmentsMenuItem, "fragmentsMenuItem");
            this.fragmentsMenuItem.Click += new System.EventHandler(this.fragmentsMenuItem_Click);
            // 
            // precursorIonMenuItem
            // 
            this.precursorIonMenuItem.Name = "precursorIonMenuItem";
            resources.ApplyResources(this.precursorIonMenuItem, "precursorIonMenuItem");
            this.precursorIonMenuItem.Click += new System.EventHandler(this.precursorIonMenuItem_Click);
            // 
            // chargesMenuItem
            // 
            this.chargesMenuItem.DropDownItems.AddRange(new System.Windows.Forms.ToolStripItem[] {
            this.charge1MenuItem,
            this.charge2MenuItem,
            this.charge3MenuItem,
            this.charge4MenuItem});
            resources.ApplyResources(this.chargesMenuItem, "chargesMenuItem");
            this.chargesMenuItem.Name = "chargesMenuItem";
            this.chargesMenuItem.DropDownOpening += new System.EventHandler(this.chargesMenuItem_DropDownOpening);
            // 
            // charge1MenuItem
            // 
            this.charge1MenuItem.Checked = true;
            this.charge1MenuItem.CheckOnClick = true;
            this.charge1MenuItem.CheckState = System.Windows.Forms.CheckState.Checked;
            this.charge1MenuItem.Name = "charge1MenuItem";
            resources.ApplyResources(this.charge1MenuItem, "charge1MenuItem");
            this.charge1MenuItem.Click += new System.EventHandler(this.charge1MenuItem_Click);
            // 
            // charge2MenuItem
            // 
            this.charge2MenuItem.CheckOnClick = true;
            this.charge2MenuItem.Name = "charge2MenuItem";
            resources.ApplyResources(this.charge2MenuItem, "charge2MenuItem");
            this.charge2MenuItem.Click += new System.EventHandler(this.charge2MenuItem_Click);
            // 
            // charge3MenuItem
            // 
            this.charge3MenuItem.Name = "charge3MenuItem";
            resources.ApplyResources(this.charge3MenuItem, "charge3MenuItem");
            this.charge3MenuItem.Click += new System.EventHandler(this.charge3MenuItem_Click);
            // 
            // charge4MenuItem
            // 
            this.charge4MenuItem.Name = "charge4MenuItem";
            resources.ApplyResources(this.charge4MenuItem, "charge4MenuItem");
            this.charge4MenuItem.Click += new System.EventHandler(this.charge4MenuItem_Click);
            // 
            // ranksMenuItem
            // 
            this.ranksMenuItem.Checked = true;
            this.ranksMenuItem.CheckOnClick = true;
            this.ranksMenuItem.CheckState = System.Windows.Forms.CheckState.Checked;
            resources.ApplyResources(this.ranksMenuItem, "ranksMenuItem");
            this.ranksMenuItem.Name = "ranksMenuItem";
            this.ranksMenuItem.Click += new System.EventHandler(this.ranksMenuItem_Click);
            // 
            // toolStripSeparator9
            // 
            this.toolStripSeparator9.Name = "toolStripSeparator9";
            resources.ApplyResources(this.toolStripSeparator9, "toolStripSeparator9");
            // 
            // chromatogramsMenuItem
            // 
            this.chromatogramsMenuItem.DropDownItems.AddRange(new System.Windows.Forms.ToolStripItem[] {
            this.showChromMenuItem,
            this.toolStripSeparatorReplicates,
            this.previousReplicateMenuItem,
            this.nextReplicateMenuItem,
            this.toolStripSeparator44,
            this.closeChromatogramMenuItem,
            this.closeAllChromatogramsMenuItem});
            resources.ApplyResources(this.chromatogramsMenuItem, "chromatogramsMenuItem");
            this.chromatogramsMenuItem.Name = "chromatogramsMenuItem";
            this.chromatogramsMenuItem.DropDownOpening += new System.EventHandler(this.chromatogramsMenuItem_DropDownOpening);
            // 
            // showChromMenuItem
            // 
            this.showChromMenuItem.Name = "showChromMenuItem";
            resources.ApplyResources(this.showChromMenuItem, "showChromMenuItem");
            // 
            // toolStripSeparatorReplicates
            // 
            this.toolStripSeparatorReplicates.Name = "toolStripSeparatorReplicates";
            resources.ApplyResources(this.toolStripSeparatorReplicates, "toolStripSeparatorReplicates");
            // 
            // previousReplicateMenuItem
            // 
            this.previousReplicateMenuItem.Name = "previousReplicateMenuItem";
            resources.ApplyResources(this.previousReplicateMenuItem, "previousReplicateMenuItem");
            this.previousReplicateMenuItem.Click += new System.EventHandler(this.previousReplicateMenuItem_Click);
            // 
            // nextReplicateMenuItem
            // 
            this.nextReplicateMenuItem.Name = "nextReplicateMenuItem";
            resources.ApplyResources(this.nextReplicateMenuItem, "nextReplicateMenuItem");
            this.nextReplicateMenuItem.Click += new System.EventHandler(this.nextReplicateMenuItem_Click);
            // 
            // toolStripSeparator44
            // 
            this.toolStripSeparator44.Name = "toolStripSeparator44";
            resources.ApplyResources(this.toolStripSeparator44, "toolStripSeparator44");
            // 
            // closeChromatogramMenuItem
            // 
            this.closeChromatogramMenuItem.Name = "closeChromatogramMenuItem";
            resources.ApplyResources(this.closeChromatogramMenuItem, "closeChromatogramMenuItem");
            this.closeChromatogramMenuItem.Click += new System.EventHandler(this.closeChromatogramMenuItem_Click);
            // 
            // closeAllChromatogramsMenuItem
            // 
            this.closeAllChromatogramsMenuItem.Name = "closeAllChromatogramsMenuItem";
            resources.ApplyResources(this.closeAllChromatogramsMenuItem, "closeAllChromatogramsMenuItem");
            this.closeAllChromatogramsMenuItem.Click += new System.EventHandler(this.closeAllChromatogramsMenuItem_Click);
            // 
            // transitionsMenuItem
            // 
            this.transitionsMenuItem.DropDownItems.AddRange(new System.Windows.Forms.ToolStripItem[] {
            this.allTranMenuItem,
            this.precursorsTranMenuItem,
            this.productsTranMenuItem,
            this.singleTranMenuItem,
            this.totalTranMenuItem,
            this.toolStripSeparatorTranMain,
            this.basePeakMenuItem,
            this.ticMenuItem,
            this.qcMenuItem,
            this.toolStripSeparator56,
            this.onlyQuantitativeMenuItem,
            this.toolStripSeparator48,
            this.splitGraphMenuItem});
            resources.ApplyResources(this.transitionsMenuItem, "transitionsMenuItem");
            this.transitionsMenuItem.Name = "transitionsMenuItem";
            this.transitionsMenuItem.DropDownOpening += new System.EventHandler(this.transitionsMenuItem_DropDownOpening);
            // 
            // allTranMenuItem
            // 
            this.allTranMenuItem.Name = "allTranMenuItem";
            resources.ApplyResources(this.allTranMenuItem, "allTranMenuItem");
            this.allTranMenuItem.Click += new System.EventHandler(this.allTranMenuItem_Click);
            // 
            // precursorsTranMenuItem
            // 
            this.precursorsTranMenuItem.Name = "precursorsTranMenuItem";
            resources.ApplyResources(this.precursorsTranMenuItem, "precursorsTranMenuItem");
            this.precursorsTranMenuItem.Click += new System.EventHandler(this.precursorsTranMenuItem_Click);
            // 
            // productsTranMenuItem
            // 
            this.productsTranMenuItem.Name = "productsTranMenuItem";
            resources.ApplyResources(this.productsTranMenuItem, "productsTranMenuItem");
            this.productsTranMenuItem.Click += new System.EventHandler(this.productsTranMenuItem_Click);
            // 
            // singleTranMenuItem
            // 
            this.singleTranMenuItem.Name = "singleTranMenuItem";
            resources.ApplyResources(this.singleTranMenuItem, "singleTranMenuItem");
            this.singleTranMenuItem.Click += new System.EventHandler(this.singleTranMenuItem_Click);
            // 
            // totalTranMenuItem
            // 
            this.totalTranMenuItem.Name = "totalTranMenuItem";
            resources.ApplyResources(this.totalTranMenuItem, "totalTranMenuItem");
            this.totalTranMenuItem.Click += new System.EventHandler(this.totalTranMenuItem_Click);
            // 
            // toolStripSeparatorTranMain
            // 
            this.toolStripSeparatorTranMain.Name = "toolStripSeparatorTranMain";
            resources.ApplyResources(this.toolStripSeparatorTranMain, "toolStripSeparatorTranMain");
            // 
            // basePeakMenuItem
            // 
            this.basePeakMenuItem.Name = "basePeakMenuItem";
            resources.ApplyResources(this.basePeakMenuItem, "basePeakMenuItem");
            this.basePeakMenuItem.Click += new System.EventHandler(this.basePeakMenuItem_Click);
            // 
            // ticMenuItem
            // 
            this.ticMenuItem.Name = "ticMenuItem";
            resources.ApplyResources(this.ticMenuItem, "ticMenuItem");
            this.ticMenuItem.Click += new System.EventHandler(this.ticMenuItem_Click);
            // 
            // qcMenuItem
            // 
            this.qcMenuItem.Name = "qcMenuItem";
            resources.ApplyResources(this.qcMenuItem, "qcMenuItem");
            // 
            // toolStripSeparator56
            // 
            this.toolStripSeparator56.Name = "toolStripSeparator56";
            resources.ApplyResources(this.toolStripSeparator56, "toolStripSeparator56");
            // 
            // onlyQuantitativeMenuItem
            // 
            this.onlyQuantitativeMenuItem.Name = "onlyQuantitativeMenuItem";
            resources.ApplyResources(this.onlyQuantitativeMenuItem, "onlyQuantitativeMenuItem");
            this.onlyQuantitativeMenuItem.Click += new System.EventHandler(this.onlyQuantitativeMenuItem_Click);
            // 
            // toolStripSeparator48
            // 
            this.toolStripSeparator48.Name = "toolStripSeparator48";
            resources.ApplyResources(this.toolStripSeparator48, "toolStripSeparator48");
            // 
            // splitGraphMenuItem
            // 
            this.splitGraphMenuItem.Name = "splitGraphMenuItem";
            resources.ApplyResources(this.splitGraphMenuItem, "splitGraphMenuItem");
            this.splitGraphMenuItem.Click += new System.EventHandler(this.splitChromGraphMenuItem_Click);
            // 
            // transformChromMenuItem
            // 
            this.transformChromMenuItem.DropDownItems.AddRange(new System.Windows.Forms.ToolStripItem[] {
            this.transformChromNoneMenuItem,
            this.transformChromInterpolatedMenuItem,
            this.secondDerivativeMenuItem,
            this.firstDerivativeMenuItem,
            this.smoothSGChromMenuItem});
            resources.ApplyResources(this.transformChromMenuItem, "transformChromMenuItem");
            this.transformChromMenuItem.Name = "transformChromMenuItem";
            this.transformChromMenuItem.DropDownOpening += new System.EventHandler(this.transformChromMenuItem_DropDownOpening);
            // 
            // transformChromNoneMenuItem
            // 
            this.transformChromNoneMenuItem.Name = "transformChromNoneMenuItem";
            resources.ApplyResources(this.transformChromNoneMenuItem, "transformChromNoneMenuItem");
            this.transformChromNoneMenuItem.Click += new System.EventHandler(this.transformChromNoneMenuItem_Click);
            // 
            // transformChromInterpolatedMenuItem
            // 
            this.transformChromInterpolatedMenuItem.Name = "transformChromInterpolatedMenuItem";
            resources.ApplyResources(this.transformChromInterpolatedMenuItem, "transformChromInterpolatedMenuItem");
            this.transformChromInterpolatedMenuItem.Click += new System.EventHandler(this.transformInterpolatedMenuItem_Click);
            // 
            // secondDerivativeMenuItem
            // 
            this.secondDerivativeMenuItem.Name = "secondDerivativeMenuItem";
            resources.ApplyResources(this.secondDerivativeMenuItem, "secondDerivativeMenuItem");
            this.secondDerivativeMenuItem.Click += new System.EventHandler(this.secondDerivativeMenuItem_Click);
            // 
            // firstDerivativeMenuItem
            // 
            this.firstDerivativeMenuItem.Name = "firstDerivativeMenuItem";
            resources.ApplyResources(this.firstDerivativeMenuItem, "firstDerivativeMenuItem");
            this.firstDerivativeMenuItem.Click += new System.EventHandler(this.firstDerivativeMenuItem_Click);
            // 
            // smoothSGChromMenuItem
            // 
            this.smoothSGChromMenuItem.Name = "smoothSGChromMenuItem";
            resources.ApplyResources(this.smoothSGChromMenuItem, "smoothSGChromMenuItem");
            this.smoothSGChromMenuItem.Click += new System.EventHandler(this.smoothSGChromMenuItem_Click);
            // 
            // autoZoomMenuItem
            // 
            this.autoZoomMenuItem.DropDownItems.AddRange(new System.Windows.Forms.ToolStripItem[] {
            this.autoZoomNoneMenuItem,
            this.autoZoomBestPeakMenuItem,
            this.autoZoomRTWindowMenuItem,
            this.autoZoomBothMenuItem});
            resources.ApplyResources(this.autoZoomMenuItem, "autoZoomMenuItem");
            this.autoZoomMenuItem.Name = "autoZoomMenuItem";
            this.autoZoomMenuItem.DropDownOpening += new System.EventHandler(this.autozoomMenuItem_DropDownOpening);
            // 
            // autoZoomNoneMenuItem
            // 
            this.autoZoomNoneMenuItem.Name = "autoZoomNoneMenuItem";
            resources.ApplyResources(this.autoZoomNoneMenuItem, "autoZoomNoneMenuItem");
            this.autoZoomNoneMenuItem.Click += new System.EventHandler(this.autoZoomNoneMenuItem_Click);
            // 
            // autoZoomBestPeakMenuItem
            // 
            this.autoZoomBestPeakMenuItem.Name = "autoZoomBestPeakMenuItem";
            resources.ApplyResources(this.autoZoomBestPeakMenuItem, "autoZoomBestPeakMenuItem");
            this.autoZoomBestPeakMenuItem.Click += new System.EventHandler(this.autoZoomBestPeakMenuItem_Click);
            // 
            // autoZoomRTWindowMenuItem
            // 
            this.autoZoomRTWindowMenuItem.Name = "autoZoomRTWindowMenuItem";
            resources.ApplyResources(this.autoZoomRTWindowMenuItem, "autoZoomRTWindowMenuItem");
            this.autoZoomRTWindowMenuItem.Click += new System.EventHandler(this.autoZoomRTWindowMenuItem_Click);
            // 
            // autoZoomBothMenuItem
            // 
            this.autoZoomBothMenuItem.Name = "autoZoomBothMenuItem";
            resources.ApplyResources(this.autoZoomBothMenuItem, "autoZoomBothMenuItem");
            this.autoZoomBothMenuItem.Click += new System.EventHandler(this.autoZoomBothMenuItem_Click);
            // 
            // toolStripSeparator10
            // 
            this.toolStripSeparator10.Name = "toolStripSeparator10";
            resources.ApplyResources(this.toolStripSeparator10, "toolStripSeparator10");
            // 
            // retentionTimesMenuItem
            // 
            this.retentionTimesMenuItem.DropDownItems.AddRange(new System.Windows.Forms.ToolStripItem[] {
            this.replicateComparisonMenuItem,
            this.timePeptideComparisonMenuItem,
            this.regressionMenuItem,
            this.retentionTimeAlignmentsToolStripMenuItem,
            this.schedulingMenuItem});
            resources.ApplyResources(this.retentionTimesMenuItem, "retentionTimesMenuItem");
            this.retentionTimesMenuItem.Name = "retentionTimesMenuItem";
            this.retentionTimesMenuItem.DropDownOpening += new System.EventHandler(this.retentionTimesMenuItem_DropDownOpening);
            // 
            // replicateComparisonMenuItem
            // 
            this.replicateComparisonMenuItem.Name = "replicateComparisonMenuItem";
            resources.ApplyResources(this.replicateComparisonMenuItem, "replicateComparisonMenuItem");
            this.replicateComparisonMenuItem.Click += new System.EventHandler(this.replicateComparisonMenuItem_Click);
            // 
            // timePeptideComparisonMenuItem
            // 
            this.timePeptideComparisonMenuItem.Name = "timePeptideComparisonMenuItem";
            resources.ApplyResources(this.timePeptideComparisonMenuItem, "timePeptideComparisonMenuItem");
            this.timePeptideComparisonMenuItem.Click += new System.EventHandler(this.timePeptideComparisonMenuItem_Click);
            // 
            // regressionMenuItem
            // 
            this.regressionMenuItem.DropDownItems.AddRange(new System.Windows.Forms.ToolStripItem[] {
            this.scoreToRunMenuItem,
            this.runToRunMenuItem});
            this.regressionMenuItem.Name = "regressionMenuItem";
            resources.ApplyResources(this.regressionMenuItem, "regressionMenuItem");
            // 
            // scoreToRunMenuItem
            // 
            this.scoreToRunMenuItem.Name = "scoreToRunMenuItem";
            resources.ApplyResources(this.scoreToRunMenuItem, "scoreToRunMenuItem");
            this.scoreToRunMenuItem.Click += new System.EventHandler(this.regressionMenuItem_Click);
            // 
            // runToRunMenuItem
            // 
            this.runToRunMenuItem.Name = "runToRunMenuItem";
            resources.ApplyResources(this.runToRunMenuItem, "runToRunMenuItem");
            this.runToRunMenuItem.Click += new System.EventHandler(this.fullReplicateComparisonToolStripMenuItem_Click);
            // 
            // retentionTimeAlignmentsToolStripMenuItem
            // 
            this.retentionTimeAlignmentsToolStripMenuItem.Name = "retentionTimeAlignmentsToolStripMenuItem";
            resources.ApplyResources(this.retentionTimeAlignmentsToolStripMenuItem, "retentionTimeAlignmentsToolStripMenuItem");
            this.retentionTimeAlignmentsToolStripMenuItem.Click += new System.EventHandler(this.retentionTimeAlignmentToolStripMenuItem_Click);
            // 
            // schedulingMenuItem
            // 
            this.schedulingMenuItem.Name = "schedulingMenuItem";
            resources.ApplyResources(this.schedulingMenuItem, "schedulingMenuItem");
            this.schedulingMenuItem.Click += new System.EventHandler(this.schedulingMenuItem_Click);
            // 
            // peakAreasMenuItem
            // 
            this.peakAreasMenuItem.DropDownItems.AddRange(new System.Windows.Forms.ToolStripItem[] {
            this.areaReplicateComparisonMenuItem,
            this.areaPeptideComparisonMenuItem,
            this.areaCVHistogramMenuItem,
            this.areaCVHistogram2DMenuItem});
            resources.ApplyResources(this.peakAreasMenuItem, "peakAreasMenuItem");
            this.peakAreasMenuItem.Name = "peakAreasMenuItem";
            this.peakAreasMenuItem.DropDownOpening += new System.EventHandler(this.areaGraphMenuItem_DropDownOpening);
            // 
            // areaReplicateComparisonMenuItem
            // 
            this.areaReplicateComparisonMenuItem.Name = "areaReplicateComparisonMenuItem";
            resources.ApplyResources(this.areaReplicateComparisonMenuItem, "areaReplicateComparisonMenuItem");
            this.areaReplicateComparisonMenuItem.Click += new System.EventHandler(this.areaReplicateComparisonMenuItem_Click);
            // 
            // areaPeptideComparisonMenuItem
            // 
            this.areaPeptideComparisonMenuItem.Name = "areaPeptideComparisonMenuItem";
            resources.ApplyResources(this.areaPeptideComparisonMenuItem, "areaPeptideComparisonMenuItem");
            this.areaPeptideComparisonMenuItem.Click += new System.EventHandler(this.areaPeptideComparisonMenuItem_Click);
            // 
            // areaCVHistogramMenuItem
            // 
            this.areaCVHistogramMenuItem.Name = "areaCVHistogramMenuItem";
            resources.ApplyResources(this.areaCVHistogramMenuItem, "areaCVHistogramMenuItem");
            this.areaCVHistogramMenuItem.Click += new System.EventHandler(this.areaCVHistogramToolStripMenuItem1_Click);
            // 
            // areaCVHistogram2DMenuItem
            // 
            this.areaCVHistogram2DMenuItem.Name = "areaCVHistogram2DMenuItem";
            resources.ApplyResources(this.areaCVHistogram2DMenuItem, "areaCVHistogram2DMenuItem");
            this.areaCVHistogram2DMenuItem.Click += new System.EventHandler(this.areaCVHistogram2DToolStripMenuItem1_Click);
            // 
            // detectionsPlotsMenuItem
            // 
            this.detectionsPlotsMenuItem.DropDownItems.AddRange(new System.Windows.Forms.ToolStripItem[] {
            this.detectionsReplicateComparisonMenuItem,
            this.detectionsHistogramMenuItem});
            resources.ApplyResources(this.detectionsPlotsMenuItem, "detectionsPlotsMenuItem");
            this.detectionsPlotsMenuItem.Name = "detectionsPlotsMenuItem";
            this.detectionsPlotsMenuItem.DropDownOpening += new System.EventHandler(this.graphDetections_DropDownOpening);
            // 
            // detectionsReplicateComparisonMenuItem
            // 
            this.detectionsReplicateComparisonMenuItem.Name = "detectionsReplicateComparisonMenuItem";
            resources.ApplyResources(this.detectionsReplicateComparisonMenuItem, "detectionsReplicateComparisonMenuItem");
            this.detectionsReplicateComparisonMenuItem.Click += new System.EventHandler(this.detectionsReplicateComparisonMenuItem_Click);
            // 
            // detectionsHistogramMenuItem
            // 
            this.detectionsHistogramMenuItem.Name = "detectionsHistogramMenuItem";
            resources.ApplyResources(this.detectionsHistogramMenuItem, "detectionsHistogramMenuItem");
            this.detectionsHistogramMenuItem.Click += new System.EventHandler(this.detectionsHistogramMenuItem_Click);
            // 
            // massErrorsMenuItem
            // 
            this.massErrorsMenuItem.DropDownItems.AddRange(new System.Windows.Forms.ToolStripItem[] {
            this.massErrorReplicateComparisonMenuItem,
            this.massErrorPeptideComparisonMenuItem,
            this.massErrorHistogramMenuItem,
            this.massErrorHistogram2DMenuItem});
            resources.ApplyResources(this.massErrorsMenuItem, "massErrorsMenuItem");
            this.massErrorsMenuItem.Name = "massErrorsMenuItem";
            this.massErrorsMenuItem.DropDownOpening += new System.EventHandler(this.massErrorMenuItem_DropDownOpening);
            // 
            // massErrorReplicateComparisonMenuItem
            // 
            this.massErrorReplicateComparisonMenuItem.Name = "massErrorReplicateComparisonMenuItem";
            resources.ApplyResources(this.massErrorReplicateComparisonMenuItem, "massErrorReplicateComparisonMenuItem");
            this.massErrorReplicateComparisonMenuItem.Click += new System.EventHandler(this.massErrorReplicateComparisonMenuItem_Click);
            // 
            // massErrorPeptideComparisonMenuItem
            // 
            this.massErrorPeptideComparisonMenuItem.Name = "massErrorPeptideComparisonMenuItem";
            resources.ApplyResources(this.massErrorPeptideComparisonMenuItem, "massErrorPeptideComparisonMenuItem");
            this.massErrorPeptideComparisonMenuItem.Click += new System.EventHandler(this.massErrorPeptideComparisonMenuItem_Click);
            // 
            // massErrorHistogramMenuItem
            // 
            this.massErrorHistogramMenuItem.Name = "massErrorHistogramMenuItem";
            resources.ApplyResources(this.massErrorHistogramMenuItem, "massErrorHistogramMenuItem");
            this.massErrorHistogramMenuItem.Click += new System.EventHandler(this.massErrorHistogramMenuItem_Click);
            // 
            // massErrorHistogram2DMenuItem
            // 
            this.massErrorHistogram2DMenuItem.Name = "massErrorHistogram2DMenuItem";
            resources.ApplyResources(this.massErrorHistogram2DMenuItem, "massErrorHistogram2DMenuItem");
            this.massErrorHistogram2DMenuItem.Click += new System.EventHandler(this.massErrorHistogram2DMenuItem_Click);
            // 
            // calibrationCurveMenuItem
            // 
            this.calibrationCurveMenuItem.Name = "calibrationCurveMenuItem";
            resources.ApplyResources(this.calibrationCurveMenuItem, "calibrationCurveMenuItem");
            this.calibrationCurveMenuItem.Click += new System.EventHandler(this.calibrationCurvesMenuItem_Click);
            // 
            // documentGridMenuItem
            // 
            this.documentGridMenuItem.Name = "documentGridMenuItem";
            resources.ApplyResources(this.documentGridMenuItem, "documentGridMenuItem");
            this.documentGridMenuItem.Click += new System.EventHandler(this.documentGridMenuItem_Click);
            // 
            // otherGridsMenuItem
            // 
            this.otherGridsMenuItem.DropDownItems.AddRange(new System.Windows.Forms.ToolStripItem[] {
            this.resultsGridMenuItem,
            this.groupComparisonsMenuItem,
            this.listsMenuItem,
            this.auditLogMenuItem,
<<<<<<< HEAD
            this.spectrumGridMenuItem});
=======
            this.candidatePeaksToolStripMenuItem});
>>>>>>> d77142c2
            this.otherGridsMenuItem.Name = "otherGridsMenuItem";
            resources.ApplyResources(this.otherGridsMenuItem, "otherGridsMenuItem");
            // 
            // resultsGridMenuItem
            // 
            resources.ApplyResources(this.resultsGridMenuItem, "resultsGridMenuItem");
            this.resultsGridMenuItem.Name = "resultsGridMenuItem";
            this.resultsGridMenuItem.Click += new System.EventHandler(this.resultsGridMenuItem_Click);
            // 
            // groupComparisonsMenuItem
            // 
            this.groupComparisonsMenuItem.DropDownItems.AddRange(new System.Windows.Forms.ToolStripItem[] {
            this.addGroupComparisonMenuItem,
            this.editGroupComparisonListMenuItem});
            this.groupComparisonsMenuItem.Name = "groupComparisonsMenuItem";
            resources.ApplyResources(this.groupComparisonsMenuItem, "groupComparisonsMenuItem");
            this.groupComparisonsMenuItem.DropDownOpening += new System.EventHandler(this.groupComparisonsMenuItem_DropDownOpening);
            // 
            // addGroupComparisonMenuItem
            // 
            this.addGroupComparisonMenuItem.Name = "addGroupComparisonMenuItem";
            resources.ApplyResources(this.addGroupComparisonMenuItem, "addGroupComparisonMenuItem");
            this.addGroupComparisonMenuItem.Click += new System.EventHandler(this.addFoldChangeMenuItem_Click);
            // 
            // editGroupComparisonListMenuItem
            // 
            this.editGroupComparisonListMenuItem.Name = "editGroupComparisonListMenuItem";
            resources.ApplyResources(this.editGroupComparisonListMenuItem, "editGroupComparisonListMenuItem");
            this.editGroupComparisonListMenuItem.Click += new System.EventHandler(this.editGroupComparisonListMenuItem_Click);
            // 
            // listsMenuItem
            // 
            this.listsMenuItem.DropDownItems.AddRange(new System.Windows.Forms.ToolStripItem[] {
            this.defineNewListMenuItem});
            this.listsMenuItem.Name = "listsMenuItem";
            resources.ApplyResources(this.listsMenuItem, "listsMenuItem");
            this.listsMenuItem.DropDownOpening += new System.EventHandler(this.listsMenuItem_DropDownOpening);
            // 
            // defineNewListMenuItem
            // 
            this.defineNewListMenuItem.Name = "defineNewListMenuItem";
            resources.ApplyResources(this.defineNewListMenuItem, "defineNewListMenuItem");
            this.defineNewListMenuItem.Click += new System.EventHandler(this.defineNewListMenuItem_Click);
            // 
            // auditLogMenuItem
            // 
            this.auditLogMenuItem.Name = "auditLogMenuItem";
            resources.ApplyResources(this.auditLogMenuItem, "auditLogMenuItem");
            this.auditLogMenuItem.Click += new System.EventHandler(this.auditLogMenuItem_Click);
            // 
            // toolStripSeparator36
            // 
            this.toolStripSeparator36.Name = "toolStripSeparator36";
            resources.ApplyResources(this.toolStripSeparator36, "toolStripSeparator36");
            // 
            // toolBarToolStripMenuItem
            // 
            this.toolBarToolStripMenuItem.Checked = true;
            this.toolBarToolStripMenuItem.CheckOnClick = true;
            this.toolBarToolStripMenuItem.CheckState = System.Windows.Forms.CheckState.Checked;
            this.toolBarToolStripMenuItem.Name = "toolBarToolStripMenuItem";
            resources.ApplyResources(this.toolBarToolStripMenuItem, "toolBarToolStripMenuItem");
            this.toolBarToolStripMenuItem.Click += new System.EventHandler(this.toolBarToolStripMenuItem_Click);
            // 
            // statusToolStripMenuItem
            // 
            this.statusToolStripMenuItem.Checked = true;
            this.statusToolStripMenuItem.CheckOnClick = true;
            this.statusToolStripMenuItem.CheckState = System.Windows.Forms.CheckState.Checked;
            this.statusToolStripMenuItem.Name = "statusToolStripMenuItem";
            resources.ApplyResources(this.statusToolStripMenuItem, "statusToolStripMenuItem");
            this.statusToolStripMenuItem.Click += new System.EventHandler(this.statusToolStripMenuItem_Click);
            // 
<<<<<<< HEAD
            // spectrumGridMenuItem
            // 
            this.spectrumGridMenuItem.Name = "spectrumGridMenuItem";
            resources.ApplyResources(this.spectrumGridMenuItem, "spectrumGridMenuItem");
            this.spectrumGridMenuItem.Click += new System.EventHandler(this.spectrumGridMenuItem_Click);
=======
            // candidatePeaksToolStripMenuItem
            // 
            this.candidatePeaksToolStripMenuItem.Name = "candidatePeaksToolStripMenuItem";
            resources.ApplyResources(this.candidatePeaksToolStripMenuItem, "candidatePeaksToolStripMenuItem");
            this.candidatePeaksToolStripMenuItem.Click += new System.EventHandler(this.candidatePeaksToolStripMenuItem_Click);
>>>>>>> d77142c2
            // 
            // ViewMenu
            // 
            resources.ApplyResources(this, "$this");
            this.AutoScaleMode = System.Windows.Forms.AutoScaleMode.Font;
            this.Controls.Add(this.menuStrip1);
            this.Name = "ViewMenu";
            this.menuStrip1.ResumeLayout(false);
            this.menuStrip1.PerformLayout();
            this.ResumeLayout(false);
            this.PerformLayout();

        }

        #endregion

        private System.Windows.Forms.MenuStrip menuStrip1;
        private System.Windows.Forms.ToolStripMenuItem viewToolStripMenuItem;
        private System.Windows.Forms.ToolStripMenuItem viewProteinsMenuItem;
        private System.Windows.Forms.ToolStripMenuItem showTargetsByNameToolStripMenuItem;
        private System.Windows.Forms.ToolStripMenuItem showTargetsByAccessionToolStripMenuItem;
        private System.Windows.Forms.ToolStripMenuItem showTargetsByPreferredNameToolStripMenuItem;
        private System.Windows.Forms.ToolStripMenuItem showTargetsByGeneToolStripMenuItem;
        private System.Windows.Forms.ToolStripMenuItem viewModificationsMenuItem;
        private System.Windows.Forms.ToolStripMenuItem textZoomToolStripMenuItem;
        private System.Windows.Forms.ToolStripMenuItem defaultTextToolStripMenuItem;
        private System.Windows.Forms.ToolStripMenuItem largeToolStripMenuItem;
        private System.Windows.Forms.ToolStripMenuItem extraLargeToolStripMenuItem;
        private System.Windows.Forms.ToolStripMenuItem userInterfaceToolStripMenuItem;
        private System.Windows.Forms.ToolStripMenuItem proteomicsToolStripMenuItem;
        private System.Windows.Forms.ToolStripMenuItem moleculeToolStripMenuItem;
        private System.Windows.Forms.ToolStripMenuItem mixedToolStripMenuItem;
        private System.Windows.Forms.ToolStripSeparator toolStripSeparator41;
        private System.Windows.Forms.ToolStripMenuItem spectralLibrariesToolStripMenuItem;
        private System.Windows.Forms.ToolStripSeparator toolStripSeparator32;
        private System.Windows.Forms.ToolStripMenuItem arrangeGraphsToolStripMenuItem;
        private System.Windows.Forms.ToolStripMenuItem arrangeTiledMenuItem;
        private System.Windows.Forms.ToolStripMenuItem arrangeColumnMenuItem;
        private System.Windows.Forms.ToolStripMenuItem arrangeRowMenuItem;
        private System.Windows.Forms.ToolStripMenuItem arrangedTabbedMenuItem;
        private System.Windows.Forms.ToolStripMenuItem groupedMenuItem;
        private System.Windows.Forms.ToolStripSeparator toolStripSeparator39;
        private System.Windows.Forms.ToolStripMenuItem libraryMatchToolStripMenuItem;
        private System.Windows.Forms.ToolStripMenuItem ionTypesMenuItem;
        private System.Windows.Forms.ToolStripMenuItem aMenuItem;
        private System.Windows.Forms.ToolStripMenuItem bMenuItem;
        private System.Windows.Forms.ToolStripMenuItem cMenuItem;
        private System.Windows.Forms.ToolStripMenuItem xMenuItem;
        private System.Windows.Forms.ToolStripMenuItem yMenuItem;
        private System.Windows.Forms.ToolStripMenuItem zMenuItem;
        private System.Windows.Forms.ToolStripMenuItem zhMenuItem;
        private System.Windows.Forms.ToolStripMenuItem zhhMenuItem;
        private System.Windows.Forms.ToolStripMenuItem fragmentsMenuItem;
        private System.Windows.Forms.ToolStripMenuItem precursorIonMenuItem;
        private System.Windows.Forms.ToolStripMenuItem chargesMenuItem;
        private System.Windows.Forms.ToolStripMenuItem charge1MenuItem;
        private System.Windows.Forms.ToolStripMenuItem charge2MenuItem;
        private System.Windows.Forms.ToolStripMenuItem charge3MenuItem;
        private System.Windows.Forms.ToolStripMenuItem charge4MenuItem;
        private System.Windows.Forms.ToolStripMenuItem ranksMenuItem;
        private System.Windows.Forms.ToolStripSeparator toolStripSeparator9;
        private System.Windows.Forms.ToolStripMenuItem chromatogramsMenuItem;
        private System.Windows.Forms.ToolStripMenuItem showChromMenuItem;
        private System.Windows.Forms.ToolStripSeparator toolStripSeparatorReplicates;
        private System.Windows.Forms.ToolStripMenuItem previousReplicateMenuItem;
        private System.Windows.Forms.ToolStripMenuItem nextReplicateMenuItem;
        private System.Windows.Forms.ToolStripSeparator toolStripSeparator44;
        private System.Windows.Forms.ToolStripMenuItem closeChromatogramMenuItem;
        private System.Windows.Forms.ToolStripMenuItem closeAllChromatogramsMenuItem;
        private System.Windows.Forms.ToolStripMenuItem transitionsMenuItem;
        private System.Windows.Forms.ToolStripMenuItem allTranMenuItem;
        private System.Windows.Forms.ToolStripMenuItem precursorsTranMenuItem;
        private System.Windows.Forms.ToolStripMenuItem productsTranMenuItem;
        private System.Windows.Forms.ToolStripMenuItem singleTranMenuItem;
        private System.Windows.Forms.ToolStripMenuItem totalTranMenuItem;
        private System.Windows.Forms.ToolStripSeparator toolStripSeparatorTranMain;
        private System.Windows.Forms.ToolStripMenuItem basePeakMenuItem;
        private System.Windows.Forms.ToolStripMenuItem ticMenuItem;
        private System.Windows.Forms.ToolStripMenuItem qcMenuItem;
        private System.Windows.Forms.ToolStripSeparator toolStripSeparator56;
        private System.Windows.Forms.ToolStripMenuItem onlyQuantitativeMenuItem;
        private System.Windows.Forms.ToolStripSeparator toolStripSeparator48;
        private System.Windows.Forms.ToolStripMenuItem splitGraphMenuItem;
        private System.Windows.Forms.ToolStripMenuItem transformChromMenuItem;
        private System.Windows.Forms.ToolStripMenuItem transformChromNoneMenuItem;
        private System.Windows.Forms.ToolStripMenuItem transformChromInterpolatedMenuItem;
        private System.Windows.Forms.ToolStripMenuItem secondDerivativeMenuItem;
        private System.Windows.Forms.ToolStripMenuItem firstDerivativeMenuItem;
        private System.Windows.Forms.ToolStripMenuItem smoothSGChromMenuItem;
        private System.Windows.Forms.ToolStripMenuItem autoZoomMenuItem;
        private System.Windows.Forms.ToolStripMenuItem autoZoomNoneMenuItem;
        private System.Windows.Forms.ToolStripMenuItem autoZoomBestPeakMenuItem;
        private System.Windows.Forms.ToolStripMenuItem autoZoomRTWindowMenuItem;
        private System.Windows.Forms.ToolStripMenuItem autoZoomBothMenuItem;
        private System.Windows.Forms.ToolStripSeparator toolStripSeparator10;
        private System.Windows.Forms.ToolStripMenuItem retentionTimesMenuItem;
        private System.Windows.Forms.ToolStripMenuItem replicateComparisonMenuItem;
        private System.Windows.Forms.ToolStripMenuItem timePeptideComparisonMenuItem;
        private System.Windows.Forms.ToolStripMenuItem regressionMenuItem;
        private System.Windows.Forms.ToolStripMenuItem scoreToRunMenuItem;
        private System.Windows.Forms.ToolStripMenuItem runToRunMenuItem;
        private System.Windows.Forms.ToolStripMenuItem retentionTimeAlignmentsToolStripMenuItem;
        private System.Windows.Forms.ToolStripMenuItem schedulingMenuItem;
        private System.Windows.Forms.ToolStripMenuItem peakAreasMenuItem;
        private System.Windows.Forms.ToolStripMenuItem areaReplicateComparisonMenuItem;
        private System.Windows.Forms.ToolStripMenuItem areaPeptideComparisonMenuItem;
        private System.Windows.Forms.ToolStripMenuItem areaCVHistogramMenuItem;
        private System.Windows.Forms.ToolStripMenuItem areaCVHistogram2DMenuItem;
        private System.Windows.Forms.ToolStripMenuItem detectionsPlotsMenuItem;
        private System.Windows.Forms.ToolStripMenuItem detectionsReplicateComparisonMenuItem;
        private System.Windows.Forms.ToolStripMenuItem detectionsHistogramMenuItem;
        private System.Windows.Forms.ToolStripMenuItem massErrorsMenuItem;
        private System.Windows.Forms.ToolStripMenuItem massErrorReplicateComparisonMenuItem;
        private System.Windows.Forms.ToolStripMenuItem massErrorPeptideComparisonMenuItem;
        private System.Windows.Forms.ToolStripMenuItem massErrorHistogramMenuItem;
        private System.Windows.Forms.ToolStripMenuItem massErrorHistogram2DMenuItem;
        private System.Windows.Forms.ToolStripMenuItem calibrationCurveMenuItem;
        private System.Windows.Forms.ToolStripMenuItem documentGridMenuItem;
        private System.Windows.Forms.ToolStripMenuItem otherGridsMenuItem;
        private System.Windows.Forms.ToolStripMenuItem resultsGridMenuItem;
        private System.Windows.Forms.ToolStripMenuItem groupComparisonsMenuItem;
        private System.Windows.Forms.ToolStripMenuItem addGroupComparisonMenuItem;
        private System.Windows.Forms.ToolStripMenuItem editGroupComparisonListMenuItem;
        private System.Windows.Forms.ToolStripMenuItem listsMenuItem;
        private System.Windows.Forms.ToolStripMenuItem defineNewListMenuItem;
        private System.Windows.Forms.ToolStripMenuItem auditLogMenuItem;
        private System.Windows.Forms.ToolStripSeparator toolStripSeparator36;
        private System.Windows.Forms.ToolStripMenuItem toolBarToolStripMenuItem;
        private System.Windows.Forms.ToolStripMenuItem statusToolStripMenuItem;
        private System.Windows.Forms.ToolStripMenuItem candidatePeaksToolStripMenuItem;
        private System.Windows.Forms.ToolStripMenuItem viewTargetsMenuItem;
        private System.Windows.Forms.ToolStripMenuItem spectrumGridMenuItem;
    }
}<|MERGE_RESOLUTION|>--- conflicted
+++ resolved
@@ -143,11 +143,8 @@
             this.toolStripSeparator36 = new System.Windows.Forms.ToolStripSeparator();
             this.toolBarToolStripMenuItem = new System.Windows.Forms.ToolStripMenuItem();
             this.statusToolStripMenuItem = new System.Windows.Forms.ToolStripMenuItem();
-<<<<<<< HEAD
+            this.candidatePeaksToolStripMenuItem = new System.Windows.Forms.ToolStripMenuItem();
             this.spectrumGridMenuItem = new System.Windows.Forms.ToolStripMenuItem();
-=======
-            this.candidatePeaksToolStripMenuItem = new System.Windows.Forms.ToolStripMenuItem();
->>>>>>> d77142c2
             this.menuStrip1.SuspendLayout();
             this.SuspendLayout();
             // 
@@ -915,11 +912,8 @@
             this.groupComparisonsMenuItem,
             this.listsMenuItem,
             this.auditLogMenuItem,
-<<<<<<< HEAD
+            this.candidatePeaksToolStripMenuItem,
             this.spectrumGridMenuItem});
-=======
-            this.candidatePeaksToolStripMenuItem});
->>>>>>> d77142c2
             this.otherGridsMenuItem.Name = "otherGridsMenuItem";
             resources.ApplyResources(this.otherGridsMenuItem, "otherGridsMenuItem");
             // 
@@ -993,19 +987,17 @@
             resources.ApplyResources(this.statusToolStripMenuItem, "statusToolStripMenuItem");
             this.statusToolStripMenuItem.Click += new System.EventHandler(this.statusToolStripMenuItem_Click);
             // 
-<<<<<<< HEAD
+            // candidatePeaksToolStripMenuItem
+            // 
+            this.candidatePeaksToolStripMenuItem.Name = "candidatePeaksToolStripMenuItem";
+            resources.ApplyResources(this.candidatePeaksToolStripMenuItem, "candidatePeaksToolStripMenuItem");
+            this.candidatePeaksToolStripMenuItem.Click += new System.EventHandler(this.candidatePeaksToolStripMenuItem_Click);
+            // 
             // spectrumGridMenuItem
             // 
             this.spectrumGridMenuItem.Name = "spectrumGridMenuItem";
             resources.ApplyResources(this.spectrumGridMenuItem, "spectrumGridMenuItem");
             this.spectrumGridMenuItem.Click += new System.EventHandler(this.spectrumGridMenuItem_Click);
-=======
-            // candidatePeaksToolStripMenuItem
-            // 
-            this.candidatePeaksToolStripMenuItem.Name = "candidatePeaksToolStripMenuItem";
-            resources.ApplyResources(this.candidatePeaksToolStripMenuItem, "candidatePeaksToolStripMenuItem");
-            this.candidatePeaksToolStripMenuItem.Click += new System.EventHandler(this.candidatePeaksToolStripMenuItem_Click);
->>>>>>> d77142c2
             // 
             // ViewMenu
             // 
