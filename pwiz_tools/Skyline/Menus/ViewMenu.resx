﻿<?xml version="1.0" encoding="utf-8"?>
<root>
  <!-- 
    Microsoft ResX Schema 
    
    Version 2.0
    
    The primary goals of this format is to allow a simple XML format 
    that is mostly human readable. The generation and parsing of the 
    various data types are done through the TypeConverter classes 
    associated with the data types.
    
    Example:
    
    ... ado.net/XML headers & schema ...
    <resheader name="resmimetype">text/microsoft-resx</resheader>
    <resheader name="version">2.0</resheader>
    <resheader name="reader">System.Resources.ResXResourceReader, System.Windows.Forms, ...</resheader>
    <resheader name="writer">System.Resources.ResXResourceWriter, System.Windows.Forms, ...</resheader>
    <data name="Name1"><value>this is my long string</value><comment>this is a comment</comment></data>
    <data name="Color1" type="System.Drawing.Color, System.Drawing">Blue</data>
    <data name="Bitmap1" mimetype="application/x-microsoft.net.object.binary.base64">
        <value>[base64 mime encoded serialized .NET Framework object]</value>
    </data>
    <data name="Icon1" type="System.Drawing.Icon, System.Drawing" mimetype="application/x-microsoft.net.object.bytearray.base64">
        <value>[base64 mime encoded string representing a byte array form of the .NET Framework object]</value>
        <comment>This is a comment</comment>
    </data>
                
    There are any number of "resheader" rows that contain simple 
    name/value pairs.
    
    Each data row contains a name, and value. The row also contains a 
    type or mimetype. Type corresponds to a .NET class that support 
    text/value conversion through the TypeConverter architecture. 
    Classes that don't support this are serialized and stored with the 
    mimetype set.
    
    The mimetype is used for serialized objects, and tells the 
    ResXResourceReader how to depersist the object. This is currently not 
    extensible. For a given mimetype the value must be set accordingly:
    
    Note - application/x-microsoft.net.object.binary.base64 is the format 
    that the ResXResourceWriter will generate, however the reader can 
    read any of the formats listed below.
    
    mimetype: application/x-microsoft.net.object.binary.base64
    value   : The object must be serialized with 
            : System.Runtime.Serialization.Formatters.Binary.BinaryFormatter
            : and then encoded with base64 encoding.
    
    mimetype: application/x-microsoft.net.object.soap.base64
    value   : The object must be serialized with 
            : System.Runtime.Serialization.Formatters.Soap.SoapFormatter
            : and then encoded with base64 encoding.

    mimetype: application/x-microsoft.net.object.bytearray.base64
    value   : The object must be serialized into a byte array 
            : using a System.ComponentModel.TypeConverter
            : and then encoded with base64 encoding.
    -->
  <xsd:schema id="root" xmlns="" xmlns:xsd="http://www.w3.org/2001/XMLSchema" xmlns:msdata="urn:schemas-microsoft-com:xml-msdata">
    <xsd:import namespace="http://www.w3.org/XML/1998/namespace" />
    <xsd:element name="root" msdata:IsDataSet="true">
      <xsd:complexType>
        <xsd:choice maxOccurs="unbounded">
          <xsd:element name="metadata">
            <xsd:complexType>
              <xsd:sequence>
                <xsd:element name="value" type="xsd:string" minOccurs="0" />
              </xsd:sequence>
              <xsd:attribute name="name" use="required" type="xsd:string" />
              <xsd:attribute name="type" type="xsd:string" />
              <xsd:attribute name="mimetype" type="xsd:string" />
              <xsd:attribute ref="xml:space" />
            </xsd:complexType>
          </xsd:element>
          <xsd:element name="assembly">
            <xsd:complexType>
              <xsd:attribute name="alias" type="xsd:string" />
              <xsd:attribute name="name" type="xsd:string" />
            </xsd:complexType>
          </xsd:element>
          <xsd:element name="data">
            <xsd:complexType>
              <xsd:sequence>
                <xsd:element name="value" type="xsd:string" minOccurs="0" msdata:Ordinal="1" />
                <xsd:element name="comment" type="xsd:string" minOccurs="0" msdata:Ordinal="2" />
              </xsd:sequence>
              <xsd:attribute name="name" type="xsd:string" use="required" msdata:Ordinal="1" />
              <xsd:attribute name="type" type="xsd:string" msdata:Ordinal="3" />
              <xsd:attribute name="mimetype" type="xsd:string" msdata:Ordinal="4" />
              <xsd:attribute ref="xml:space" />
            </xsd:complexType>
          </xsd:element>
          <xsd:element name="resheader">
            <xsd:complexType>
              <xsd:sequence>
                <xsd:element name="value" type="xsd:string" minOccurs="0" msdata:Ordinal="1" />
              </xsd:sequence>
              <xsd:attribute name="name" type="xsd:string" use="required" />
            </xsd:complexType>
          </xsd:element>
        </xsd:choice>
      </xsd:complexType>
    </xsd:element>
  </xsd:schema>
  <resheader name="resmimetype">
    <value>text/microsoft-resx</value>
  </resheader>
  <resheader name="version">
    <value>2.0</value>
  </resheader>
  <resheader name="reader">
    <value>System.Resources.ResXResourceReader, System.Windows.Forms, Version=4.0.0.0, Culture=neutral, PublicKeyToken=b77a5c561934e089</value>
  </resheader>
  <resheader name="writer">
    <value>System.Resources.ResXResourceWriter, System.Windows.Forms, Version=4.0.0.0, Culture=neutral, PublicKeyToken=b77a5c561934e089</value>
  </resheader>
  <metadata name="modeUIHandler.TrayLocation" type="System.Drawing.Point, System.Drawing, Version=4.0.0.0, Culture=neutral, PublicKeyToken=b03f5f7f11d50a3a">
    <value>17, 17</value>
  </metadata>
  <metadata name="menuStrip1.TrayLocation" type="System.Drawing.Point, System.Drawing, Version=4.0.0.0, Culture=neutral, PublicKeyToken=b03f5f7f11d50a3a">
    <value>155, 17</value>
  </metadata>
  <assembly alias="System.Drawing" name="System.Drawing, Version=4.0.0.0, Culture=neutral, PublicKeyToken=b03f5f7f11d50a3a" />
  <data name="menuStrip1.Location" type="System.Drawing.Point, System.Drawing">
    <value>0, 0</value>
  </data>
  <data name="menuStrip1.Size" type="System.Drawing.Size, System.Drawing">
    <value>150, 24</value>
  </data>
  <assembly alias="mscorlib" name="mscorlib, Version=4.0.0.0, Culture=neutral, PublicKeyToken=b77a5c561934e089" />
  <data name="menuStrip1.TabIndex" type="System.Int32, mscorlib">
    <value>0</value>
  </data>
  <data name="menuStrip1.Text" xml:space="preserve">
    <value>menuStrip1</value>
  </data>
  <data name="&gt;&gt;menuStrip1.Name" xml:space="preserve">
    <value>menuStrip1</value>
  </data>
  <data name="&gt;&gt;menuStrip1.Type" xml:space="preserve">
    <value>System.Windows.Forms.MenuStrip, System.Windows.Forms, Version=4.0.0.0, Culture=neutral, PublicKeyToken=b77a5c561934e089</value>
  </data>
  <data name="&gt;&gt;menuStrip1.Parent" xml:space="preserve">
    <value>$this</value>
  </data>
  <data name="&gt;&gt;menuStrip1.ZOrder" xml:space="preserve">
    <value>0</value>
  </data>
  <data name="viewToolStripMenuItem.Size" type="System.Drawing.Size, System.Drawing">
    <value>44, 20</value>
  </data>
  <data name="viewToolStripMenuItem.Text" xml:space="preserve">
    <value>&amp;View</value>
  </data>
<<<<<<< HEAD
=======
  <data name="viewProteinsMenuItem.Size" type="System.Drawing.Size, System.Drawing">
    <value>191, 22</value>
  </data>
  <data name="viewProteinsMenuItem.Text" xml:space="preserve">
    <value>&amp;Proteins</value>
  </data>
>>>>>>> d77142c2
  <data name="viewTargetsMenuItem.Size" type="System.Drawing.Size, System.Drawing">
    <value>191, 22</value>
  </data>
  <data name="viewTargetsMenuItem.Text" xml:space="preserve">
    <value>&amp;Targets</value>
  </data>
  <data name="viewProteinsMenuItem.Size" type="System.Drawing.Size, System.Drawing">
    <value>191, 22</value>
  </data>
  <data name="viewProteinsMenuItem.Text" xml:space="preserve">
    <value>&amp;Proteins</value>
  </data>
  <data name="showTargetsByNameToolStripMenuItem.Size" type="System.Drawing.Size, System.Drawing">
    <value>173, 22</value>
  </data>
  <data name="showTargetsByNameToolStripMenuItem.Text" xml:space="preserve">
    <value>By &amp;Name</value>
  </data>
  <data name="showTargetsByAccessionToolStripMenuItem.Size" type="System.Drawing.Size, System.Drawing">
    <value>173, 22</value>
  </data>
  <data name="showTargetsByAccessionToolStripMenuItem.Text" xml:space="preserve">
    <value>By &amp;Accession</value>
  </data>
  <data name="showTargetsByPreferredNameToolStripMenuItem.Size" type="System.Drawing.Size, System.Drawing">
    <value>173, 22</value>
  </data>
  <data name="showTargetsByPreferredNameToolStripMenuItem.Text" xml:space="preserve">
    <value>By &amp;Preferred Name</value>
  </data>
  <data name="showTargetsByGeneToolStripMenuItem.Size" type="System.Drawing.Size, System.Drawing">
    <value>173, 22</value>
  </data>
  <data name="showTargetsByGeneToolStripMenuItem.Text" xml:space="preserve">
    <value>By &amp;Gene</value>
  </data>
  <data name="viewModificationsMenuItem.Size" type="System.Drawing.Size, System.Drawing">
    <value>191, 22</value>
  </data>
  <data name="viewModificationsMenuItem.Text" xml:space="preserve">
    <value>Modifications</value>
  </data>
  <data name="textZoomToolStripMenuItem.Size" type="System.Drawing.Size, System.Drawing">
    <value>191, 22</value>
  </data>
  <data name="textZoomToolStripMenuItem.Text" xml:space="preserve">
    <value>Te&amp;xt Zoom</value>
  </data>
  <data name="defaultTextToolStripMenuItem.Size" type="System.Drawing.Size, System.Drawing">
    <value>132, 22</value>
  </data>
  <data name="defaultTextToolStripMenuItem.Text" xml:space="preserve">
    <value>&amp;Default</value>
  </data>
  <data name="largeToolStripMenuItem.Size" type="System.Drawing.Size, System.Drawing">
    <value>132, 22</value>
  </data>
  <data name="largeToolStripMenuItem.Text" xml:space="preserve">
    <value>&amp;Large</value>
  </data>
  <data name="extraLargeToolStripMenuItem.Size" type="System.Drawing.Size, System.Drawing">
    <value>132, 22</value>
  </data>
  <data name="extraLargeToolStripMenuItem.Text" xml:space="preserve">
    <value>E&amp;xtra Large</value>
  </data>
  <data name="userInterfaceToolStripMenuItem.Size" type="System.Drawing.Size, System.Drawing">
    <value>191, 22</value>
  </data>
  <data name="userInterfaceToolStripMenuItem.Text" xml:space="preserve">
    <value>U&amp;ser Interface</value>
  </data>
  <data name="proteomicsToolStripMenuItem.Size" type="System.Drawing.Size, System.Drawing">
    <value>134, 22</value>
  </data>
  <data name="proteomicsToolStripMenuItem.Text" xml:space="preserve">
    <value>&amp;Proteomics</value>
  </data>
  <data name="moleculeToolStripMenuItem.Size" type="System.Drawing.Size, System.Drawing">
    <value>134, 22</value>
  </data>
  <data name="moleculeToolStripMenuItem.Text" xml:space="preserve">
    <value>&amp;Molecule</value>
  </data>
  <data name="mixedToolStripMenuItem.Size" type="System.Drawing.Size, System.Drawing">
    <value>134, 22</value>
  </data>
  <data name="mixedToolStripMenuItem.Text" xml:space="preserve">
    <value>Mi&amp;xed</value>
  </data>
  <data name="toolStripSeparator41.Size" type="System.Drawing.Size, System.Drawing">
    <value>188, 6</value>
  </data>
  <data name="spectralLibrariesToolStripMenuItem.Size" type="System.Drawing.Size, System.Drawing">
    <value>191, 22</value>
  </data>
  <data name="spectralLibrariesToolStripMenuItem.Text" xml:space="preserve">
    <value>Spectral &amp;Libraries</value>
  </data>
  <data name="toolStripSeparator32.Size" type="System.Drawing.Size, System.Drawing">
    <value>188, 6</value>
  </data>
  <data name="arrangeGraphsToolStripMenuItem.Size" type="System.Drawing.Size, System.Drawing">
    <value>191, 22</value>
  </data>
  <data name="arrangeGraphsToolStripMenuItem.Text" xml:space="preserve">
    <value>&amp;Arrange Graphs</value>
  </data>
  <assembly alias="System.Windows.Forms" name="System.Windows.Forms, Version=4.0.0.0, Culture=neutral, PublicKeyToken=b77a5c561934e089" />
  <data name="arrangeTiledMenuItem.ShortcutKeys" type="System.Windows.Forms.Keys, System.Windows.Forms">
    <value>Ctrl+T</value>
  </data>
  <data name="arrangeTiledMenuItem.Size" type="System.Drawing.Size, System.Drawing">
    <value>184, 22</value>
  </data>
  <data name="arrangeTiledMenuItem.Text" xml:space="preserve">
    <value>&amp;Tiled</value>
  </data>
  <data name="arrangeColumnMenuItem.ShowShortcutKeys" type="System.Boolean, mscorlib">
    <value>False</value>
  </data>
  <data name="arrangeColumnMenuItem.Size" type="System.Drawing.Size, System.Drawing">
    <value>184, 22</value>
  </data>
  <data name="arrangeColumnMenuItem.Text" xml:space="preserve">
    <value>&amp;Column</value>
  </data>
  <data name="arrangeRowMenuItem.ShowShortcutKeys" type="System.Boolean, mscorlib">
    <value>False</value>
  </data>
  <data name="arrangeRowMenuItem.Size" type="System.Drawing.Size, System.Drawing">
    <value>184, 22</value>
  </data>
  <data name="arrangeRowMenuItem.Text" xml:space="preserve">
    <value>&amp;Row</value>
  </data>
  <data name="arrangedTabbedMenuItem.ShortcutKeys" type="System.Windows.Forms.Keys, System.Windows.Forms">
    <value>Ctrl+Shift+T</value>
  </data>
  <data name="arrangedTabbedMenuItem.Size" type="System.Drawing.Size, System.Drawing">
    <value>184, 22</value>
  </data>
  <data name="arrangedTabbedMenuItem.Text" xml:space="preserve">
    <value>T&amp;abbed</value>
  </data>
  <data name="groupedMenuItem.Size" type="System.Drawing.Size, System.Drawing">
    <value>184, 22</value>
  </data>
  <data name="groupedMenuItem.Text" xml:space="preserve">
    <value>&amp;Grouped...</value>
  </data>
  <data name="toolStripSeparator39.Size" type="System.Drawing.Size, System.Drawing">
    <value>188, 6</value>
  </data>
  <data name="libraryMatchToolStripMenuItem.Enabled" type="System.Boolean, mscorlib">
    <value>False</value>
  </data>
  <data name="libraryMatchToolStripMenuItem.ShortcutKeys" type="System.Windows.Forms.Keys, System.Windows.Forms">
    <value>Alt+1</value>
  </data>
  <data name="libraryMatchToolStripMenuItem.Size" type="System.Drawing.Size, System.Drawing">
    <value>191, 22</value>
  </data>
  <data name="libraryMatchToolStripMenuItem.Text" xml:space="preserve">
    <value>Library &amp;Match</value>
  </data>
  <data name="ionTypesMenuItem.Enabled" type="System.Boolean, mscorlib">
    <value>False</value>
  </data>
  <data name="ionTypesMenuItem.Size" type="System.Drawing.Size, System.Drawing">
    <value>191, 22</value>
  </data>
  <data name="ionTypesMenuItem.Text" xml:space="preserve">
    <value>&amp;Ion Types</value>
  </data>
  <data name="aMenuItem.Size" type="System.Drawing.Size, System.Drawing">
    <value>130, 22</value>
  </data>
  <data name="aMenuItem.Text" xml:space="preserve">
    <value>&amp;A</value>
  </data>
  <data name="bMenuItem.Size" type="System.Drawing.Size, System.Drawing">
    <value>130, 22</value>
  </data>
  <data name="bMenuItem.Text" xml:space="preserve">
    <value>&amp;B</value>
  </data>
  <data name="cMenuItem.Size" type="System.Drawing.Size, System.Drawing">
    <value>130, 22</value>
  </data>
  <data name="cMenuItem.Text" xml:space="preserve">
    <value>&amp;C</value>
  </data>
  <data name="xMenuItem.Size" type="System.Drawing.Size, System.Drawing">
    <value>130, 22</value>
  </data>
  <data name="xMenuItem.Text" xml:space="preserve">
    <value>&amp;X</value>
  </data>
  <data name="yMenuItem.Size" type="System.Drawing.Size, System.Drawing">
    <value>130, 22</value>
  </data>
  <data name="yMenuItem.Text" xml:space="preserve">
    <value>&amp;Y</value>
  </data>
  <data name="zMenuItem.Size" type="System.Drawing.Size, System.Drawing">
    <value>130, 22</value>
  </data>
  <data name="zMenuItem.Text" xml:space="preserve">
    <value>&amp;Z</value>
  </data>
  <data name="zhMenuItem.Size" type="System.Drawing.Size, System.Drawing">
    <value>130, 22</value>
  </data>
  <data name="zhMenuItem.Text" xml:space="preserve">
    <value>Z•</value>
  </data>
  <data name="zhhMenuItem.Size" type="System.Drawing.Size, System.Drawing">
    <value>130, 22</value>
  </data>
  <data name="zhhMenuItem.Text" xml:space="preserve">
    <value>Z′</value>
  </data>
  <data name="fragmentsMenuItem.Size" type="System.Drawing.Size, System.Drawing">
    <value>130, 22</value>
  </data>
  <data name="fragmentsMenuItem.Text" xml:space="preserve">
    <value>&amp;Fragments</value>
  </data>
  <data name="precursorIonMenuItem.Size" type="System.Drawing.Size, System.Drawing">
    <value>130, 22</value>
  </data>
  <data name="precursorIonMenuItem.Text" xml:space="preserve">
    <value>&amp;Precursor</value>
  </data>
  <data name="chargesMenuItem.Enabled" type="System.Boolean, mscorlib">
    <value>False</value>
  </data>
  <data name="chargesMenuItem.Size" type="System.Drawing.Size, System.Drawing">
    <value>191, 22</value>
  </data>
  <data name="chargesMenuItem.Text" xml:space="preserve">
    <value>&amp;Charges</value>
  </data>
  <data name="charge1MenuItem.Size" type="System.Drawing.Size, System.Drawing">
    <value>80, 22</value>
  </data>
  <data name="charge1MenuItem.Text" xml:space="preserve">
    <value>&amp;1</value>
  </data>
  <data name="charge2MenuItem.Size" type="System.Drawing.Size, System.Drawing">
    <value>80, 22</value>
  </data>
  <data name="charge2MenuItem.Text" xml:space="preserve">
    <value>&amp;2</value>
  </data>
  <data name="charge3MenuItem.Size" type="System.Drawing.Size, System.Drawing">
    <value>80, 22</value>
  </data>
  <data name="charge3MenuItem.Text" xml:space="preserve">
    <value>&amp;3</value>
  </data>
  <data name="charge4MenuItem.Size" type="System.Drawing.Size, System.Drawing">
    <value>80, 22</value>
  </data>
  <data name="charge4MenuItem.Text" xml:space="preserve">
    <value>&amp;4</value>
  </data>
  <data name="ranksMenuItem.Enabled" type="System.Boolean, mscorlib">
    <value>False</value>
  </data>
  <data name="ranksMenuItem.Size" type="System.Drawing.Size, System.Drawing">
    <value>191, 22</value>
  </data>
  <data name="ranksMenuItem.Text" xml:space="preserve">
    <value>&amp;Ranks</value>
  </data>
  <data name="toolStripSeparator9.Size" type="System.Drawing.Size, System.Drawing">
    <value>188, 6</value>
  </data>
  <data name="chromatogramsMenuItem.Enabled" type="System.Boolean, mscorlib">
    <value>False</value>
  </data>
  <data name="chromatogramsMenuItem.Size" type="System.Drawing.Size, System.Drawing">
    <value>191, 22</value>
  </data>
  <data name="chromatogramsMenuItem.Text" xml:space="preserve">
    <value>Chr&amp;omatograms</value>
  </data>
  <data name="showChromMenuItem.Size" type="System.Drawing.Size, System.Drawing">
    <value>219, 22</value>
  </data>
  <data name="showChromMenuItem.Text" xml:space="preserve">
    <value>&lt;placeholder&gt;</value>
  </data>
  <data name="toolStripSeparatorReplicates.Size" type="System.Drawing.Size, System.Drawing">
    <value>216, 6</value>
  </data>
  <data name="previousReplicateMenuItem.ShortcutKeys" type="System.Windows.Forms.Keys, System.Windows.Forms">
    <value>Ctrl+Up</value>
  </data>
  <data name="previousReplicateMenuItem.Size" type="System.Drawing.Size, System.Drawing">
    <value>219, 22</value>
  </data>
  <data name="previousReplicateMenuItem.Text" xml:space="preserve">
    <value>Pre&amp;vious Replicate</value>
  </data>
  <data name="nextReplicateMenuItem.ShortcutKeys" type="System.Windows.Forms.Keys, System.Windows.Forms">
    <value>Ctrl+Down</value>
  </data>
  <data name="nextReplicateMenuItem.Size" type="System.Drawing.Size, System.Drawing">
    <value>219, 22</value>
  </data>
  <data name="nextReplicateMenuItem.Text" xml:space="preserve">
    <value>Ne&amp;xt Replicate</value>
  </data>
  <data name="toolStripSeparator44.Size" type="System.Drawing.Size, System.Drawing">
    <value>216, 6</value>
  </data>
  <data name="closeChromatogramMenuItem.ShortcutKeys" type="System.Windows.Forms.Keys, System.Windows.Forms">
    <value>Ctrl+F4</value>
  </data>
  <data name="closeChromatogramMenuItem.Size" type="System.Drawing.Size, System.Drawing">
    <value>219, 22</value>
  </data>
  <data name="closeChromatogramMenuItem.Text" xml:space="preserve">
    <value>&amp;Close</value>
  </data>
  <data name="closeAllChromatogramsMenuItem.ShortcutKeys" type="System.Windows.Forms.Keys, System.Windows.Forms">
    <value>Ctrl+Shift+F4</value>
  </data>
  <data name="closeAllChromatogramsMenuItem.Size" type="System.Drawing.Size, System.Drawing">
    <value>219, 22</value>
  </data>
  <data name="closeAllChromatogramsMenuItem.Text" xml:space="preserve">
    <value>Close &amp;All</value>
  </data>
  <data name="transitionsMenuItem.Enabled" type="System.Boolean, mscorlib">
    <value>False</value>
  </data>
  <data name="transitionsMenuItem.Size" type="System.Drawing.Size, System.Drawing">
    <value>191, 22</value>
  </data>
  <data name="transitionsMenuItem.Text" xml:space="preserve">
    <value>Tra&amp;nsitions</value>
  </data>
  <data name="allTranMenuItem.ShortcutKeys" type="System.Windows.Forms.Keys, System.Windows.Forms">
    <value>Shift+F10</value>
  </data>
  <data name="allTranMenuItem.Size" type="System.Drawing.Size, System.Drawing">
    <value>210, 22</value>
  </data>
  <data name="allTranMenuItem.Text" xml:space="preserve">
    <value>&amp;All</value>
  </data>
  <data name="precursorsTranMenuItem.ShortcutKeys" type="System.Windows.Forms.Keys, System.Windows.Forms">
    <value>Alt+F10</value>
  </data>
  <data name="precursorsTranMenuItem.Size" type="System.Drawing.Size, System.Drawing">
    <value>210, 22</value>
  </data>
  <data name="precursorsTranMenuItem.Text" xml:space="preserve">
    <value>&amp;Precursors</value>
  </data>
  <data name="productsTranMenuItem.ShortcutKeys" type="System.Windows.Forms.Keys, System.Windows.Forms">
    <value>Ctrl+Alt+F10</value>
  </data>
  <data name="productsTranMenuItem.Size" type="System.Drawing.Size, System.Drawing">
    <value>210, 22</value>
  </data>
  <data name="productsTranMenuItem.Text" xml:space="preserve">
    <value>Pr&amp;oducts</value>
  </data>
  <data name="singleTranMenuItem.ShortcutKeys" type="System.Windows.Forms.Keys, System.Windows.Forms">
    <value>F10</value>
  </data>
  <data name="singleTranMenuItem.Size" type="System.Drawing.Size, System.Drawing">
    <value>210, 22</value>
  </data>
  <data name="singleTranMenuItem.Text" xml:space="preserve">
    <value>&amp;Single</value>
  </data>
  <data name="totalTranMenuItem.ShortcutKeys" type="System.Windows.Forms.Keys, System.Windows.Forms">
    <value>Ctrl+F10</value>
  </data>
  <data name="totalTranMenuItem.Size" type="System.Drawing.Size, System.Drawing">
    <value>210, 22</value>
  </data>
  <data name="totalTranMenuItem.Text" xml:space="preserve">
    <value>&amp;Total</value>
  </data>
  <data name="toolStripSeparatorTranMain.Size" type="System.Drawing.Size, System.Drawing">
    <value>207, 6</value>
  </data>
  <data name="basePeakMenuItem.ShortcutKeys" type="System.Windows.Forms.Keys, System.Windows.Forms">
    <value>Ctrl+Shift+F10</value>
  </data>
  <data name="basePeakMenuItem.Size" type="System.Drawing.Size, System.Drawing">
    <value>210, 22</value>
  </data>
  <data name="basePeakMenuItem.Text" xml:space="preserve">
    <value>&amp;Base Peak</value>
  </data>
  <data name="ticMenuItem.ShortcutKeys" type="System.Windows.Forms.Keys, System.Windows.Forms">
    <value>Alt+Shift+F10</value>
  </data>
  <data name="ticMenuItem.Size" type="System.Drawing.Size, System.Drawing">
    <value>210, 22</value>
  </data>
  <data name="ticMenuItem.Text" xml:space="preserve">
    <value>T&amp;IC</value>
  </data>
  <data name="qcMenuItem.Size" type="System.Drawing.Size, System.Drawing">
    <value>210, 22</value>
  </data>
  <data name="qcMenuItem.Text" xml:space="preserve">
    <value>Q&amp;C</value>
  </data>
  <data name="toolStripSeparator56.Size" type="System.Drawing.Size, System.Drawing">
    <value>207, 6</value>
  </data>
  <data name="onlyQuantitativeMenuItem.Size" type="System.Drawing.Size, System.Drawing">
    <value>210, 22</value>
  </data>
  <data name="onlyQuantitativeMenuItem.Text" xml:space="preserve">
    <value>Only &amp;Quantitative</value>
  </data>
  <data name="toolStripSeparator48.Size" type="System.Drawing.Size, System.Drawing">
    <value>207, 6</value>
  </data>
  <data name="splitGraphMenuItem.Size" type="System.Drawing.Size, System.Drawing">
    <value>210, 22</value>
  </data>
  <data name="splitGraphMenuItem.Text" xml:space="preserve">
    <value>Split &amp;Graph</value>
  </data>
  <data name="transformChromMenuItem.Enabled" type="System.Boolean, mscorlib">
    <value>False</value>
  </data>
  <data name="transformChromMenuItem.Size" type="System.Drawing.Size, System.Drawing">
    <value>191, 22</value>
  </data>
  <data name="transformChromMenuItem.Text" xml:space="preserve">
    <value>Trans&amp;form</value>
  </data>
  <data name="transformChromNoneMenuItem.ShortcutKeys" type="System.Windows.Forms.Keys, System.Windows.Forms">
    <value>Shift+F12</value>
  </data>
  <data name="transformChromNoneMenuItem.Size" type="System.Drawing.Size, System.Drawing">
    <value>297, 22</value>
  </data>
  <data name="transformChromNoneMenuItem.Text" xml:space="preserve">
    <value>&amp;None</value>
  </data>
  <data name="transformChromInterpolatedMenuItem.ShortcutKeys" type="System.Windows.Forms.Keys, System.Windows.Forms">
    <value>F12</value>
  </data>
  <data name="transformChromInterpolatedMenuItem.Size" type="System.Drawing.Size, System.Drawing">
    <value>297, 22</value>
  </data>
  <data name="transformChromInterpolatedMenuItem.Text" xml:space="preserve">
    <value>&amp;Interpolated</value>
  </data>
  <data name="secondDerivativeMenuItem.ShortcutKeys" type="System.Windows.Forms.Keys, System.Windows.Forms">
    <value>Ctrl+F12</value>
  </data>
  <data name="secondDerivativeMenuItem.Size" type="System.Drawing.Size, System.Drawing">
    <value>297, 22</value>
  </data>
  <data name="secondDerivativeMenuItem.Text" xml:space="preserve">
    <value>&amp;Second Derivative</value>
  </data>
  <data name="firstDerivativeMenuItem.Size" type="System.Drawing.Size, System.Drawing">
    <value>297, 22</value>
  </data>
  <data name="firstDerivativeMenuItem.Text" xml:space="preserve">
    <value>&amp;First Derivative</value>
  </data>
  <data name="smoothSGChromMenuItem.ShortcutKeys" type="System.Windows.Forms.Keys, System.Windows.Forms">
    <value>Ctrl+Shift+F12</value>
  </data>
  <data name="smoothSGChromMenuItem.Size" type="System.Drawing.Size, System.Drawing">
    <value>297, 22</value>
  </data>
  <data name="smoothSGChromMenuItem.Text" xml:space="preserve">
    <value>Savitzky-&amp;Golay Smoothing</value>
  </data>
  <data name="autoZoomMenuItem.Enabled" type="System.Boolean, mscorlib">
    <value>False</value>
  </data>
  <data name="autoZoomMenuItem.Size" type="System.Drawing.Size, System.Drawing">
    <value>191, 22</value>
  </data>
  <data name="autoZoomMenuItem.Text" xml:space="preserve">
    <value>Auto-&amp;Zoom</value>
  </data>
  <data name="autoZoomNoneMenuItem.ShortcutKeys" type="System.Windows.Forms.Keys, System.Windows.Forms">
    <value>Shift+F11</value>
  </data>
  <data name="autoZoomNoneMenuItem.Size" type="System.Drawing.Size, System.Drawing">
    <value>253, 22</value>
  </data>
  <data name="autoZoomNoneMenuItem.Text" xml:space="preserve">
    <value>&amp;None</value>
  </data>
  <data name="autoZoomBestPeakMenuItem.ShortcutKeys" type="System.Windows.Forms.Keys, System.Windows.Forms">
    <value>F11</value>
  </data>
  <data name="autoZoomBestPeakMenuItem.Size" type="System.Drawing.Size, System.Drawing">
    <value>253, 22</value>
  </data>
  <data name="autoZoomBestPeakMenuItem.Text" xml:space="preserve">
    <value>&amp;Best Peak</value>
  </data>
  <data name="autoZoomRTWindowMenuItem.ShortcutKeys" type="System.Windows.Forms.Keys, System.Windows.Forms">
    <value>Ctrl+F11</value>
  </data>
  <data name="autoZoomRTWindowMenuItem.Size" type="System.Drawing.Size, System.Drawing">
    <value>253, 22</value>
  </data>
  <data name="autoZoomRTWindowMenuItem.Text" xml:space="preserve">
    <value>&amp;Retention Time Window</value>
  </data>
  <data name="autoZoomBothMenuItem.ShortcutKeys" type="System.Windows.Forms.Keys, System.Windows.Forms">
    <value>Ctrl+Shift+F11</value>
  </data>
  <data name="autoZoomBothMenuItem.Size" type="System.Drawing.Size, System.Drawing">
    <value>253, 22</value>
  </data>
  <data name="autoZoomBothMenuItem.Text" xml:space="preserve">
    <value>B&amp;oth</value>
  </data>
  <data name="toolStripSeparator10.Size" type="System.Drawing.Size, System.Drawing">
    <value>188, 6</value>
  </data>
  <data name="retentionTimesMenuItem.Enabled" type="System.Boolean, mscorlib">
    <value>False</value>
  </data>
  <data name="retentionTimesMenuItem.Size" type="System.Drawing.Size, System.Drawing">
    <value>191, 22</value>
  </data>
  <data name="retentionTimesMenuItem.Text" xml:space="preserve">
    <value>Retention &amp;Times</value>
  </data>
  <data name="replicateComparisonMenuItem.ShortcutKeys" type="System.Windows.Forms.Keys, System.Windows.Forms">
    <value>F8</value>
  </data>
  <data name="replicateComparisonMenuItem.Size" type="System.Drawing.Size, System.Drawing">
    <value>228, 22</value>
  </data>
  <data name="replicateComparisonMenuItem.Text" xml:space="preserve">
    <value>&amp;Replicate Comparison</value>
  </data>
  <data name="timePeptideComparisonMenuItem.ShortcutKeys" type="System.Windows.Forms.Keys, System.Windows.Forms">
    <value>Ctrl+F8</value>
  </data>
  <data name="timePeptideComparisonMenuItem.Size" type="System.Drawing.Size, System.Drawing">
    <value>228, 22</value>
  </data>
  <data name="timePeptideComparisonMenuItem.Text" xml:space="preserve">
    <value>&amp;Peptide Comparison</value>
  </data>
  <data name="regressionMenuItem.Size" type="System.Drawing.Size, System.Drawing">
    <value>228, 22</value>
  </data>
  <data name="regressionMenuItem.Text" xml:space="preserve">
    <value>&amp;Regression</value>
  </data>
  <data name="scoreToRunMenuItem.Size" type="System.Drawing.Size, System.Drawing">
    <value>142, 22</value>
  </data>
  <data name="scoreToRunMenuItem.Text" xml:space="preserve">
    <value>&amp;Score To Run</value>
  </data>
  <data name="runToRunMenuItem.Size" type="System.Drawing.Size, System.Drawing">
    <value>142, 22</value>
  </data>
  <data name="runToRunMenuItem.Text" xml:space="preserve">
    <value>&amp;Run To Run</value>
  </data>
  <data name="retentionTimeAlignmentsToolStripMenuItem.Size" type="System.Drawing.Size, System.Drawing">
    <value>228, 22</value>
  </data>
  <data name="retentionTimeAlignmentsToolStripMenuItem.Text" xml:space="preserve">
    <value>Ali&amp;gnment</value>
  </data>
  <data name="schedulingMenuItem.Size" type="System.Drawing.Size, System.Drawing">
    <value>228, 22</value>
  </data>
  <data name="schedulingMenuItem.Text" xml:space="preserve">
    <value>&amp;Scheduling</value>
  </data>
  <data name="peakAreasMenuItem.Enabled" type="System.Boolean, mscorlib">
    <value>False</value>
  </data>
  <data name="peakAreasMenuItem.Size" type="System.Drawing.Size, System.Drawing">
    <value>191, 22</value>
  </data>
  <data name="peakAreasMenuItem.Text" xml:space="preserve">
    <value>Pea&amp;k Areas</value>
  </data>
  <data name="areaReplicateComparisonMenuItem.ShortcutKeys" type="System.Windows.Forms.Keys, System.Windows.Forms">
    <value>F7</value>
  </data>
  <data name="areaReplicateComparisonMenuItem.Size" type="System.Drawing.Size, System.Drawing">
    <value>228, 22</value>
  </data>
  <data name="areaReplicateComparisonMenuItem.Text" xml:space="preserve">
    <value>&amp;Replicate Comparison</value>
  </data>
  <data name="areaPeptideComparisonMenuItem.ShortcutKeys" type="System.Windows.Forms.Keys, System.Windows.Forms">
    <value>Ctrl+F7</value>
  </data>
  <data name="areaPeptideComparisonMenuItem.Size" type="System.Drawing.Size, System.Drawing">
    <value>228, 22</value>
  </data>
  <data name="areaPeptideComparisonMenuItem.Text" xml:space="preserve">
    <value>&amp;Peptide Comparison</value>
  </data>
  <data name="areaCVHistogramMenuItem.Size" type="System.Drawing.Size, System.Drawing">
    <value>228, 22</value>
  </data>
  <data name="areaCVHistogramMenuItem.Text" xml:space="preserve">
    <value>CV &amp;Histogram</value>
  </data>
  <data name="areaCVHistogram2DMenuItem.Size" type="System.Drawing.Size, System.Drawing">
    <value>228, 22</value>
  </data>
  <data name="areaCVHistogram2DMenuItem.Text" xml:space="preserve">
    <value>CV 2&amp;D Histogram</value>
  </data>
  <data name="detectionsPlotsMenuItem.Enabled" type="System.Boolean, mscorlib">
    <value>False</value>
  </data>
  <data name="detectionsPlotsMenuItem.Size" type="System.Drawing.Size, System.Drawing">
    <value>191, 22</value>
  </data>
  <data name="detectionsPlotsMenuItem.Text" xml:space="preserve">
    <value>&amp;Detections</value>
  </data>
  <data name="detectionsReplicateComparisonMenuItem.Size" type="System.Drawing.Size, System.Drawing">
    <value>190, 22</value>
  </data>
  <data name="detectionsReplicateComparisonMenuItem.Text" xml:space="preserve">
    <value>&amp;Replicate Comparison</value>
  </data>
  <data name="detectionsHistogramMenuItem.Size" type="System.Drawing.Size, System.Drawing">
    <value>190, 22</value>
  </data>
  <data name="detectionsHistogramMenuItem.Text" xml:space="preserve">
    <value>&amp;Histogram</value>
  </data>
  <data name="massErrorsMenuItem.Enabled" type="System.Boolean, mscorlib">
    <value>False</value>
  </data>
  <data name="massErrorsMenuItem.Size" type="System.Drawing.Size, System.Drawing">
    <value>191, 22</value>
  </data>
  <data name="massErrorsMenuItem.Text" xml:space="preserve">
    <value>Mass &amp;Errors</value>
  </data>
  <data name="massErrorReplicateComparisonMenuItem.ShortcutKeys" type="System.Windows.Forms.Keys, System.Windows.Forms">
    <value>F6</value>
  </data>
  <data name="massErrorReplicateComparisonMenuItem.Size" type="System.Drawing.Size, System.Drawing">
    <value>228, 22</value>
  </data>
  <data name="massErrorReplicateComparisonMenuItem.Text" xml:space="preserve">
    <value>&amp;Replicate Comparison</value>
  </data>
  <data name="massErrorPeptideComparisonMenuItem.ShortcutKeys" type="System.Windows.Forms.Keys, System.Windows.Forms">
    <value>Ctrl+F6</value>
  </data>
  <data name="massErrorPeptideComparisonMenuItem.Size" type="System.Drawing.Size, System.Drawing">
    <value>228, 22</value>
  </data>
  <data name="massErrorPeptideComparisonMenuItem.Text" xml:space="preserve">
    <value>&amp;Peptide Comparison</value>
  </data>
  <data name="massErrorHistogramMenuItem.Size" type="System.Drawing.Size, System.Drawing">
    <value>228, 22</value>
  </data>
  <data name="massErrorHistogramMenuItem.Text" xml:space="preserve">
    <value>&amp;Histogram</value>
  </data>
  <data name="massErrorHistogram2DMenuItem.Size" type="System.Drawing.Size, System.Drawing">
    <value>228, 22</value>
  </data>
  <data name="massErrorHistogram2DMenuItem.Text" xml:space="preserve">
    <value>2&amp;D Histogram</value>
  </data>
  <data name="calibrationCurveMenuItem.Size" type="System.Drawing.Size, System.Drawing">
    <value>191, 22</value>
  </data>
  <data name="calibrationCurveMenuItem.Text" xml:space="preserve">
    <value>Calibration Cur&amp;ve</value>
  </data>
  <data name="documentGridMenuItem.ShortcutKeys" type="System.Windows.Forms.Keys, System.Windows.Forms">
    <value>Alt+3</value>
  </data>
  <data name="documentGridMenuItem.Size" type="System.Drawing.Size, System.Drawing">
    <value>191, 22</value>
  </data>
  <data name="documentGridMenuItem.Text" xml:space="preserve">
    <value>Document &amp;Grid</value>
  </data>
  <data name="otherGridsMenuItem.Size" type="System.Drawing.Size, System.Drawing">
    <value>191, 22</value>
  </data>
  <data name="otherGridsMenuItem.Text" xml:space="preserve">
    <value>Ot&amp;her Grids</value>
  </data>
  <data name="resultsGridMenuItem.Enabled" type="System.Boolean, mscorlib">
    <value>False</value>
  </data>
  <data name="resultsGridMenuItem.ShortcutKeys" type="System.Windows.Forms.Keys, System.Windows.Forms">
    <value>Alt+2</value>
  </data>
  <data name="resultsGridMenuItem.Size" type="System.Drawing.Size, System.Drawing">
    <value>180, 22</value>
  </data>
  <data name="resultsGridMenuItem.Text" xml:space="preserve">
    <value>&amp;Results Grid</value>
  </data>
  <data name="groupComparisonsMenuItem.Size" type="System.Drawing.Size, System.Drawing">
    <value>180, 22</value>
  </data>
  <data name="groupComparisonsMenuItem.Text" xml:space="preserve">
    <value>&amp;Group Comparisons</value>
  </data>
  <data name="addGroupComparisonMenuItem.Size" type="System.Drawing.Size, System.Drawing">
    <value>124, 22</value>
  </data>
  <data name="addGroupComparisonMenuItem.Text" xml:space="preserve">
    <value>&amp;Add...</value>
  </data>
  <data name="editGroupComparisonListMenuItem.Size" type="System.Drawing.Size, System.Drawing">
    <value>124, 22</value>
  </data>
  <data name="editGroupComparisonListMenuItem.Text" xml:space="preserve">
    <value>&amp;Edit List...</value>
  </data>
  <data name="listsMenuItem.Size" type="System.Drawing.Size, System.Drawing">
    <value>180, 22</value>
  </data>
  <data name="listsMenuItem.Text" xml:space="preserve">
    <value>&amp;Lists</value>
  </data>
  <data name="defineNewListMenuItem.Size" type="System.Drawing.Size, System.Drawing">
    <value>165, 22</value>
  </data>
  <data name="defineNewListMenuItem.Text" xml:space="preserve">
    <value>Define &amp;New List...</value>
  </data>
  <data name="auditLogMenuItem.ShortcutKeys" type="System.Windows.Forms.Keys, System.Windows.Forms">
    <value>Alt+4</value>
  </data>
  <data name="auditLogMenuItem.Size" type="System.Drawing.Size, System.Drawing">
    <value>180, 22</value>
  </data>
  <data name="auditLogMenuItem.Text" xml:space="preserve">
    <value>&amp;Audit Log</value>
  </data>
  <data name="toolStripSeparator36.Size" type="System.Drawing.Size, System.Drawing">
    <value>188, 6</value>
  </data>
  <data name="toolBarToolStripMenuItem.Size" type="System.Drawing.Size, System.Drawing">
    <value>191, 22</value>
  </data>
  <data name="toolBarToolStripMenuItem.Text" xml:space="preserve">
    <value>Tool &amp;Bar</value>
  </data>
  <data name="statusToolStripMenuItem.Size" type="System.Drawing.Size, System.Drawing">
    <value>191, 22</value>
  </data>
  <data name="statusToolStripMenuItem.Text" xml:space="preserve">
    <value>Stat&amp;us Bar</value>
  </data>
<<<<<<< HEAD
  <data name="spectrumGridMenuItem.Size" type="System.Drawing.Size, System.Drawing">
    <value>180, 22</value>
  </data>
  <data name="spectrumGridMenuItem.Text" xml:space="preserve">
    <value>Spectrum Grid</value>
=======
  <data name="candidatePeaksToolStripMenuItem.Size" type="System.Drawing.Size, System.Drawing">
    <value>180, 22</value>
  </data>
  <data name="candidatePeaksToolStripMenuItem.Text" xml:space="preserve">
    <value>Candidate Peaks</value>
>>>>>>> d77142c2
  </data>
  <metadata name="$this.Localizable" type="System.Boolean, mscorlib, Version=4.0.0.0, Culture=neutral, PublicKeyToken=b77a5c561934e089">
    <value>True</value>
  </metadata>
  <data name="$this.AutoScaleDimensions" type="System.Drawing.SizeF, System.Drawing">
    <value>6, 13</value>
  </data>
  <data name="&gt;&gt;modeUIHandler.Name" xml:space="preserve">
    <value>modeUIHandler</value>
  </data>
  <data name="&gt;&gt;modeUIHandler.Type" xml:space="preserve">
<<<<<<< HEAD
    <value>pwiz.Skyline.Util.Helpers+ModeUIExtender, Skyline-daily, Version=21.2.1.491, Culture=neutral, PublicKeyToken=null</value>
=======
    <value>pwiz.Skyline.Util.Helpers+ModeUIExtender, Skyline-daily, Version=20.2.1.463, Culture=neutral, PublicKeyToken=null</value>
>>>>>>> d77142c2
  </data>
  <data name="&gt;&gt;viewToolStripMenuItem.Name" xml:space="preserve">
    <value>viewToolStripMenuItem</value>
  </data>
  <data name="&gt;&gt;viewToolStripMenuItem.Type" xml:space="preserve">
    <value>System.Windows.Forms.ToolStripMenuItem, System.Windows.Forms, Version=4.0.0.0, Culture=neutral, PublicKeyToken=b77a5c561934e089</value>
  </data>
  <data name="&gt;&gt;viewTargetsMenuItem.Name" xml:space="preserve">
    <value>viewTargetsMenuItem</value>
  </data>
  <data name="&gt;&gt;viewTargetsMenuItem.Type" xml:space="preserve">
    <value>System.Windows.Forms.ToolStripMenuItem, System.Windows.Forms, Version=4.0.0.0, Culture=neutral, PublicKeyToken=b77a5c561934e089</value>
  </data>
  <data name="&gt;&gt;viewProteinsMenuItem.Name" xml:space="preserve">
    <value>viewProteinsMenuItem</value>
  </data>
  <data name="&gt;&gt;viewProteinsMenuItem.Type" xml:space="preserve">
    <value>System.Windows.Forms.ToolStripMenuItem, System.Windows.Forms, Version=4.0.0.0, Culture=neutral, PublicKeyToken=b77a5c561934e089</value>
  </data>
  <data name="&gt;&gt;showTargetsByNameToolStripMenuItem.Name" xml:space="preserve">
    <value>showTargetsByNameToolStripMenuItem</value>
  </data>
  <data name="&gt;&gt;showTargetsByNameToolStripMenuItem.Type" xml:space="preserve">
    <value>System.Windows.Forms.ToolStripMenuItem, System.Windows.Forms, Version=4.0.0.0, Culture=neutral, PublicKeyToken=b77a5c561934e089</value>
  </data>
  <data name="&gt;&gt;showTargetsByAccessionToolStripMenuItem.Name" xml:space="preserve">
    <value>showTargetsByAccessionToolStripMenuItem</value>
  </data>
  <data name="&gt;&gt;showTargetsByAccessionToolStripMenuItem.Type" xml:space="preserve">
    <value>System.Windows.Forms.ToolStripMenuItem, System.Windows.Forms, Version=4.0.0.0, Culture=neutral, PublicKeyToken=b77a5c561934e089</value>
  </data>
  <data name="&gt;&gt;showTargetsByPreferredNameToolStripMenuItem.Name" xml:space="preserve">
    <value>showTargetsByPreferredNameToolStripMenuItem</value>
  </data>
  <data name="&gt;&gt;showTargetsByPreferredNameToolStripMenuItem.Type" xml:space="preserve">
    <value>System.Windows.Forms.ToolStripMenuItem, System.Windows.Forms, Version=4.0.0.0, Culture=neutral, PublicKeyToken=b77a5c561934e089</value>
  </data>
  <data name="&gt;&gt;showTargetsByGeneToolStripMenuItem.Name" xml:space="preserve">
    <value>showTargetsByGeneToolStripMenuItem</value>
  </data>
  <data name="&gt;&gt;showTargetsByGeneToolStripMenuItem.Type" xml:space="preserve">
    <value>System.Windows.Forms.ToolStripMenuItem, System.Windows.Forms, Version=4.0.0.0, Culture=neutral, PublicKeyToken=b77a5c561934e089</value>
  </data>
  <data name="&gt;&gt;viewModificationsMenuItem.Name" xml:space="preserve">
    <value>viewModificationsMenuItem</value>
  </data>
  <data name="&gt;&gt;viewModificationsMenuItem.Type" xml:space="preserve">
    <value>System.Windows.Forms.ToolStripMenuItem, System.Windows.Forms, Version=4.0.0.0, Culture=neutral, PublicKeyToken=b77a5c561934e089</value>
  </data>
  <data name="&gt;&gt;textZoomToolStripMenuItem.Name" xml:space="preserve">
    <value>textZoomToolStripMenuItem</value>
  </data>
  <data name="&gt;&gt;textZoomToolStripMenuItem.Type" xml:space="preserve">
    <value>System.Windows.Forms.ToolStripMenuItem, System.Windows.Forms, Version=4.0.0.0, Culture=neutral, PublicKeyToken=b77a5c561934e089</value>
  </data>
  <data name="&gt;&gt;defaultTextToolStripMenuItem.Name" xml:space="preserve">
    <value>defaultTextToolStripMenuItem</value>
  </data>
  <data name="&gt;&gt;defaultTextToolStripMenuItem.Type" xml:space="preserve">
    <value>System.Windows.Forms.ToolStripMenuItem, System.Windows.Forms, Version=4.0.0.0, Culture=neutral, PublicKeyToken=b77a5c561934e089</value>
  </data>
  <data name="&gt;&gt;largeToolStripMenuItem.Name" xml:space="preserve">
    <value>largeToolStripMenuItem</value>
  </data>
  <data name="&gt;&gt;largeToolStripMenuItem.Type" xml:space="preserve">
    <value>System.Windows.Forms.ToolStripMenuItem, System.Windows.Forms, Version=4.0.0.0, Culture=neutral, PublicKeyToken=b77a5c561934e089</value>
  </data>
  <data name="&gt;&gt;extraLargeToolStripMenuItem.Name" xml:space="preserve">
    <value>extraLargeToolStripMenuItem</value>
  </data>
  <data name="&gt;&gt;extraLargeToolStripMenuItem.Type" xml:space="preserve">
    <value>System.Windows.Forms.ToolStripMenuItem, System.Windows.Forms, Version=4.0.0.0, Culture=neutral, PublicKeyToken=b77a5c561934e089</value>
  </data>
  <data name="&gt;&gt;userInterfaceToolStripMenuItem.Name" xml:space="preserve">
    <value>userInterfaceToolStripMenuItem</value>
  </data>
  <data name="&gt;&gt;userInterfaceToolStripMenuItem.Type" xml:space="preserve">
    <value>System.Windows.Forms.ToolStripMenuItem, System.Windows.Forms, Version=4.0.0.0, Culture=neutral, PublicKeyToken=b77a5c561934e089</value>
  </data>
  <data name="&gt;&gt;proteomicsToolStripMenuItem.Name" xml:space="preserve">
    <value>proteomicsToolStripMenuItem</value>
  </data>
  <data name="&gt;&gt;proteomicsToolStripMenuItem.Type" xml:space="preserve">
    <value>System.Windows.Forms.ToolStripMenuItem, System.Windows.Forms, Version=4.0.0.0, Culture=neutral, PublicKeyToken=b77a5c561934e089</value>
  </data>
  <data name="&gt;&gt;moleculeToolStripMenuItem.Name" xml:space="preserve">
    <value>moleculeToolStripMenuItem</value>
  </data>
  <data name="&gt;&gt;moleculeToolStripMenuItem.Type" xml:space="preserve">
    <value>System.Windows.Forms.ToolStripMenuItem, System.Windows.Forms, Version=4.0.0.0, Culture=neutral, PublicKeyToken=b77a5c561934e089</value>
  </data>
  <data name="&gt;&gt;mixedToolStripMenuItem.Name" xml:space="preserve">
    <value>mixedToolStripMenuItem</value>
  </data>
  <data name="&gt;&gt;mixedToolStripMenuItem.Type" xml:space="preserve">
    <value>System.Windows.Forms.ToolStripMenuItem, System.Windows.Forms, Version=4.0.0.0, Culture=neutral, PublicKeyToken=b77a5c561934e089</value>
  </data>
  <data name="&gt;&gt;toolStripSeparator41.Name" xml:space="preserve">
    <value>toolStripSeparator41</value>
  </data>
  <data name="&gt;&gt;toolStripSeparator41.Type" xml:space="preserve">
    <value>System.Windows.Forms.ToolStripSeparator, System.Windows.Forms, Version=4.0.0.0, Culture=neutral, PublicKeyToken=b77a5c561934e089</value>
  </data>
  <data name="&gt;&gt;spectralLibrariesToolStripMenuItem.Name" xml:space="preserve">
    <value>spectralLibrariesToolStripMenuItem</value>
  </data>
  <data name="&gt;&gt;spectralLibrariesToolStripMenuItem.Type" xml:space="preserve">
    <value>System.Windows.Forms.ToolStripMenuItem, System.Windows.Forms, Version=4.0.0.0, Culture=neutral, PublicKeyToken=b77a5c561934e089</value>
  </data>
  <data name="&gt;&gt;toolStripSeparator32.Name" xml:space="preserve">
    <value>toolStripSeparator32</value>
  </data>
  <data name="&gt;&gt;toolStripSeparator32.Type" xml:space="preserve">
    <value>System.Windows.Forms.ToolStripSeparator, System.Windows.Forms, Version=4.0.0.0, Culture=neutral, PublicKeyToken=b77a5c561934e089</value>
  </data>
  <data name="&gt;&gt;arrangeGraphsToolStripMenuItem.Name" xml:space="preserve">
    <value>arrangeGraphsToolStripMenuItem</value>
  </data>
  <data name="&gt;&gt;arrangeGraphsToolStripMenuItem.Type" xml:space="preserve">
    <value>System.Windows.Forms.ToolStripMenuItem, System.Windows.Forms, Version=4.0.0.0, Culture=neutral, PublicKeyToken=b77a5c561934e089</value>
  </data>
  <data name="&gt;&gt;arrangeTiledMenuItem.Name" xml:space="preserve">
    <value>arrangeTiledMenuItem</value>
  </data>
  <data name="&gt;&gt;arrangeTiledMenuItem.Type" xml:space="preserve">
    <value>System.Windows.Forms.ToolStripMenuItem, System.Windows.Forms, Version=4.0.0.0, Culture=neutral, PublicKeyToken=b77a5c561934e089</value>
  </data>
  <data name="&gt;&gt;arrangeColumnMenuItem.Name" xml:space="preserve">
    <value>arrangeColumnMenuItem</value>
  </data>
  <data name="&gt;&gt;arrangeColumnMenuItem.Type" xml:space="preserve">
    <value>System.Windows.Forms.ToolStripMenuItem, System.Windows.Forms, Version=4.0.0.0, Culture=neutral, PublicKeyToken=b77a5c561934e089</value>
  </data>
  <data name="&gt;&gt;arrangeRowMenuItem.Name" xml:space="preserve">
    <value>arrangeRowMenuItem</value>
  </data>
  <data name="&gt;&gt;arrangeRowMenuItem.Type" xml:space="preserve">
    <value>System.Windows.Forms.ToolStripMenuItem, System.Windows.Forms, Version=4.0.0.0, Culture=neutral, PublicKeyToken=b77a5c561934e089</value>
  </data>
  <data name="&gt;&gt;arrangedTabbedMenuItem.Name" xml:space="preserve">
    <value>arrangedTabbedMenuItem</value>
  </data>
  <data name="&gt;&gt;arrangedTabbedMenuItem.Type" xml:space="preserve">
    <value>System.Windows.Forms.ToolStripMenuItem, System.Windows.Forms, Version=4.0.0.0, Culture=neutral, PublicKeyToken=b77a5c561934e089</value>
  </data>
  <data name="&gt;&gt;groupedMenuItem.Name" xml:space="preserve">
    <value>groupedMenuItem</value>
  </data>
  <data name="&gt;&gt;groupedMenuItem.Type" xml:space="preserve">
    <value>System.Windows.Forms.ToolStripMenuItem, System.Windows.Forms, Version=4.0.0.0, Culture=neutral, PublicKeyToken=b77a5c561934e089</value>
  </data>
  <data name="&gt;&gt;toolStripSeparator39.Name" xml:space="preserve">
    <value>toolStripSeparator39</value>
  </data>
  <data name="&gt;&gt;toolStripSeparator39.Type" xml:space="preserve">
    <value>System.Windows.Forms.ToolStripSeparator, System.Windows.Forms, Version=4.0.0.0, Culture=neutral, PublicKeyToken=b77a5c561934e089</value>
  </data>
  <data name="&gt;&gt;libraryMatchToolStripMenuItem.Name" xml:space="preserve">
    <value>libraryMatchToolStripMenuItem</value>
  </data>
  <data name="&gt;&gt;libraryMatchToolStripMenuItem.Type" xml:space="preserve">
    <value>System.Windows.Forms.ToolStripMenuItem, System.Windows.Forms, Version=4.0.0.0, Culture=neutral, PublicKeyToken=b77a5c561934e089</value>
  </data>
  <data name="&gt;&gt;ionTypesMenuItem.Name" xml:space="preserve">
    <value>ionTypesMenuItem</value>
  </data>
  <data name="&gt;&gt;ionTypesMenuItem.Type" xml:space="preserve">
    <value>System.Windows.Forms.ToolStripMenuItem, System.Windows.Forms, Version=4.0.0.0, Culture=neutral, PublicKeyToken=b77a5c561934e089</value>
  </data>
  <data name="&gt;&gt;aMenuItem.Name" xml:space="preserve">
    <value>aMenuItem</value>
  </data>
  <data name="&gt;&gt;aMenuItem.Type" xml:space="preserve">
    <value>System.Windows.Forms.ToolStripMenuItem, System.Windows.Forms, Version=4.0.0.0, Culture=neutral, PublicKeyToken=b77a5c561934e089</value>
  </data>
  <data name="&gt;&gt;bMenuItem.Name" xml:space="preserve">
    <value>bMenuItem</value>
  </data>
  <data name="&gt;&gt;bMenuItem.Type" xml:space="preserve">
    <value>System.Windows.Forms.ToolStripMenuItem, System.Windows.Forms, Version=4.0.0.0, Culture=neutral, PublicKeyToken=b77a5c561934e089</value>
  </data>
  <data name="&gt;&gt;cMenuItem.Name" xml:space="preserve">
    <value>cMenuItem</value>
  </data>
  <data name="&gt;&gt;cMenuItem.Type" xml:space="preserve">
    <value>System.Windows.Forms.ToolStripMenuItem, System.Windows.Forms, Version=4.0.0.0, Culture=neutral, PublicKeyToken=b77a5c561934e089</value>
  </data>
  <data name="&gt;&gt;xMenuItem.Name" xml:space="preserve">
    <value>xMenuItem</value>
  </data>
  <data name="&gt;&gt;xMenuItem.Type" xml:space="preserve">
    <value>System.Windows.Forms.ToolStripMenuItem, System.Windows.Forms, Version=4.0.0.0, Culture=neutral, PublicKeyToken=b77a5c561934e089</value>
  </data>
  <data name="&gt;&gt;yMenuItem.Name" xml:space="preserve">
    <value>yMenuItem</value>
  </data>
  <data name="&gt;&gt;yMenuItem.Type" xml:space="preserve">
    <value>System.Windows.Forms.ToolStripMenuItem, System.Windows.Forms, Version=4.0.0.0, Culture=neutral, PublicKeyToken=b77a5c561934e089</value>
  </data>
  <data name="&gt;&gt;zMenuItem.Name" xml:space="preserve">
    <value>zMenuItem</value>
  </data>
  <data name="&gt;&gt;zMenuItem.Type" xml:space="preserve">
    <value>System.Windows.Forms.ToolStripMenuItem, System.Windows.Forms, Version=4.0.0.0, Culture=neutral, PublicKeyToken=b77a5c561934e089</value>
  </data>
  <data name="&gt;&gt;zhMenuItem.Name" xml:space="preserve">
    <value>zhMenuItem</value>
  </data>
  <data name="&gt;&gt;zhMenuItem.Type" xml:space="preserve">
    <value>System.Windows.Forms.ToolStripMenuItem, System.Windows.Forms, Version=4.0.0.0, Culture=neutral, PublicKeyToken=b77a5c561934e089</value>
  </data>
  <data name="&gt;&gt;zhhMenuItem.Name" xml:space="preserve">
    <value>zhhMenuItem</value>
  </data>
  <data name="&gt;&gt;zhhMenuItem.Type" xml:space="preserve">
    <value>System.Windows.Forms.ToolStripMenuItem, System.Windows.Forms, Version=4.0.0.0, Culture=neutral, PublicKeyToken=b77a5c561934e089</value>
  </data>
  <data name="&gt;&gt;fragmentsMenuItem.Name" xml:space="preserve">
    <value>fragmentsMenuItem</value>
  </data>
  <data name="&gt;&gt;fragmentsMenuItem.Type" xml:space="preserve">
    <value>System.Windows.Forms.ToolStripMenuItem, System.Windows.Forms, Version=4.0.0.0, Culture=neutral, PublicKeyToken=b77a5c561934e089</value>
  </data>
  <data name="&gt;&gt;precursorIonMenuItem.Name" xml:space="preserve">
    <value>precursorIonMenuItem</value>
  </data>
  <data name="&gt;&gt;precursorIonMenuItem.Type" xml:space="preserve">
    <value>System.Windows.Forms.ToolStripMenuItem, System.Windows.Forms, Version=4.0.0.0, Culture=neutral, PublicKeyToken=b77a5c561934e089</value>
  </data>
  <data name="&gt;&gt;chargesMenuItem.Name" xml:space="preserve">
    <value>chargesMenuItem</value>
  </data>
  <data name="&gt;&gt;chargesMenuItem.Type" xml:space="preserve">
    <value>System.Windows.Forms.ToolStripMenuItem, System.Windows.Forms, Version=4.0.0.0, Culture=neutral, PublicKeyToken=b77a5c561934e089</value>
  </data>
  <data name="&gt;&gt;charge1MenuItem.Name" xml:space="preserve">
    <value>charge1MenuItem</value>
  </data>
  <data name="&gt;&gt;charge1MenuItem.Type" xml:space="preserve">
    <value>System.Windows.Forms.ToolStripMenuItem, System.Windows.Forms, Version=4.0.0.0, Culture=neutral, PublicKeyToken=b77a5c561934e089</value>
  </data>
  <data name="&gt;&gt;charge2MenuItem.Name" xml:space="preserve">
    <value>charge2MenuItem</value>
  </data>
  <data name="&gt;&gt;charge2MenuItem.Type" xml:space="preserve">
    <value>System.Windows.Forms.ToolStripMenuItem, System.Windows.Forms, Version=4.0.0.0, Culture=neutral, PublicKeyToken=b77a5c561934e089</value>
  </data>
  <data name="&gt;&gt;charge3MenuItem.Name" xml:space="preserve">
    <value>charge3MenuItem</value>
  </data>
  <data name="&gt;&gt;charge3MenuItem.Type" xml:space="preserve">
    <value>System.Windows.Forms.ToolStripMenuItem, System.Windows.Forms, Version=4.0.0.0, Culture=neutral, PublicKeyToken=b77a5c561934e089</value>
  </data>
  <data name="&gt;&gt;charge4MenuItem.Name" xml:space="preserve">
    <value>charge4MenuItem</value>
  </data>
  <data name="&gt;&gt;charge4MenuItem.Type" xml:space="preserve">
    <value>System.Windows.Forms.ToolStripMenuItem, System.Windows.Forms, Version=4.0.0.0, Culture=neutral, PublicKeyToken=b77a5c561934e089</value>
  </data>
  <data name="&gt;&gt;ranksMenuItem.Name" xml:space="preserve">
    <value>ranksMenuItem</value>
  </data>
  <data name="&gt;&gt;ranksMenuItem.Type" xml:space="preserve">
    <value>System.Windows.Forms.ToolStripMenuItem, System.Windows.Forms, Version=4.0.0.0, Culture=neutral, PublicKeyToken=b77a5c561934e089</value>
  </data>
  <data name="&gt;&gt;toolStripSeparator9.Name" xml:space="preserve">
    <value>toolStripSeparator9</value>
  </data>
  <data name="&gt;&gt;toolStripSeparator9.Type" xml:space="preserve">
    <value>System.Windows.Forms.ToolStripSeparator, System.Windows.Forms, Version=4.0.0.0, Culture=neutral, PublicKeyToken=b77a5c561934e089</value>
  </data>
  <data name="&gt;&gt;chromatogramsMenuItem.Name" xml:space="preserve">
    <value>chromatogramsMenuItem</value>
  </data>
  <data name="&gt;&gt;chromatogramsMenuItem.Type" xml:space="preserve">
    <value>System.Windows.Forms.ToolStripMenuItem, System.Windows.Forms, Version=4.0.0.0, Culture=neutral, PublicKeyToken=b77a5c561934e089</value>
  </data>
  <data name="&gt;&gt;showChromMenuItem.Name" xml:space="preserve">
    <value>showChromMenuItem</value>
  </data>
  <data name="&gt;&gt;showChromMenuItem.Type" xml:space="preserve">
    <value>System.Windows.Forms.ToolStripMenuItem, System.Windows.Forms, Version=4.0.0.0, Culture=neutral, PublicKeyToken=b77a5c561934e089</value>
  </data>
  <data name="&gt;&gt;toolStripSeparatorReplicates.Name" xml:space="preserve">
    <value>toolStripSeparatorReplicates</value>
  </data>
  <data name="&gt;&gt;toolStripSeparatorReplicates.Type" xml:space="preserve">
    <value>System.Windows.Forms.ToolStripSeparator, System.Windows.Forms, Version=4.0.0.0, Culture=neutral, PublicKeyToken=b77a5c561934e089</value>
  </data>
  <data name="&gt;&gt;previousReplicateMenuItem.Name" xml:space="preserve">
    <value>previousReplicateMenuItem</value>
  </data>
  <data name="&gt;&gt;previousReplicateMenuItem.Type" xml:space="preserve">
    <value>System.Windows.Forms.ToolStripMenuItem, System.Windows.Forms, Version=4.0.0.0, Culture=neutral, PublicKeyToken=b77a5c561934e089</value>
  </data>
  <data name="&gt;&gt;nextReplicateMenuItem.Name" xml:space="preserve">
    <value>nextReplicateMenuItem</value>
  </data>
  <data name="&gt;&gt;nextReplicateMenuItem.Type" xml:space="preserve">
    <value>System.Windows.Forms.ToolStripMenuItem, System.Windows.Forms, Version=4.0.0.0, Culture=neutral, PublicKeyToken=b77a5c561934e089</value>
  </data>
  <data name="&gt;&gt;toolStripSeparator44.Name" xml:space="preserve">
    <value>toolStripSeparator44</value>
  </data>
  <data name="&gt;&gt;toolStripSeparator44.Type" xml:space="preserve">
    <value>System.Windows.Forms.ToolStripSeparator, System.Windows.Forms, Version=4.0.0.0, Culture=neutral, PublicKeyToken=b77a5c561934e089</value>
  </data>
  <data name="&gt;&gt;closeChromatogramMenuItem.Name" xml:space="preserve">
    <value>closeChromatogramMenuItem</value>
  </data>
  <data name="&gt;&gt;closeChromatogramMenuItem.Type" xml:space="preserve">
    <value>System.Windows.Forms.ToolStripMenuItem, System.Windows.Forms, Version=4.0.0.0, Culture=neutral, PublicKeyToken=b77a5c561934e089</value>
  </data>
  <data name="&gt;&gt;closeAllChromatogramsMenuItem.Name" xml:space="preserve">
    <value>closeAllChromatogramsMenuItem</value>
  </data>
  <data name="&gt;&gt;closeAllChromatogramsMenuItem.Type" xml:space="preserve">
    <value>System.Windows.Forms.ToolStripMenuItem, System.Windows.Forms, Version=4.0.0.0, Culture=neutral, PublicKeyToken=b77a5c561934e089</value>
  </data>
  <data name="&gt;&gt;transitionsMenuItem.Name" xml:space="preserve">
    <value>transitionsMenuItem</value>
  </data>
  <data name="&gt;&gt;transitionsMenuItem.Type" xml:space="preserve">
    <value>System.Windows.Forms.ToolStripMenuItem, System.Windows.Forms, Version=4.0.0.0, Culture=neutral, PublicKeyToken=b77a5c561934e089</value>
  </data>
  <data name="&gt;&gt;allTranMenuItem.Name" xml:space="preserve">
    <value>allTranMenuItem</value>
  </data>
  <data name="&gt;&gt;allTranMenuItem.Type" xml:space="preserve">
    <value>System.Windows.Forms.ToolStripMenuItem, System.Windows.Forms, Version=4.0.0.0, Culture=neutral, PublicKeyToken=b77a5c561934e089</value>
  </data>
  <data name="&gt;&gt;precursorsTranMenuItem.Name" xml:space="preserve">
    <value>precursorsTranMenuItem</value>
  </data>
  <data name="&gt;&gt;precursorsTranMenuItem.Type" xml:space="preserve">
    <value>System.Windows.Forms.ToolStripMenuItem, System.Windows.Forms, Version=4.0.0.0, Culture=neutral, PublicKeyToken=b77a5c561934e089</value>
  </data>
  <data name="&gt;&gt;productsTranMenuItem.Name" xml:space="preserve">
    <value>productsTranMenuItem</value>
  </data>
  <data name="&gt;&gt;productsTranMenuItem.Type" xml:space="preserve">
    <value>System.Windows.Forms.ToolStripMenuItem, System.Windows.Forms, Version=4.0.0.0, Culture=neutral, PublicKeyToken=b77a5c561934e089</value>
  </data>
  <data name="&gt;&gt;singleTranMenuItem.Name" xml:space="preserve">
    <value>singleTranMenuItem</value>
  </data>
  <data name="&gt;&gt;singleTranMenuItem.Type" xml:space="preserve">
    <value>System.Windows.Forms.ToolStripMenuItem, System.Windows.Forms, Version=4.0.0.0, Culture=neutral, PublicKeyToken=b77a5c561934e089</value>
  </data>
  <data name="&gt;&gt;totalTranMenuItem.Name" xml:space="preserve">
    <value>totalTranMenuItem</value>
  </data>
  <data name="&gt;&gt;totalTranMenuItem.Type" xml:space="preserve">
    <value>System.Windows.Forms.ToolStripMenuItem, System.Windows.Forms, Version=4.0.0.0, Culture=neutral, PublicKeyToken=b77a5c561934e089</value>
  </data>
  <data name="&gt;&gt;toolStripSeparatorTranMain.Name" xml:space="preserve">
    <value>toolStripSeparatorTranMain</value>
  </data>
  <data name="&gt;&gt;toolStripSeparatorTranMain.Type" xml:space="preserve">
    <value>System.Windows.Forms.ToolStripSeparator, System.Windows.Forms, Version=4.0.0.0, Culture=neutral, PublicKeyToken=b77a5c561934e089</value>
  </data>
  <data name="&gt;&gt;basePeakMenuItem.Name" xml:space="preserve">
    <value>basePeakMenuItem</value>
  </data>
  <data name="&gt;&gt;basePeakMenuItem.Type" xml:space="preserve">
    <value>System.Windows.Forms.ToolStripMenuItem, System.Windows.Forms, Version=4.0.0.0, Culture=neutral, PublicKeyToken=b77a5c561934e089</value>
  </data>
  <data name="&gt;&gt;ticMenuItem.Name" xml:space="preserve">
    <value>ticMenuItem</value>
  </data>
  <data name="&gt;&gt;ticMenuItem.Type" xml:space="preserve">
    <value>System.Windows.Forms.ToolStripMenuItem, System.Windows.Forms, Version=4.0.0.0, Culture=neutral, PublicKeyToken=b77a5c561934e089</value>
  </data>
  <data name="&gt;&gt;qcMenuItem.Name" xml:space="preserve">
    <value>qcMenuItem</value>
  </data>
  <data name="&gt;&gt;qcMenuItem.Type" xml:space="preserve">
    <value>System.Windows.Forms.ToolStripMenuItem, System.Windows.Forms, Version=4.0.0.0, Culture=neutral, PublicKeyToken=b77a5c561934e089</value>
  </data>
  <data name="&gt;&gt;toolStripSeparator56.Name" xml:space="preserve">
    <value>toolStripSeparator56</value>
  </data>
  <data name="&gt;&gt;toolStripSeparator56.Type" xml:space="preserve">
    <value>System.Windows.Forms.ToolStripSeparator, System.Windows.Forms, Version=4.0.0.0, Culture=neutral, PublicKeyToken=b77a5c561934e089</value>
  </data>
  <data name="&gt;&gt;onlyQuantitativeMenuItem.Name" xml:space="preserve">
    <value>onlyQuantitativeMenuItem</value>
  </data>
  <data name="&gt;&gt;onlyQuantitativeMenuItem.Type" xml:space="preserve">
    <value>System.Windows.Forms.ToolStripMenuItem, System.Windows.Forms, Version=4.0.0.0, Culture=neutral, PublicKeyToken=b77a5c561934e089</value>
  </data>
  <data name="&gt;&gt;toolStripSeparator48.Name" xml:space="preserve">
    <value>toolStripSeparator48</value>
  </data>
  <data name="&gt;&gt;toolStripSeparator48.Type" xml:space="preserve">
    <value>System.Windows.Forms.ToolStripSeparator, System.Windows.Forms, Version=4.0.0.0, Culture=neutral, PublicKeyToken=b77a5c561934e089</value>
  </data>
  <data name="&gt;&gt;splitGraphMenuItem.Name" xml:space="preserve">
    <value>splitGraphMenuItem</value>
  </data>
  <data name="&gt;&gt;splitGraphMenuItem.Type" xml:space="preserve">
    <value>System.Windows.Forms.ToolStripMenuItem, System.Windows.Forms, Version=4.0.0.0, Culture=neutral, PublicKeyToken=b77a5c561934e089</value>
  </data>
  <data name="&gt;&gt;transformChromMenuItem.Name" xml:space="preserve">
    <value>transformChromMenuItem</value>
  </data>
  <data name="&gt;&gt;transformChromMenuItem.Type" xml:space="preserve">
    <value>System.Windows.Forms.ToolStripMenuItem, System.Windows.Forms, Version=4.0.0.0, Culture=neutral, PublicKeyToken=b77a5c561934e089</value>
  </data>
  <data name="&gt;&gt;transformChromNoneMenuItem.Name" xml:space="preserve">
    <value>transformChromNoneMenuItem</value>
  </data>
  <data name="&gt;&gt;transformChromNoneMenuItem.Type" xml:space="preserve">
    <value>System.Windows.Forms.ToolStripMenuItem, System.Windows.Forms, Version=4.0.0.0, Culture=neutral, PublicKeyToken=b77a5c561934e089</value>
  </data>
  <data name="&gt;&gt;transformChromInterpolatedMenuItem.Name" xml:space="preserve">
    <value>transformChromInterpolatedMenuItem</value>
  </data>
  <data name="&gt;&gt;transformChromInterpolatedMenuItem.Type" xml:space="preserve">
    <value>System.Windows.Forms.ToolStripMenuItem, System.Windows.Forms, Version=4.0.0.0, Culture=neutral, PublicKeyToken=b77a5c561934e089</value>
  </data>
  <data name="&gt;&gt;secondDerivativeMenuItem.Name" xml:space="preserve">
    <value>secondDerivativeMenuItem</value>
  </data>
  <data name="&gt;&gt;secondDerivativeMenuItem.Type" xml:space="preserve">
    <value>System.Windows.Forms.ToolStripMenuItem, System.Windows.Forms, Version=4.0.0.0, Culture=neutral, PublicKeyToken=b77a5c561934e089</value>
  </data>
  <data name="&gt;&gt;firstDerivativeMenuItem.Name" xml:space="preserve">
    <value>firstDerivativeMenuItem</value>
  </data>
  <data name="&gt;&gt;firstDerivativeMenuItem.Type" xml:space="preserve">
    <value>System.Windows.Forms.ToolStripMenuItem, System.Windows.Forms, Version=4.0.0.0, Culture=neutral, PublicKeyToken=b77a5c561934e089</value>
  </data>
  <data name="&gt;&gt;smoothSGChromMenuItem.Name" xml:space="preserve">
    <value>smoothSGChromMenuItem</value>
  </data>
  <data name="&gt;&gt;smoothSGChromMenuItem.Type" xml:space="preserve">
    <value>System.Windows.Forms.ToolStripMenuItem, System.Windows.Forms, Version=4.0.0.0, Culture=neutral, PublicKeyToken=b77a5c561934e089</value>
  </data>
  <data name="&gt;&gt;autoZoomMenuItem.Name" xml:space="preserve">
    <value>autoZoomMenuItem</value>
  </data>
  <data name="&gt;&gt;autoZoomMenuItem.Type" xml:space="preserve">
    <value>System.Windows.Forms.ToolStripMenuItem, System.Windows.Forms, Version=4.0.0.0, Culture=neutral, PublicKeyToken=b77a5c561934e089</value>
  </data>
  <data name="&gt;&gt;autoZoomNoneMenuItem.Name" xml:space="preserve">
    <value>autoZoomNoneMenuItem</value>
  </data>
  <data name="&gt;&gt;autoZoomNoneMenuItem.Type" xml:space="preserve">
    <value>System.Windows.Forms.ToolStripMenuItem, System.Windows.Forms, Version=4.0.0.0, Culture=neutral, PublicKeyToken=b77a5c561934e089</value>
  </data>
  <data name="&gt;&gt;autoZoomBestPeakMenuItem.Name" xml:space="preserve">
    <value>autoZoomBestPeakMenuItem</value>
  </data>
  <data name="&gt;&gt;autoZoomBestPeakMenuItem.Type" xml:space="preserve">
    <value>System.Windows.Forms.ToolStripMenuItem, System.Windows.Forms, Version=4.0.0.0, Culture=neutral, PublicKeyToken=b77a5c561934e089</value>
  </data>
  <data name="&gt;&gt;autoZoomRTWindowMenuItem.Name" xml:space="preserve">
    <value>autoZoomRTWindowMenuItem</value>
  </data>
  <data name="&gt;&gt;autoZoomRTWindowMenuItem.Type" xml:space="preserve">
    <value>System.Windows.Forms.ToolStripMenuItem, System.Windows.Forms, Version=4.0.0.0, Culture=neutral, PublicKeyToken=b77a5c561934e089</value>
  </data>
  <data name="&gt;&gt;autoZoomBothMenuItem.Name" xml:space="preserve">
    <value>autoZoomBothMenuItem</value>
  </data>
  <data name="&gt;&gt;autoZoomBothMenuItem.Type" xml:space="preserve">
    <value>System.Windows.Forms.ToolStripMenuItem, System.Windows.Forms, Version=4.0.0.0, Culture=neutral, PublicKeyToken=b77a5c561934e089</value>
  </data>
  <data name="&gt;&gt;toolStripSeparator10.Name" xml:space="preserve">
    <value>toolStripSeparator10</value>
  </data>
  <data name="&gt;&gt;toolStripSeparator10.Type" xml:space="preserve">
    <value>System.Windows.Forms.ToolStripSeparator, System.Windows.Forms, Version=4.0.0.0, Culture=neutral, PublicKeyToken=b77a5c561934e089</value>
  </data>
  <data name="&gt;&gt;retentionTimesMenuItem.Name" xml:space="preserve">
    <value>retentionTimesMenuItem</value>
  </data>
  <data name="&gt;&gt;retentionTimesMenuItem.Type" xml:space="preserve">
    <value>System.Windows.Forms.ToolStripMenuItem, System.Windows.Forms, Version=4.0.0.0, Culture=neutral, PublicKeyToken=b77a5c561934e089</value>
  </data>
  <data name="&gt;&gt;replicateComparisonMenuItem.Name" xml:space="preserve">
    <value>replicateComparisonMenuItem</value>
  </data>
  <data name="&gt;&gt;replicateComparisonMenuItem.Type" xml:space="preserve">
    <value>System.Windows.Forms.ToolStripMenuItem, System.Windows.Forms, Version=4.0.0.0, Culture=neutral, PublicKeyToken=b77a5c561934e089</value>
  </data>
  <data name="&gt;&gt;timePeptideComparisonMenuItem.Name" xml:space="preserve">
    <value>timePeptideComparisonMenuItem</value>
  </data>
  <data name="&gt;&gt;timePeptideComparisonMenuItem.Type" xml:space="preserve">
    <value>System.Windows.Forms.ToolStripMenuItem, System.Windows.Forms, Version=4.0.0.0, Culture=neutral, PublicKeyToken=b77a5c561934e089</value>
  </data>
  <data name="&gt;&gt;regressionMenuItem.Name" xml:space="preserve">
    <value>regressionMenuItem</value>
  </data>
  <data name="&gt;&gt;regressionMenuItem.Type" xml:space="preserve">
    <value>System.Windows.Forms.ToolStripMenuItem, System.Windows.Forms, Version=4.0.0.0, Culture=neutral, PublicKeyToken=b77a5c561934e089</value>
  </data>
  <data name="&gt;&gt;scoreToRunMenuItem.Name" xml:space="preserve">
    <value>scoreToRunMenuItem</value>
  </data>
  <data name="&gt;&gt;scoreToRunMenuItem.Type" xml:space="preserve">
    <value>System.Windows.Forms.ToolStripMenuItem, System.Windows.Forms, Version=4.0.0.0, Culture=neutral, PublicKeyToken=b77a5c561934e089</value>
  </data>
  <data name="&gt;&gt;runToRunMenuItem.Name" xml:space="preserve">
    <value>runToRunMenuItem</value>
  </data>
  <data name="&gt;&gt;runToRunMenuItem.Type" xml:space="preserve">
    <value>System.Windows.Forms.ToolStripMenuItem, System.Windows.Forms, Version=4.0.0.0, Culture=neutral, PublicKeyToken=b77a5c561934e089</value>
  </data>
  <data name="&gt;&gt;retentionTimeAlignmentsToolStripMenuItem.Name" xml:space="preserve">
    <value>retentionTimeAlignmentsToolStripMenuItem</value>
  </data>
  <data name="&gt;&gt;retentionTimeAlignmentsToolStripMenuItem.Type" xml:space="preserve">
    <value>System.Windows.Forms.ToolStripMenuItem, System.Windows.Forms, Version=4.0.0.0, Culture=neutral, PublicKeyToken=b77a5c561934e089</value>
  </data>
  <data name="&gt;&gt;schedulingMenuItem.Name" xml:space="preserve">
    <value>schedulingMenuItem</value>
  </data>
  <data name="&gt;&gt;schedulingMenuItem.Type" xml:space="preserve">
    <value>System.Windows.Forms.ToolStripMenuItem, System.Windows.Forms, Version=4.0.0.0, Culture=neutral, PublicKeyToken=b77a5c561934e089</value>
  </data>
  <data name="&gt;&gt;peakAreasMenuItem.Name" xml:space="preserve">
    <value>peakAreasMenuItem</value>
  </data>
  <data name="&gt;&gt;peakAreasMenuItem.Type" xml:space="preserve">
    <value>System.Windows.Forms.ToolStripMenuItem, System.Windows.Forms, Version=4.0.0.0, Culture=neutral, PublicKeyToken=b77a5c561934e089</value>
  </data>
  <data name="&gt;&gt;areaReplicateComparisonMenuItem.Name" xml:space="preserve">
    <value>areaReplicateComparisonMenuItem</value>
  </data>
  <data name="&gt;&gt;areaReplicateComparisonMenuItem.Type" xml:space="preserve">
    <value>System.Windows.Forms.ToolStripMenuItem, System.Windows.Forms, Version=4.0.0.0, Culture=neutral, PublicKeyToken=b77a5c561934e089</value>
  </data>
  <data name="&gt;&gt;areaPeptideComparisonMenuItem.Name" xml:space="preserve">
    <value>areaPeptideComparisonMenuItem</value>
  </data>
  <data name="&gt;&gt;areaPeptideComparisonMenuItem.Type" xml:space="preserve">
    <value>System.Windows.Forms.ToolStripMenuItem, System.Windows.Forms, Version=4.0.0.0, Culture=neutral, PublicKeyToken=b77a5c561934e089</value>
  </data>
  <data name="&gt;&gt;areaCVHistogramMenuItem.Name" xml:space="preserve">
    <value>areaCVHistogramMenuItem</value>
  </data>
  <data name="&gt;&gt;areaCVHistogramMenuItem.Type" xml:space="preserve">
    <value>System.Windows.Forms.ToolStripMenuItem, System.Windows.Forms, Version=4.0.0.0, Culture=neutral, PublicKeyToken=b77a5c561934e089</value>
  </data>
  <data name="&gt;&gt;areaCVHistogram2DMenuItem.Name" xml:space="preserve">
    <value>areaCVHistogram2DMenuItem</value>
  </data>
  <data name="&gt;&gt;areaCVHistogram2DMenuItem.Type" xml:space="preserve">
    <value>System.Windows.Forms.ToolStripMenuItem, System.Windows.Forms, Version=4.0.0.0, Culture=neutral, PublicKeyToken=b77a5c561934e089</value>
  </data>
  <data name="&gt;&gt;detectionsPlotsMenuItem.Name" xml:space="preserve">
    <value>detectionsPlotsMenuItem</value>
  </data>
  <data name="&gt;&gt;detectionsPlotsMenuItem.Type" xml:space="preserve">
    <value>System.Windows.Forms.ToolStripMenuItem, System.Windows.Forms, Version=4.0.0.0, Culture=neutral, PublicKeyToken=b77a5c561934e089</value>
  </data>
  <data name="&gt;&gt;detectionsReplicateComparisonMenuItem.Name" xml:space="preserve">
    <value>detectionsReplicateComparisonMenuItem</value>
  </data>
  <data name="&gt;&gt;detectionsReplicateComparisonMenuItem.Type" xml:space="preserve">
    <value>System.Windows.Forms.ToolStripMenuItem, System.Windows.Forms, Version=4.0.0.0, Culture=neutral, PublicKeyToken=b77a5c561934e089</value>
  </data>
  <data name="&gt;&gt;detectionsHistogramMenuItem.Name" xml:space="preserve">
    <value>detectionsHistogramMenuItem</value>
  </data>
  <data name="&gt;&gt;detectionsHistogramMenuItem.Type" xml:space="preserve">
    <value>System.Windows.Forms.ToolStripMenuItem, System.Windows.Forms, Version=4.0.0.0, Culture=neutral, PublicKeyToken=b77a5c561934e089</value>
  </data>
  <data name="&gt;&gt;massErrorsMenuItem.Name" xml:space="preserve">
    <value>massErrorsMenuItem</value>
  </data>
  <data name="&gt;&gt;massErrorsMenuItem.Type" xml:space="preserve">
    <value>System.Windows.Forms.ToolStripMenuItem, System.Windows.Forms, Version=4.0.0.0, Culture=neutral, PublicKeyToken=b77a5c561934e089</value>
  </data>
  <data name="&gt;&gt;massErrorReplicateComparisonMenuItem.Name" xml:space="preserve">
    <value>massErrorReplicateComparisonMenuItem</value>
  </data>
  <data name="&gt;&gt;massErrorReplicateComparisonMenuItem.Type" xml:space="preserve">
    <value>System.Windows.Forms.ToolStripMenuItem, System.Windows.Forms, Version=4.0.0.0, Culture=neutral, PublicKeyToken=b77a5c561934e089</value>
  </data>
  <data name="&gt;&gt;massErrorPeptideComparisonMenuItem.Name" xml:space="preserve">
    <value>massErrorPeptideComparisonMenuItem</value>
  </data>
  <data name="&gt;&gt;massErrorPeptideComparisonMenuItem.Type" xml:space="preserve">
    <value>System.Windows.Forms.ToolStripMenuItem, System.Windows.Forms, Version=4.0.0.0, Culture=neutral, PublicKeyToken=b77a5c561934e089</value>
  </data>
  <data name="&gt;&gt;massErrorHistogramMenuItem.Name" xml:space="preserve">
    <value>massErrorHistogramMenuItem</value>
  </data>
  <data name="&gt;&gt;massErrorHistogramMenuItem.Type" xml:space="preserve">
    <value>System.Windows.Forms.ToolStripMenuItem, System.Windows.Forms, Version=4.0.0.0, Culture=neutral, PublicKeyToken=b77a5c561934e089</value>
  </data>
  <data name="&gt;&gt;massErrorHistogram2DMenuItem.Name" xml:space="preserve">
    <value>massErrorHistogram2DMenuItem</value>
  </data>
  <data name="&gt;&gt;massErrorHistogram2DMenuItem.Type" xml:space="preserve">
    <value>System.Windows.Forms.ToolStripMenuItem, System.Windows.Forms, Version=4.0.0.0, Culture=neutral, PublicKeyToken=b77a5c561934e089</value>
  </data>
  <data name="&gt;&gt;calibrationCurveMenuItem.Name" xml:space="preserve">
    <value>calibrationCurveMenuItem</value>
  </data>
  <data name="&gt;&gt;calibrationCurveMenuItem.Type" xml:space="preserve">
    <value>System.Windows.Forms.ToolStripMenuItem, System.Windows.Forms, Version=4.0.0.0, Culture=neutral, PublicKeyToken=b77a5c561934e089</value>
  </data>
  <data name="&gt;&gt;documentGridMenuItem.Name" xml:space="preserve">
    <value>documentGridMenuItem</value>
  </data>
  <data name="&gt;&gt;documentGridMenuItem.Type" xml:space="preserve">
    <value>System.Windows.Forms.ToolStripMenuItem, System.Windows.Forms, Version=4.0.0.0, Culture=neutral, PublicKeyToken=b77a5c561934e089</value>
  </data>
  <data name="&gt;&gt;otherGridsMenuItem.Name" xml:space="preserve">
    <value>otherGridsMenuItem</value>
  </data>
  <data name="&gt;&gt;otherGridsMenuItem.Type" xml:space="preserve">
    <value>System.Windows.Forms.ToolStripMenuItem, System.Windows.Forms, Version=4.0.0.0, Culture=neutral, PublicKeyToken=b77a5c561934e089</value>
  </data>
  <data name="&gt;&gt;resultsGridMenuItem.Name" xml:space="preserve">
    <value>resultsGridMenuItem</value>
  </data>
  <data name="&gt;&gt;resultsGridMenuItem.Type" xml:space="preserve">
    <value>System.Windows.Forms.ToolStripMenuItem, System.Windows.Forms, Version=4.0.0.0, Culture=neutral, PublicKeyToken=b77a5c561934e089</value>
  </data>
  <data name="&gt;&gt;groupComparisonsMenuItem.Name" xml:space="preserve">
    <value>groupComparisonsMenuItem</value>
  </data>
  <data name="&gt;&gt;groupComparisonsMenuItem.Type" xml:space="preserve">
    <value>System.Windows.Forms.ToolStripMenuItem, System.Windows.Forms, Version=4.0.0.0, Culture=neutral, PublicKeyToken=b77a5c561934e089</value>
  </data>
  <data name="&gt;&gt;addGroupComparisonMenuItem.Name" xml:space="preserve">
    <value>addGroupComparisonMenuItem</value>
  </data>
  <data name="&gt;&gt;addGroupComparisonMenuItem.Type" xml:space="preserve">
    <value>System.Windows.Forms.ToolStripMenuItem, System.Windows.Forms, Version=4.0.0.0, Culture=neutral, PublicKeyToken=b77a5c561934e089</value>
  </data>
  <data name="&gt;&gt;editGroupComparisonListMenuItem.Name" xml:space="preserve">
    <value>editGroupComparisonListMenuItem</value>
  </data>
  <data name="&gt;&gt;editGroupComparisonListMenuItem.Type" xml:space="preserve">
    <value>System.Windows.Forms.ToolStripMenuItem, System.Windows.Forms, Version=4.0.0.0, Culture=neutral, PublicKeyToken=b77a5c561934e089</value>
  </data>
  <data name="&gt;&gt;listsMenuItem.Name" xml:space="preserve">
    <value>listsMenuItem</value>
  </data>
  <data name="&gt;&gt;listsMenuItem.Type" xml:space="preserve">
    <value>System.Windows.Forms.ToolStripMenuItem, System.Windows.Forms, Version=4.0.0.0, Culture=neutral, PublicKeyToken=b77a5c561934e089</value>
  </data>
  <data name="&gt;&gt;defineNewListMenuItem.Name" xml:space="preserve">
    <value>defineNewListMenuItem</value>
  </data>
  <data name="&gt;&gt;defineNewListMenuItem.Type" xml:space="preserve">
    <value>System.Windows.Forms.ToolStripMenuItem, System.Windows.Forms, Version=4.0.0.0, Culture=neutral, PublicKeyToken=b77a5c561934e089</value>
  </data>
  <data name="&gt;&gt;auditLogMenuItem.Name" xml:space="preserve">
    <value>auditLogMenuItem</value>
  </data>
  <data name="&gt;&gt;auditLogMenuItem.Type" xml:space="preserve">
    <value>System.Windows.Forms.ToolStripMenuItem, System.Windows.Forms, Version=4.0.0.0, Culture=neutral, PublicKeyToken=b77a5c561934e089</value>
  </data>
  <data name="&gt;&gt;toolStripSeparator36.Name" xml:space="preserve">
    <value>toolStripSeparator36</value>
  </data>
  <data name="&gt;&gt;toolStripSeparator36.Type" xml:space="preserve">
    <value>System.Windows.Forms.ToolStripSeparator, System.Windows.Forms, Version=4.0.0.0, Culture=neutral, PublicKeyToken=b77a5c561934e089</value>
  </data>
  <data name="&gt;&gt;toolBarToolStripMenuItem.Name" xml:space="preserve">
    <value>toolBarToolStripMenuItem</value>
  </data>
  <data name="&gt;&gt;toolBarToolStripMenuItem.Type" xml:space="preserve">
    <value>System.Windows.Forms.ToolStripMenuItem, System.Windows.Forms, Version=4.0.0.0, Culture=neutral, PublicKeyToken=b77a5c561934e089</value>
  </data>
  <data name="&gt;&gt;statusToolStripMenuItem.Name" xml:space="preserve">
    <value>statusToolStripMenuItem</value>
  </data>
  <data name="&gt;&gt;statusToolStripMenuItem.Type" xml:space="preserve">
    <value>System.Windows.Forms.ToolStripMenuItem, System.Windows.Forms, Version=4.0.0.0, Culture=neutral, PublicKeyToken=b77a5c561934e089</value>
  </data>
<<<<<<< HEAD
  <data name="&gt;&gt;spectrumGridMenuItem.Name" xml:space="preserve">
    <value>spectrumGridMenuItem</value>
  </data>
  <data name="&gt;&gt;spectrumGridMenuItem.Type" xml:space="preserve">
=======
  <data name="&gt;&gt;candidatePeaksToolStripMenuItem.Name" xml:space="preserve">
    <value>candidatePeaksToolStripMenuItem</value>
  </data>
  <data name="&gt;&gt;candidatePeaksToolStripMenuItem.Type" xml:space="preserve">
>>>>>>> d77142c2
    <value>System.Windows.Forms.ToolStripMenuItem, System.Windows.Forms, Version=4.0.0.0, Culture=neutral, PublicKeyToken=b77a5c561934e089</value>
  </data>
  <data name="&gt;&gt;$this.Name" xml:space="preserve">
    <value>ViewMenu</value>
  </data>
  <data name="&gt;&gt;$this.Type" xml:space="preserve">
<<<<<<< HEAD
    <value>pwiz.Skyline.Menus.SkylineControl, Skyline-daily, Version=21.2.1.491, Culture=neutral, PublicKeyToken=null</value>
=======
    <value>pwiz.Skyline.Menus.SkylineControl, Skyline-daily, Version=20.2.1.463, Culture=neutral, PublicKeyToken=null</value>
>>>>>>> d77142c2
  </data>
</root><|MERGE_RESOLUTION|>--- conflicted
+++ resolved
@@ -155,26 +155,17 @@
   <data name="viewToolStripMenuItem.Text" xml:space="preserve">
     <value>&amp;View</value>
   </data>
-<<<<<<< HEAD
-=======
   <data name="viewProteinsMenuItem.Size" type="System.Drawing.Size, System.Drawing">
     <value>191, 22</value>
   </data>
   <data name="viewProteinsMenuItem.Text" xml:space="preserve">
     <value>&amp;Proteins</value>
   </data>
->>>>>>> d77142c2
   <data name="viewTargetsMenuItem.Size" type="System.Drawing.Size, System.Drawing">
     <value>191, 22</value>
   </data>
   <data name="viewTargetsMenuItem.Text" xml:space="preserve">
     <value>&amp;Targets</value>
-  </data>
-  <data name="viewProteinsMenuItem.Size" type="System.Drawing.Size, System.Drawing">
-    <value>191, 22</value>
-  </data>
-  <data name="viewProteinsMenuItem.Text" xml:space="preserve">
-    <value>&amp;Proteins</value>
   </data>
   <data name="showTargetsByNameToolStripMenuItem.Size" type="System.Drawing.Size, System.Drawing">
     <value>173, 22</value>
@@ -379,13 +370,13 @@
     <value>130, 22</value>
   </data>
   <data name="zhMenuItem.Text" xml:space="preserve">
-    <value>Z•</value>
+    <value>Z&#x2022;</value>
   </data>
   <data name="zhhMenuItem.Size" type="System.Drawing.Size, System.Drawing">
     <value>130, 22</value>
   </data>
   <data name="zhhMenuItem.Text" xml:space="preserve">
-    <value>Z′</value>
+    <value>Z&#x2032;</value>
   </data>
   <data name="fragmentsMenuItem.Size" type="System.Drawing.Size, System.Drawing">
     <value>130, 22</value>
@@ -942,19 +933,17 @@
   <data name="statusToolStripMenuItem.Text" xml:space="preserve">
     <value>Stat&amp;us Bar</value>
   </data>
-<<<<<<< HEAD
   <data name="spectrumGridMenuItem.Size" type="System.Drawing.Size, System.Drawing">
     <value>180, 22</value>
   </data>
   <data name="spectrumGridMenuItem.Text" xml:space="preserve">
     <value>Spectrum Grid</value>
-=======
+  </data>
   <data name="candidatePeaksToolStripMenuItem.Size" type="System.Drawing.Size, System.Drawing">
     <value>180, 22</value>
   </data>
   <data name="candidatePeaksToolStripMenuItem.Text" xml:space="preserve">
     <value>Candidate Peaks</value>
->>>>>>> d77142c2
   </data>
   <metadata name="$this.Localizable" type="System.Boolean, mscorlib, Version=4.0.0.0, Culture=neutral, PublicKeyToken=b77a5c561934e089">
     <value>True</value>
@@ -966,11 +955,7 @@
     <value>modeUIHandler</value>
   </data>
   <data name="&gt;&gt;modeUIHandler.Type" xml:space="preserve">
-<<<<<<< HEAD
-    <value>pwiz.Skyline.Util.Helpers+ModeUIExtender, Skyline-daily, Version=21.2.1.491, Culture=neutral, PublicKeyToken=null</value>
-=======
     <value>pwiz.Skyline.Util.Helpers+ModeUIExtender, Skyline-daily, Version=20.2.1.463, Culture=neutral, PublicKeyToken=null</value>
->>>>>>> d77142c2
   </data>
   <data name="&gt;&gt;viewToolStripMenuItem.Name" xml:space="preserve">
     <value>viewToolStripMenuItem</value>
@@ -978,12 +963,6 @@
   <data name="&gt;&gt;viewToolStripMenuItem.Type" xml:space="preserve">
     <value>System.Windows.Forms.ToolStripMenuItem, System.Windows.Forms, Version=4.0.0.0, Culture=neutral, PublicKeyToken=b77a5c561934e089</value>
   </data>
-  <data name="&gt;&gt;viewTargetsMenuItem.Name" xml:space="preserve">
-    <value>viewTargetsMenuItem</value>
-  </data>
-  <data name="&gt;&gt;viewTargetsMenuItem.Type" xml:space="preserve">
-    <value>System.Windows.Forms.ToolStripMenuItem, System.Windows.Forms, Version=4.0.0.0, Culture=neutral, PublicKeyToken=b77a5c561934e089</value>
-  </data>
   <data name="&gt;&gt;viewProteinsMenuItem.Name" xml:space="preserve">
     <value>viewProteinsMenuItem</value>
   </data>
@@ -1650,27 +1629,22 @@
   <data name="&gt;&gt;statusToolStripMenuItem.Type" xml:space="preserve">
     <value>System.Windows.Forms.ToolStripMenuItem, System.Windows.Forms, Version=4.0.0.0, Culture=neutral, PublicKeyToken=b77a5c561934e089</value>
   </data>
-<<<<<<< HEAD
   <data name="&gt;&gt;spectrumGridMenuItem.Name" xml:space="preserve">
     <value>spectrumGridMenuItem</value>
   </data>
   <data name="&gt;&gt;spectrumGridMenuItem.Type" xml:space="preserve">
-=======
+    <value>System.Windows.Forms.ToolStripMenuItem, System.Windows.Forms, Version=4.0.0.0, Culture=neutral, PublicKeyToken=b77a5c561934e089</value>
+  </data>
   <data name="&gt;&gt;candidatePeaksToolStripMenuItem.Name" xml:space="preserve">
     <value>candidatePeaksToolStripMenuItem</value>
   </data>
   <data name="&gt;&gt;candidatePeaksToolStripMenuItem.Type" xml:space="preserve">
->>>>>>> d77142c2
     <value>System.Windows.Forms.ToolStripMenuItem, System.Windows.Forms, Version=4.0.0.0, Culture=neutral, PublicKeyToken=b77a5c561934e089</value>
   </data>
   <data name="&gt;&gt;$this.Name" xml:space="preserve">
     <value>ViewMenu</value>
   </data>
   <data name="&gt;&gt;$this.Type" xml:space="preserve">
-<<<<<<< HEAD
-    <value>pwiz.Skyline.Menus.SkylineControl, Skyline-daily, Version=21.2.1.491, Culture=neutral, PublicKeyToken=null</value>
-=======
     <value>pwiz.Skyline.Menus.SkylineControl, Skyline-daily, Version=20.2.1.463, Culture=neutral, PublicKeyToken=null</value>
->>>>>>> d77142c2
   </data>
 </root>