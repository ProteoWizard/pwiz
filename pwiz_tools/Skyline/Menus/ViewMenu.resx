﻿<?xml version="1.0" encoding="utf-8"?>
<root>
  <!-- 
    Microsoft ResX Schema 
    
    Version 2.0
    
    The primary goals of this format is to allow a simple XML format 
    that is mostly human readable. The generation and parsing of the 
    various data types are done through the TypeConverter classes 
    associated with the data types.
    
    Example:
    
    ... ado.net/XML headers & schema ...
    <resheader name="resmimetype">text/microsoft-resx</resheader>
    <resheader name="version">2.0</resheader>
    <resheader name="reader">System.Resources.ResXResourceReader, System.Windows.Forms, ...</resheader>
    <resheader name="writer">System.Resources.ResXResourceWriter, System.Windows.Forms, ...</resheader>
    <data name="Name1"><value>this is my long string</value><comment>this is a comment</comment></data>
    <data name="Color1" type="System.Drawing.Color, System.Drawing">Blue</data>
    <data name="Bitmap1" mimetype="application/x-microsoft.net.object.binary.base64">
        <value>[base64 mime encoded serialized .NET Framework object]</value>
    </data>
    <data name="Icon1" type="System.Drawing.Icon, System.Drawing" mimetype="application/x-microsoft.net.object.bytearray.base64">
        <value>[base64 mime encoded string representing a byte array form of the .NET Framework object]</value>
        <comment>This is a comment</comment>
    </data>
                
    There are any number of "resheader" rows that contain simple 
    name/value pairs.
    
    Each data row contains a name, and value. The row also contains a 
    type or mimetype. Type corresponds to a .NET class that support 
    text/value conversion through the TypeConverter architecture. 
    Classes that don't support this are serialized and stored with the 
    mimetype set.
    
    The mimetype is used for serialized objects, and tells the 
    ResXResourceReader how to depersist the object. This is currently not 
    extensible. For a given mimetype the value must be set accordingly:
    
    Note - application/x-microsoft.net.object.binary.base64 is the format 
    that the ResXResourceWriter will generate, however the reader can 
    read any of the formats listed below.
    
    mimetype: application/x-microsoft.net.object.binary.base64
    value   : The object must be serialized with 
            : System.Runtime.Serialization.Formatters.Binary.BinaryFormatter
            : and then encoded with base64 encoding.
    
    mimetype: application/x-microsoft.net.object.soap.base64
    value   : The object must be serialized with 
            : System.Runtime.Serialization.Formatters.Soap.SoapFormatter
            : and then encoded with base64 encoding.

    mimetype: application/x-microsoft.net.object.bytearray.base64
    value   : The object must be serialized into a byte array 
            : using a System.ComponentModel.TypeConverter
            : and then encoded with base64 encoding.
    -->
  <xsd:schema id="root" xmlns="" xmlns:xsd="http://www.w3.org/2001/XMLSchema" xmlns:msdata="urn:schemas-microsoft-com:xml-msdata">
    <xsd:import namespace="http://www.w3.org/XML/1998/namespace" />
    <xsd:element name="root" msdata:IsDataSet="true">
      <xsd:complexType>
        <xsd:choice maxOccurs="unbounded">
          <xsd:element name="metadata">
            <xsd:complexType>
              <xsd:sequence>
                <xsd:element name="value" type="xsd:string" minOccurs="0" />
              </xsd:sequence>
              <xsd:attribute name="name" use="required" type="xsd:string" />
              <xsd:attribute name="type" type="xsd:string" />
              <xsd:attribute name="mimetype" type="xsd:string" />
              <xsd:attribute ref="xml:space" />
            </xsd:complexType>
          </xsd:element>
          <xsd:element name="assembly">
            <xsd:complexType>
              <xsd:attribute name="alias" type="xsd:string" />
              <xsd:attribute name="name" type="xsd:string" />
            </xsd:complexType>
          </xsd:element>
          <xsd:element name="data">
            <xsd:complexType>
              <xsd:sequence>
                <xsd:element name="value" type="xsd:string" minOccurs="0" msdata:Ordinal="1" />
                <xsd:element name="comment" type="xsd:string" minOccurs="0" msdata:Ordinal="2" />
              </xsd:sequence>
              <xsd:attribute name="name" type="xsd:string" use="required" msdata:Ordinal="1" />
              <xsd:attribute name="type" type="xsd:string" msdata:Ordinal="3" />
              <xsd:attribute name="mimetype" type="xsd:string" msdata:Ordinal="4" />
              <xsd:attribute ref="xml:space" />
            </xsd:complexType>
          </xsd:element>
          <xsd:element name="resheader">
            <xsd:complexType>
              <xsd:sequence>
                <xsd:element name="value" type="xsd:string" minOccurs="0" msdata:Ordinal="1" />
              </xsd:sequence>
              <xsd:attribute name="name" type="xsd:string" use="required" />
            </xsd:complexType>
          </xsd:element>
        </xsd:choice>
      </xsd:complexType>
    </xsd:element>
  </xsd:schema>
  <resheader name="resmimetype">
    <value>text/microsoft-resx</value>
  </resheader>
  <resheader name="version">
    <value>2.0</value>
  </resheader>
  <resheader name="reader">
    <value>System.Resources.ResXResourceReader, System.Windows.Forms, Version=4.0.0.0, Culture=neutral, PublicKeyToken=b77a5c561934e089</value>
  </resheader>
  <resheader name="writer">
    <value>System.Resources.ResXResourceWriter, System.Windows.Forms, Version=4.0.0.0, Culture=neutral, PublicKeyToken=b77a5c561934e089</value>
  </resheader>
  <metadata name="modeUIHandler.TrayLocation" type="System.Drawing.Point, System.Drawing, Version=4.0.0.0, Culture=neutral, PublicKeyToken=b03f5f7f11d50a3a">
    <value>17, 17</value>
  </metadata>
  <metadata name="menuStrip1.TrayLocation" type="System.Drawing.Point, System.Drawing, Version=4.0.0.0, Culture=neutral, PublicKeyToken=b03f5f7f11d50a3a">
    <value>155, 17</value>
  </metadata>
  <assembly alias="System.Drawing" name="System.Drawing, Version=4.0.0.0, Culture=neutral, PublicKeyToken=b03f5f7f11d50a3a" />
<<<<<<< HEAD
  <data name="menuStrip1.Location" type="System.Drawing.Point, System.Drawing">
    <value>0, 0</value>
  </data>
  <data name="menuStrip1.Size" type="System.Drawing.Size, System.Drawing">
    <value>150, 24</value>
  </data>
  <assembly alias="mscorlib" name="mscorlib, Version=4.0.0.0, Culture=neutral, PublicKeyToken=b77a5c561934e089" />
  <data name="menuStrip1.TabIndex" type="System.Int32, mscorlib">
    <value>0</value>
  </data>
  <data name="menuStrip1.Text" xml:space="preserve">
    <value>menuStrip1</value>
  </data>
  <data name="&gt;&gt;menuStrip1.Name" xml:space="preserve">
    <value>menuStrip1</value>
  </data>
  <data name="&gt;&gt;menuStrip1.Type" xml:space="preserve">
    <value>System.Windows.Forms.MenuStrip, System.Windows.Forms, Version=4.0.0.0, Culture=neutral, PublicKeyToken=b77a5c561934e089</value>
  </data>
  <data name="&gt;&gt;menuStrip1.Parent" xml:space="preserve">
    <value>$this</value>
  </data>
  <data name="&gt;&gt;menuStrip1.ZOrder" xml:space="preserve">
    <value>0</value>
  </data>
  <data name="viewToolStripMenuItem.Size" type="System.Drawing.Size, System.Drawing">
    <value>44, 20</value>
  </data>
  <data name="viewToolStripMenuItem.Text" xml:space="preserve">
    <value>&amp;View</value>
  </data>
  <data name="viewProteinsMenuItem.Size" type="System.Drawing.Size, System.Drawing">
    <value>191, 22</value>
  </data>
  <data name="viewProteinsMenuItem.Text" xml:space="preserve">
    <value>&amp;Proteins</value>
=======
  <data name="viewTargetsMenuItem.Size" type="System.Drawing.Size, System.Drawing">
    <value>191, 22</value>
  </data>
  <data name="viewTargetsMenuItem.Text" xml:space="preserve">
    <value>&amp;Targets</value>
>>>>>>> 7376ae98
  </data>
  <data name="showTargetsByNameToolStripMenuItem.Size" type="System.Drawing.Size, System.Drawing">
    <value>173, 22</value>
  </data>
  <data name="showTargetsByNameToolStripMenuItem.Text" xml:space="preserve">
    <value>By &amp;Name</value>
  </data>
  <data name="showTargetsByAccessionToolStripMenuItem.Size" type="System.Drawing.Size, System.Drawing">
    <value>173, 22</value>
  </data>
  <data name="showTargetsByAccessionToolStripMenuItem.Text" xml:space="preserve">
    <value>By &amp;Accession</value>
  </data>
  <data name="showTargetsByPreferredNameToolStripMenuItem.Size" type="System.Drawing.Size, System.Drawing">
    <value>173, 22</value>
  </data>
  <data name="showTargetsByPreferredNameToolStripMenuItem.Text" xml:space="preserve">
    <value>By &amp;Preferred Name</value>
  </data>
  <data name="showTargetsByGeneToolStripMenuItem.Size" type="System.Drawing.Size, System.Drawing">
    <value>173, 22</value>
  </data>
  <data name="showTargetsByGeneToolStripMenuItem.Text" xml:space="preserve">
    <value>By &amp;Gene</value>
  </data>
  <data name="viewModificationsMenuItem.Size" type="System.Drawing.Size, System.Drawing">
    <value>191, 22</value>
  </data>
  <data name="viewModificationsMenuItem.Text" xml:space="preserve">
    <value>Modifications</value>
  </data>
  <data name="textZoomToolStripMenuItem.Size" type="System.Drawing.Size, System.Drawing">
    <value>191, 22</value>
  </data>
  <data name="textZoomToolStripMenuItem.Text" xml:space="preserve">
    <value>Te&amp;xt Zoom</value>
  </data>
  <data name="defaultTextToolStripMenuItem.Size" type="System.Drawing.Size, System.Drawing">
    <value>132, 22</value>
  </data>
  <data name="defaultTextToolStripMenuItem.Text" xml:space="preserve">
    <value>&amp;Default</value>
  </data>
  <data name="largeToolStripMenuItem.Size" type="System.Drawing.Size, System.Drawing">
    <value>132, 22</value>
  </data>
  <data name="largeToolStripMenuItem.Text" xml:space="preserve">
    <value>&amp;Large</value>
  </data>
  <data name="extraLargeToolStripMenuItem.Size" type="System.Drawing.Size, System.Drawing">
    <value>132, 22</value>
  </data>
  <data name="extraLargeToolStripMenuItem.Text" xml:space="preserve">
    <value>E&amp;xtra Large</value>
  </data>
  <data name="userInterfaceToolStripMenuItem.Size" type="System.Drawing.Size, System.Drawing">
    <value>191, 22</value>
  </data>
  <data name="userInterfaceToolStripMenuItem.Text" xml:space="preserve">
    <value>U&amp;ser Interface</value>
  </data>
  <data name="proteomicsToolStripMenuItem.Size" type="System.Drawing.Size, System.Drawing">
    <value>134, 22</value>
  </data>
  <data name="proteomicsToolStripMenuItem.Text" xml:space="preserve">
    <value>&amp;Proteomics</value>
  </data>
  <data name="moleculeToolStripMenuItem.Size" type="System.Drawing.Size, System.Drawing">
    <value>134, 22</value>
  </data>
  <data name="moleculeToolStripMenuItem.Text" xml:space="preserve">
    <value>&amp;Molecule</value>
  </data>
  <data name="mixedToolStripMenuItem.Size" type="System.Drawing.Size, System.Drawing">
    <value>134, 22</value>
  </data>
  <data name="mixedToolStripMenuItem.Text" xml:space="preserve">
    <value>Mi&amp;xed</value>
  </data>
  <data name="toolStripSeparator41.Size" type="System.Drawing.Size, System.Drawing">
    <value>188, 6</value>
  </data>
  <data name="spectralLibrariesToolStripMenuItem.Size" type="System.Drawing.Size, System.Drawing">
    <value>191, 22</value>
  </data>
  <data name="spectralLibrariesToolStripMenuItem.Text" xml:space="preserve">
    <value>Spectral &amp;Libraries</value>
  </data>
  <data name="toolStripSeparator32.Size" type="System.Drawing.Size, System.Drawing">
    <value>188, 6</value>
  </data>
  <data name="arrangeGraphsToolStripMenuItem.Size" type="System.Drawing.Size, System.Drawing">
    <value>191, 22</value>
  </data>
  <data name="arrangeGraphsToolStripMenuItem.Text" xml:space="preserve">
    <value>&amp;Arrange Graphs</value>
  </data>
  <assembly alias="System.Windows.Forms" name="System.Windows.Forms, Version=4.0.0.0, Culture=neutral, PublicKeyToken=b77a5c561934e089" />
  <data name="arrangeTiledMenuItem.ShortcutKeys" type="System.Windows.Forms.Keys, System.Windows.Forms">
    <value>Ctrl+T</value>
  </data>
  <data name="arrangeTiledMenuItem.Size" type="System.Drawing.Size, System.Drawing">
    <value>184, 22</value>
  </data>
  <data name="arrangeTiledMenuItem.Text" xml:space="preserve">
    <value>&amp;Tiled</value>
  </data>
  <data name="arrangeColumnMenuItem.ShowShortcutKeys" type="System.Boolean, mscorlib">
    <value>False</value>
  </data>
  <data name="arrangeColumnMenuItem.Size" type="System.Drawing.Size, System.Drawing">
    <value>184, 22</value>
  </data>
  <data name="arrangeColumnMenuItem.Text" xml:space="preserve">
    <value>&amp;Column</value>
  </data>
  <data name="arrangeRowMenuItem.ShowShortcutKeys" type="System.Boolean, mscorlib">
    <value>False</value>
  </data>
  <data name="arrangeRowMenuItem.Size" type="System.Drawing.Size, System.Drawing">
    <value>184, 22</value>
  </data>
  <data name="arrangeRowMenuItem.Text" xml:space="preserve">
    <value>&amp;Row</value>
  </data>
  <data name="arrangedTabbedMenuItem.ShortcutKeys" type="System.Windows.Forms.Keys, System.Windows.Forms">
    <value>Ctrl+Shift+T</value>
  </data>
  <data name="arrangedTabbedMenuItem.Size" type="System.Drawing.Size, System.Drawing">
    <value>184, 22</value>
  </data>
  <data name="arrangedTabbedMenuItem.Text" xml:space="preserve">
    <value>T&amp;abbed</value>
  </data>
  <data name="groupedMenuItem.Size" type="System.Drawing.Size, System.Drawing">
    <value>184, 22</value>
  </data>
  <data name="groupedMenuItem.Text" xml:space="preserve">
    <value>&amp;Grouped...</value>
  </data>
  <data name="toolStripSeparator39.Size" type="System.Drawing.Size, System.Drawing">
    <value>188, 6</value>
  </data>
  <data name="libraryMatchToolStripMenuItem.Enabled" type="System.Boolean, mscorlib">
    <value>False</value>
  </data>
  <data name="libraryMatchToolStripMenuItem.ShortcutKeys" type="System.Windows.Forms.Keys, System.Windows.Forms">
    <value>Alt+1</value>
  </data>
  <data name="libraryMatchToolStripMenuItem.Size" type="System.Drawing.Size, System.Drawing">
    <value>191, 22</value>
  </data>
  <data name="libraryMatchToolStripMenuItem.Text" xml:space="preserve">
    <value>Library &amp;Match</value>
  </data>
  <data name="ionTypesMenuItem.Enabled" type="System.Boolean, mscorlib">
    <value>False</value>
  </data>
  <data name="ionTypesMenuItem.Size" type="System.Drawing.Size, System.Drawing">
    <value>191, 22</value>
  </data>
  <data name="ionTypesMenuItem.Text" xml:space="preserve">
    <value>&amp;Ion Types</value>
  </data>
  <data name="aMenuItem.Size" type="System.Drawing.Size, System.Drawing">
    <value>130, 22</value>
  </data>
  <data name="aMenuItem.Text" xml:space="preserve">
    <value>&amp;A</value>
  </data>
  <data name="bMenuItem.Size" type="System.Drawing.Size, System.Drawing">
    <value>130, 22</value>
  </data>
  <data name="bMenuItem.Text" xml:space="preserve">
    <value>&amp;B</value>
  </data>
  <data name="cMenuItem.Size" type="System.Drawing.Size, System.Drawing">
    <value>130, 22</value>
  </data>
  <data name="cMenuItem.Text" xml:space="preserve">
    <value>&amp;C</value>
  </data>
  <data name="xMenuItem.Size" type="System.Drawing.Size, System.Drawing">
    <value>130, 22</value>
  </data>
  <data name="xMenuItem.Text" xml:space="preserve">
    <value>&amp;X</value>
  </data>
  <data name="yMenuItem.Size" type="System.Drawing.Size, System.Drawing">
    <value>130, 22</value>
  </data>
  <data name="yMenuItem.Text" xml:space="preserve">
    <value>&amp;Y</value>
  </data>
  <data name="zMenuItem.Size" type="System.Drawing.Size, System.Drawing">
    <value>130, 22</value>
  </data>
  <data name="zMenuItem.Text" xml:space="preserve">
    <value>&amp;Z</value>
  </data>
  <data name="fragmentsMenuItem.Size" type="System.Drawing.Size, System.Drawing">
    <value>130, 22</value>
  </data>
  <data name="fragmentsMenuItem.Text" xml:space="preserve">
    <value>&amp;Fragments</value>
  </data>
  <data name="precursorIonMenuItem.Size" type="System.Drawing.Size, System.Drawing">
    <value>130, 22</value>
  </data>
  <data name="precursorIonMenuItem.Text" xml:space="preserve">
    <value>&amp;Precursor</value>
  </data>
  <data name="chargesMenuItem.Enabled" type="System.Boolean, mscorlib">
    <value>False</value>
  </data>
  <data name="chargesMenuItem.Size" type="System.Drawing.Size, System.Drawing">
    <value>191, 22</value>
  </data>
  <data name="chargesMenuItem.Text" xml:space="preserve">
    <value>&amp;Charges</value>
  </data>
  <data name="charge1MenuItem.Size" type="System.Drawing.Size, System.Drawing">
    <value>80, 22</value>
  </data>
  <data name="charge1MenuItem.Text" xml:space="preserve">
    <value>&amp;1</value>
  </data>
  <data name="charge2MenuItem.Size" type="System.Drawing.Size, System.Drawing">
    <value>80, 22</value>
  </data>
  <data name="charge2MenuItem.Text" xml:space="preserve">
    <value>&amp;2</value>
  </data>
  <data name="charge3MenuItem.Size" type="System.Drawing.Size, System.Drawing">
    <value>80, 22</value>
  </data>
  <data name="charge3MenuItem.Text" xml:space="preserve">
    <value>&amp;3</value>
  </data>
  <data name="charge4MenuItem.Size" type="System.Drawing.Size, System.Drawing">
    <value>80, 22</value>
  </data>
  <data name="charge4MenuItem.Text" xml:space="preserve">
    <value>&amp;4</value>
  </data>
  <data name="ranksMenuItem.Enabled" type="System.Boolean, mscorlib">
    <value>False</value>
  </data>
  <data name="ranksMenuItem.Size" type="System.Drawing.Size, System.Drawing">
    <value>191, 22</value>
  </data>
  <data name="ranksMenuItem.Text" xml:space="preserve">
    <value>&amp;Ranks</value>
  </data>
  <data name="toolStripSeparator9.Size" type="System.Drawing.Size, System.Drawing">
    <value>188, 6</value>
  </data>
  <data name="chromatogramsMenuItem.Enabled" type="System.Boolean, mscorlib">
    <value>False</value>
  </data>
  <data name="chromatogramsMenuItem.Size" type="System.Drawing.Size, System.Drawing">
    <value>191, 22</value>
  </data>
  <data name="chromatogramsMenuItem.Text" xml:space="preserve">
    <value>Chr&amp;omatograms</value>
  </data>
  <data name="showChromMenuItem.Size" type="System.Drawing.Size, System.Drawing">
    <value>219, 22</value>
  </data>
  <data name="showChromMenuItem.Text" xml:space="preserve">
    <value>&lt;placeholder&gt;</value>
  </data>
  <data name="toolStripSeparatorReplicates.Size" type="System.Drawing.Size, System.Drawing">
    <value>216, 6</value>
  </data>
  <data name="previousReplicateMenuItem.ShortcutKeys" type="System.Windows.Forms.Keys, System.Windows.Forms">
    <value>Ctrl+Up</value>
  </data>
  <data name="previousReplicateMenuItem.Size" type="System.Drawing.Size, System.Drawing">
    <value>219, 22</value>
  </data>
  <data name="previousReplicateMenuItem.Text" xml:space="preserve">
    <value>Pre&amp;vious Replicate</value>
  </data>
  <data name="nextReplicateMenuItem.ShortcutKeys" type="System.Windows.Forms.Keys, System.Windows.Forms">
    <value>Ctrl+Down</value>
  </data>
  <data name="nextReplicateMenuItem.Size" type="System.Drawing.Size, System.Drawing">
    <value>219, 22</value>
  </data>
  <data name="nextReplicateMenuItem.Text" xml:space="preserve">
    <value>Ne&amp;xt Replicate</value>
  </data>
  <data name="toolStripSeparator44.Size" type="System.Drawing.Size, System.Drawing">
    <value>216, 6</value>
  </data>
  <data name="closeChromatogramMenuItem.ShortcutKeys" type="System.Windows.Forms.Keys, System.Windows.Forms">
    <value>Ctrl+F4</value>
  </data>
  <data name="closeChromatogramMenuItem.Size" type="System.Drawing.Size, System.Drawing">
    <value>219, 22</value>
  </data>
  <data name="closeChromatogramMenuItem.Text" xml:space="preserve">
    <value>&amp;Close</value>
  </data>
  <data name="closeAllChromatogramsMenuItem.ShortcutKeys" type="System.Windows.Forms.Keys, System.Windows.Forms">
    <value>Ctrl+Shift+F4</value>
  </data>
  <data name="closeAllChromatogramsMenuItem.Size" type="System.Drawing.Size, System.Drawing">
    <value>219, 22</value>
  </data>
  <data name="closeAllChromatogramsMenuItem.Text" xml:space="preserve">
    <value>Close &amp;All</value>
  </data>
  <data name="transitionsMenuItem.Enabled" type="System.Boolean, mscorlib">
    <value>False</value>
  </data>
  <data name="transitionsMenuItem.Size" type="System.Drawing.Size, System.Drawing">
    <value>191, 22</value>
  </data>
  <data name="transitionsMenuItem.Text" xml:space="preserve">
    <value>Tra&amp;nsitions</value>
  </data>
  <data name="allTranMenuItem.ShortcutKeys" type="System.Windows.Forms.Keys, System.Windows.Forms">
    <value>Shift+F10</value>
  </data>
  <data name="allTranMenuItem.Size" type="System.Drawing.Size, System.Drawing">
    <value>210, 22</value>
  </data>
  <data name="allTranMenuItem.Text" xml:space="preserve">
    <value>&amp;All</value>
  </data>
  <data name="precursorsTranMenuItem.ShortcutKeys" type="System.Windows.Forms.Keys, System.Windows.Forms">
    <value>Alt+F10</value>
  </data>
  <data name="precursorsTranMenuItem.Size" type="System.Drawing.Size, System.Drawing">
    <value>210, 22</value>
  </data>
  <data name="precursorsTranMenuItem.Text" xml:space="preserve">
    <value>&amp;Precursors</value>
  </data>
  <data name="productsTranMenuItem.ShortcutKeys" type="System.Windows.Forms.Keys, System.Windows.Forms">
    <value>Ctrl+Alt+F10</value>
  </data>
  <data name="productsTranMenuItem.Size" type="System.Drawing.Size, System.Drawing">
    <value>210, 22</value>
  </data>
  <data name="productsTranMenuItem.Text" xml:space="preserve">
    <value>Pr&amp;oducts</value>
  </data>
  <data name="singleTranMenuItem.ShortcutKeys" type="System.Windows.Forms.Keys, System.Windows.Forms">
    <value>F10</value>
  </data>
  <data name="singleTranMenuItem.Size" type="System.Drawing.Size, System.Drawing">
    <value>210, 22</value>
  </data>
  <data name="singleTranMenuItem.Text" xml:space="preserve">
    <value>&amp;Single</value>
  </data>
  <data name="totalTranMenuItem.ShortcutKeys" type="System.Windows.Forms.Keys, System.Windows.Forms">
    <value>Ctrl+F10</value>
  </data>
  <data name="totalTranMenuItem.Size" type="System.Drawing.Size, System.Drawing">
    <value>210, 22</value>
  </data>
  <data name="totalTranMenuItem.Text" xml:space="preserve">
    <value>&amp;Total</value>
  </data>
  <data name="toolStripSeparatorTranMain.Size" type="System.Drawing.Size, System.Drawing">
    <value>207, 6</value>
  </data>
  <data name="basePeakMenuItem.ShortcutKeys" type="System.Windows.Forms.Keys, System.Windows.Forms">
    <value>Ctrl+Shift+F10</value>
  </data>
  <data name="basePeakMenuItem.Size" type="System.Drawing.Size, System.Drawing">
    <value>210, 22</value>
  </data>
  <data name="basePeakMenuItem.Text" xml:space="preserve">
    <value>&amp;Base Peak</value>
  </data>
  <data name="ticMenuItem.ShortcutKeys" type="System.Windows.Forms.Keys, System.Windows.Forms">
    <value>Alt+Shift+F10</value>
  </data>
  <data name="ticMenuItem.Size" type="System.Drawing.Size, System.Drawing">
    <value>210, 22</value>
  </data>
  <data name="ticMenuItem.Text" xml:space="preserve">
    <value>T&amp;IC</value>
  </data>
  <data name="qcMenuItem.Size" type="System.Drawing.Size, System.Drawing">
    <value>210, 22</value>
  </data>
  <data name="qcMenuItem.Text" xml:space="preserve">
    <value>Q&amp;C</value>
  </data>
  <data name="toolStripSeparator56.Size" type="System.Drawing.Size, System.Drawing">
    <value>207, 6</value>
  </data>
  <data name="onlyQuantitativeMenuItem.Size" type="System.Drawing.Size, System.Drawing">
    <value>210, 22</value>
  </data>
  <data name="onlyQuantitativeMenuItem.Text" xml:space="preserve">
    <value>Only &amp;Quantitative</value>
  </data>
  <data name="toolStripSeparator48.Size" type="System.Drawing.Size, System.Drawing">
    <value>207, 6</value>
  </data>
  <data name="splitGraphMenuItem.Size" type="System.Drawing.Size, System.Drawing">
    <value>210, 22</value>
  </data>
  <data name="splitGraphMenuItem.Text" xml:space="preserve">
    <value>Split &amp;Graph</value>
  </data>
  <data name="transformChromMenuItem.Enabled" type="System.Boolean, mscorlib">
    <value>False</value>
  </data>
  <data name="transformChromMenuItem.Size" type="System.Drawing.Size, System.Drawing">
    <value>191, 22</value>
  </data>
  <data name="transformChromMenuItem.Text" xml:space="preserve">
    <value>Trans&amp;form</value>
  </data>
  <data name="transformChromNoneMenuItem.ShortcutKeys" type="System.Windows.Forms.Keys, System.Windows.Forms">
    <value>Shift+F12</value>
  </data>
  <data name="transformChromNoneMenuItem.Size" type="System.Drawing.Size, System.Drawing">
    <value>297, 22</value>
  </data>
  <data name="transformChromNoneMenuItem.Text" xml:space="preserve">
    <value>&amp;None</value>
  </data>
  <data name="transformChromInterpolatedMenuItem.ShortcutKeys" type="System.Windows.Forms.Keys, System.Windows.Forms">
    <value>F12</value>
  </data>
  <data name="transformChromInterpolatedMenuItem.Size" type="System.Drawing.Size, System.Drawing">
    <value>297, 22</value>
  </data>
  <data name="transformChromInterpolatedMenuItem.Text" xml:space="preserve">
    <value>&amp;Interpolated</value>
  </data>
  <data name="secondDerivativeMenuItem.ShortcutKeys" type="System.Windows.Forms.Keys, System.Windows.Forms">
    <value>Ctrl+F12</value>
  </data>
  <data name="secondDerivativeMenuItem.Size" type="System.Drawing.Size, System.Drawing">
    <value>297, 22</value>
  </data>
  <data name="secondDerivativeMenuItem.Text" xml:space="preserve">
    <value>&amp;Second Derivative</value>
  </data>
  <data name="firstDerivativeMenuItem.Size" type="System.Drawing.Size, System.Drawing">
    <value>297, 22</value>
  </data>
  <data name="firstDerivativeMenuItem.Text" xml:space="preserve">
    <value>&amp;First Derivative</value>
  </data>
  <data name="smoothSGChromMenuItem.ShortcutKeys" type="System.Windows.Forms.Keys, System.Windows.Forms">
    <value>Ctrl+Shift+F12</value>
  </data>
  <data name="smoothSGChromMenuItem.Size" type="System.Drawing.Size, System.Drawing">
    <value>297, 22</value>
  </data>
  <data name="smoothSGChromMenuItem.Text" xml:space="preserve">
    <value>Savitzky-&amp;Golay Smoothing</value>
  </data>
  <data name="autoZoomMenuItem.Enabled" type="System.Boolean, mscorlib">
    <value>False</value>
  </data>
  <data name="autoZoomMenuItem.Size" type="System.Drawing.Size, System.Drawing">
    <value>191, 22</value>
  </data>
  <data name="autoZoomMenuItem.Text" xml:space="preserve">
    <value>Auto-&amp;Zoom</value>
  </data>
  <data name="autoZoomNoneMenuItem.ShortcutKeys" type="System.Windows.Forms.Keys, System.Windows.Forms">
    <value>Shift+F11</value>
  </data>
  <data name="autoZoomNoneMenuItem.Size" type="System.Drawing.Size, System.Drawing">
    <value>253, 22</value>
  </data>
  <data name="autoZoomNoneMenuItem.Text" xml:space="preserve">
    <value>&amp;None</value>
  </data>
  <data name="autoZoomBestPeakMenuItem.ShortcutKeys" type="System.Windows.Forms.Keys, System.Windows.Forms">
    <value>F11</value>
  </data>
  <data name="autoZoomBestPeakMenuItem.Size" type="System.Drawing.Size, System.Drawing">
    <value>253, 22</value>
  </data>
  <data name="autoZoomBestPeakMenuItem.Text" xml:space="preserve">
    <value>&amp;Best Peak</value>
  </data>
  <data name="autoZoomRTWindowMenuItem.ShortcutKeys" type="System.Windows.Forms.Keys, System.Windows.Forms">
    <value>Ctrl+F11</value>
  </data>
  <data name="autoZoomRTWindowMenuItem.Size" type="System.Drawing.Size, System.Drawing">
    <value>253, 22</value>
  </data>
  <data name="autoZoomRTWindowMenuItem.Text" xml:space="preserve">
    <value>&amp;Retention Time Window</value>
  </data>
  <data name="autoZoomBothMenuItem.ShortcutKeys" type="System.Windows.Forms.Keys, System.Windows.Forms">
    <value>Ctrl+Shift+F11</value>
  </data>
  <data name="autoZoomBothMenuItem.Size" type="System.Drawing.Size, System.Drawing">
    <value>253, 22</value>
  </data>
  <data name="autoZoomBothMenuItem.Text" xml:space="preserve">
    <value>B&amp;oth</value>
  </data>
  <data name="toolStripSeparator10.Size" type="System.Drawing.Size, System.Drawing">
    <value>188, 6</value>
  </data>
  <data name="retentionTimesMenuItem.Enabled" type="System.Boolean, mscorlib">
    <value>False</value>
  </data>
  <data name="retentionTimesMenuItem.Size" type="System.Drawing.Size, System.Drawing">
    <value>191, 22</value>
  </data>
  <data name="retentionTimesMenuItem.Text" xml:space="preserve">
    <value>Retention &amp;Times</value>
  </data>
  <data name="replicateComparisonMenuItem.ShortcutKeys" type="System.Windows.Forms.Keys, System.Windows.Forms">
    <value>F8</value>
  </data>
  <data name="replicateComparisonMenuItem.Size" type="System.Drawing.Size, System.Drawing">
    <value>228, 22</value>
  </data>
  <data name="replicateComparisonMenuItem.Text" xml:space="preserve">
    <value>&amp;Replicate Comparison</value>
  </data>
  <data name="timePeptideComparisonMenuItem.ShortcutKeys" type="System.Windows.Forms.Keys, System.Windows.Forms">
    <value>Ctrl+F8</value>
  </data>
  <data name="timePeptideComparisonMenuItem.Size" type="System.Drawing.Size, System.Drawing">
    <value>228, 22</value>
  </data>
  <data name="timePeptideComparisonMenuItem.Text" xml:space="preserve">
    <value>&amp;Peptide Comparison</value>
  </data>
  <data name="regressionMenuItem.Size" type="System.Drawing.Size, System.Drawing">
    <value>228, 22</value>
  </data>
  <data name="regressionMenuItem.Text" xml:space="preserve">
    <value>&amp;Regression</value>
  </data>
  <data name="scoreToRunMenuItem.Size" type="System.Drawing.Size, System.Drawing">
    <value>142, 22</value>
  </data>
  <data name="scoreToRunMenuItem.Text" xml:space="preserve">
    <value>Score To Run</value>
  </data>
  <data name="runToRunMenuItem.Size" type="System.Drawing.Size, System.Drawing">
    <value>142, 22</value>
  </data>
  <data name="runToRunMenuItem.Text" xml:space="preserve">
    <value>Run To Run</value>
  </data>
  <data name="retentionTimeAlignmentsToolStripMenuItem.Size" type="System.Drawing.Size, System.Drawing">
    <value>228, 22</value>
  </data>
  <data name="retentionTimeAlignmentsToolStripMenuItem.Text" xml:space="preserve">
    <value>Ali&amp;gnment</value>
  </data>
  <data name="schedulingMenuItem.Size" type="System.Drawing.Size, System.Drawing">
    <value>228, 22</value>
  </data>
  <data name="schedulingMenuItem.Text" xml:space="preserve">
    <value>&amp;Scheduling</value>
  </data>
  <data name="peakAreasMenuItem.Enabled" type="System.Boolean, mscorlib">
    <value>False</value>
  </data>
  <data name="peakAreasMenuItem.Size" type="System.Drawing.Size, System.Drawing">
    <value>191, 22</value>
  </data>
  <data name="peakAreasMenuItem.Text" xml:space="preserve">
    <value>Pea&amp;k Areas</value>
  </data>
  <data name="areaReplicateComparisonMenuItem.ShortcutKeys" type="System.Windows.Forms.Keys, System.Windows.Forms">
    <value>F7</value>
  </data>
  <data name="areaReplicateComparisonMenuItem.Size" type="System.Drawing.Size, System.Drawing">
    <value>228, 22</value>
  </data>
  <data name="areaReplicateComparisonMenuItem.Text" xml:space="preserve">
    <value>&amp;Replicate Comparison</value>
  </data>
  <data name="areaPeptideComparisonMenuItem.ShortcutKeys" type="System.Windows.Forms.Keys, System.Windows.Forms">
    <value>Ctrl+F7</value>
  </data>
  <data name="areaPeptideComparisonMenuItem.Size" type="System.Drawing.Size, System.Drawing">
    <value>228, 22</value>
  </data>
  <data name="areaPeptideComparisonMenuItem.Text" xml:space="preserve">
    <value>&amp;Peptide Comparison</value>
  </data>
  <data name="areaCVHistogramMenuItem.Size" type="System.Drawing.Size, System.Drawing">
    <value>228, 22</value>
  </data>
  <data name="areaCVHistogramMenuItem.Text" xml:space="preserve">
    <value>CV &amp;Histogram</value>
  </data>
  <data name="areaCVHistogram2DMenuItem.Size" type="System.Drawing.Size, System.Drawing">
    <value>228, 22</value>
  </data>
  <data name="areaCVHistogram2DMenuItem.Text" xml:space="preserve">
    <value>CV 2&amp;D Histogram</value>
  </data>
  <data name="detectionsPlotsMenuItem.Enabled" type="System.Boolean, mscorlib">
    <value>False</value>
  </data>
  <data name="detectionsPlotsMenuItem.Size" type="System.Drawing.Size, System.Drawing">
    <value>191, 22</value>
  </data>
  <data name="detectionsPlotsMenuItem.Text" xml:space="preserve">
    <value>&amp;Detections</value>
  </data>
  <data name="detectionsReplicateComparisonMenuItem.Size" type="System.Drawing.Size, System.Drawing">
    <value>190, 22</value>
  </data>
  <data name="detectionsReplicateComparisonMenuItem.Text" xml:space="preserve">
    <value>&amp;Replicate Comparison</value>
  </data>
  <data name="detectionsHistogramMenuItem.Size" type="System.Drawing.Size, System.Drawing">
    <value>190, 22</value>
  </data>
  <data name="detectionsHistogramMenuItem.Text" xml:space="preserve">
    <value>&amp;Histogram</value>
  </data>
  <data name="massErrorsMenuItem.Enabled" type="System.Boolean, mscorlib">
    <value>False</value>
  </data>
  <data name="massErrorsMenuItem.Size" type="System.Drawing.Size, System.Drawing">
    <value>191, 22</value>
  </data>
  <data name="massErrorsMenuItem.Text" xml:space="preserve">
    <value>Mass &amp;Errors</value>
  </data>
  <data name="massErrorReplicateComparisonMenuItem.ShortcutKeys" type="System.Windows.Forms.Keys, System.Windows.Forms">
    <value>F6</value>
  </data>
  <data name="massErrorReplicateComparisonMenuItem.Size" type="System.Drawing.Size, System.Drawing">
    <value>228, 22</value>
  </data>
  <data name="massErrorReplicateComparisonMenuItem.Text" xml:space="preserve">
    <value>&amp;Replicate Comparison</value>
  </data>
  <data name="massErrorPeptideComparisonMenuItem.ShortcutKeys" type="System.Windows.Forms.Keys, System.Windows.Forms">
    <value>Ctrl+F6</value>
  </data>
  <data name="massErrorPeptideComparisonMenuItem.Size" type="System.Drawing.Size, System.Drawing">
    <value>228, 22</value>
  </data>
  <data name="massErrorPeptideComparisonMenuItem.Text" xml:space="preserve">
    <value>&amp;Peptide Comparison</value>
  </data>
  <data name="massErrorHistogramMenuItem.Size" type="System.Drawing.Size, System.Drawing">
    <value>228, 22</value>
  </data>
  <data name="massErrorHistogramMenuItem.Text" xml:space="preserve">
    <value>&amp;Histogram</value>
  </data>
  <data name="massErrorHistogram2DMenuItem.Size" type="System.Drawing.Size, System.Drawing">
    <value>228, 22</value>
  </data>
  <data name="massErrorHistogram2DMenuItem.Text" xml:space="preserve">
    <value>2&amp;D Histogram</value>
  </data>
  <data name="calibrationCurveMenuItem.Size" type="System.Drawing.Size, System.Drawing">
    <value>191, 22</value>
  </data>
  <data name="calibrationCurveMenuItem.Text" xml:space="preserve">
    <value>Calibration Cur&amp;ve</value>
  </data>
  <data name="documentGridMenuItem.ShortcutKeys" type="System.Windows.Forms.Keys, System.Windows.Forms">
    <value>Alt+3</value>
  </data>
  <data name="documentGridMenuItem.Size" type="System.Drawing.Size, System.Drawing">
    <value>191, 22</value>
  </data>
  <data name="documentGridMenuItem.Text" xml:space="preserve">
    <value>Document &amp;Grid</value>
  </data>
  <data name="otherGridsMenuItem.Size" type="System.Drawing.Size, System.Drawing">
    <value>191, 22</value>
  </data>
  <data name="otherGridsMenuItem.Text" xml:space="preserve">
    <value>Ot&amp;her Grids</value>
  </data>
  <data name="resultsGridMenuItem.Enabled" type="System.Boolean, mscorlib">
    <value>False</value>
  </data>
  <data name="resultsGridMenuItem.ShortcutKeys" type="System.Windows.Forms.Keys, System.Windows.Forms">
    <value>Alt+2</value>
  </data>
  <data name="resultsGridMenuItem.Size" type="System.Drawing.Size, System.Drawing">
    <value>180, 22</value>
  </data>
  <data name="resultsGridMenuItem.Text" xml:space="preserve">
    <value>&amp;Results Grid</value>
  </data>
  <data name="groupComparisonsMenuItem.Size" type="System.Drawing.Size, System.Drawing">
    <value>180, 22</value>
  </data>
  <data name="groupComparisonsMenuItem.Text" xml:space="preserve">
    <value>&amp;Group Comparisons</value>
  </data>
  <data name="addGroupComparisonMenuItem.Size" type="System.Drawing.Size, System.Drawing">
    <value>124, 22</value>
  </data>
  <data name="addGroupComparisonMenuItem.Text" xml:space="preserve">
    <value>&amp;Add...</value>
  </data>
  <data name="editGroupComparisonListMenuItem.Size" type="System.Drawing.Size, System.Drawing">
    <value>124, 22</value>
  </data>
  <data name="editGroupComparisonListMenuItem.Text" xml:space="preserve">
    <value>&amp;Edit List...</value>
  </data>
  <data name="listsMenuItem.Size" type="System.Drawing.Size, System.Drawing">
    <value>180, 22</value>
  </data>
  <data name="listsMenuItem.Text" xml:space="preserve">
    <value>&amp;Lists</value>
  </data>
  <data name="defineNewListMenuItem.Size" type="System.Drawing.Size, System.Drawing">
    <value>165, 22</value>
  </data>
  <data name="defineNewListMenuItem.Text" xml:space="preserve">
    <value>Define &amp;New List...</value>
  </data>
  <data name="auditLogMenuItem.ShortcutKeys" type="System.Windows.Forms.Keys, System.Windows.Forms">
    <value>Alt+4</value>
  </data>
  <data name="auditLogMenuItem.Size" type="System.Drawing.Size, System.Drawing">
    <value>180, 22</value>
  </data>
  <data name="auditLogMenuItem.Text" xml:space="preserve">
    <value>&amp;Audit Log</value>
  </data>
  <data name="toolStripSeparator36.Size" type="System.Drawing.Size, System.Drawing">
    <value>188, 6</value>
  </data>
  <data name="toolBarToolStripMenuItem.Size" type="System.Drawing.Size, System.Drawing">
    <value>191, 22</value>
  </data>
  <data name="toolBarToolStripMenuItem.Text" xml:space="preserve">
    <value>Tool &amp;Bar</value>
  </data>
  <data name="statusToolStripMenuItem.Size" type="System.Drawing.Size, System.Drawing">
    <value>191, 22</value>
  </data>
  <data name="statusToolStripMenuItem.Text" xml:space="preserve">
    <value>Stat&amp;us Bar</value>
  </data>
  <data name="candidatePeaksToolStripMenuItem.Size" type="System.Drawing.Size, System.Drawing">
    <value>180, 22</value>
  </data>
  <data name="candidatePeaksToolStripMenuItem.Text" xml:space="preserve">
    <value>Candidate Peaks</value>
  </data>
  <metadata name="$this.Localizable" type="System.Boolean, mscorlib, Version=4.0.0.0, Culture=neutral, PublicKeyToken=b77a5c561934e089">
    <value>True</value>
  </metadata>
  <data name="$this.AutoScaleDimensions" type="System.Drawing.SizeF, System.Drawing">
    <value>6, 13</value>
  </data>
  <data name="&gt;&gt;modeUIHandler.Name" xml:space="preserve">
    <value>modeUIHandler</value>
  </data>
  <data name="&gt;&gt;modeUIHandler.Type" xml:space="preserve">
<<<<<<< HEAD
    <value>pwiz.Skyline.Util.Helpers+ModeUIExtender, Skyline-daily, Version=20.2.1.463, Culture=neutral, PublicKeyToken=null</value>
=======
    <value>pwiz.Skyline.Util.Helpers+ModeUIExtender, Skyline, Version=1.0.0.0, Culture=neutral, PublicKeyToken=null</value>
>>>>>>> 7376ae98
  </data>
  <data name="&gt;&gt;viewToolStripMenuItem.Name" xml:space="preserve">
    <value>viewToolStripMenuItem</value>
  </data>
  <data name="&gt;&gt;viewToolStripMenuItem.Type" xml:space="preserve">
    <value>System.Windows.Forms.ToolStripMenuItem, System.Windows.Forms, Version=4.0.0.0, Culture=neutral, PublicKeyToken=b77a5c561934e089</value>
  </data>
  <data name="&gt;&gt;viewProteinsMenuItem.Name" xml:space="preserve">
    <value>viewProteinsMenuItem</value>
  </data>
  <data name="&gt;&gt;viewProteinsMenuItem.Type" xml:space="preserve">
    <value>System.Windows.Forms.ToolStripMenuItem, System.Windows.Forms, Version=4.0.0.0, Culture=neutral, PublicKeyToken=b77a5c561934e089</value>
  </data>
  <data name="&gt;&gt;showTargetsByNameToolStripMenuItem.Name" xml:space="preserve">
    <value>showTargetsByNameToolStripMenuItem</value>
  </data>
  <data name="&gt;&gt;showTargetsByNameToolStripMenuItem.Type" xml:space="preserve">
    <value>System.Windows.Forms.ToolStripMenuItem, System.Windows.Forms, Version=4.0.0.0, Culture=neutral, PublicKeyToken=b77a5c561934e089</value>
  </data>
  <data name="&gt;&gt;showTargetsByAccessionToolStripMenuItem.Name" xml:space="preserve">
    <value>showTargetsByAccessionToolStripMenuItem</value>
  </data>
  <data name="&gt;&gt;showTargetsByAccessionToolStripMenuItem.Type" xml:space="preserve">
    <value>System.Windows.Forms.ToolStripMenuItem, System.Windows.Forms, Version=4.0.0.0, Culture=neutral, PublicKeyToken=b77a5c561934e089</value>
  </data>
  <data name="&gt;&gt;showTargetsByPreferredNameToolStripMenuItem.Name" xml:space="preserve">
    <value>showTargetsByPreferredNameToolStripMenuItem</value>
  </data>
  <data name="&gt;&gt;showTargetsByPreferredNameToolStripMenuItem.Type" xml:space="preserve">
    <value>System.Windows.Forms.ToolStripMenuItem, System.Windows.Forms, Version=4.0.0.0, Culture=neutral, PublicKeyToken=b77a5c561934e089</value>
  </data>
  <data name="&gt;&gt;showTargetsByGeneToolStripMenuItem.Name" xml:space="preserve">
    <value>showTargetsByGeneToolStripMenuItem</value>
  </data>
  <data name="&gt;&gt;showTargetsByGeneToolStripMenuItem.Type" xml:space="preserve">
    <value>System.Windows.Forms.ToolStripMenuItem, System.Windows.Forms, Version=4.0.0.0, Culture=neutral, PublicKeyToken=b77a5c561934e089</value>
  </data>
  <data name="&gt;&gt;viewModificationsMenuItem.Name" xml:space="preserve">
    <value>viewModificationsMenuItem</value>
  </data>
  <data name="&gt;&gt;viewModificationsMenuItem.Type" xml:space="preserve">
    <value>System.Windows.Forms.ToolStripMenuItem, System.Windows.Forms, Version=4.0.0.0, Culture=neutral, PublicKeyToken=b77a5c561934e089</value>
  </data>
  <data name="&gt;&gt;textZoomToolStripMenuItem.Name" xml:space="preserve">
    <value>textZoomToolStripMenuItem</value>
  </data>
  <data name="&gt;&gt;textZoomToolStripMenuItem.Type" xml:space="preserve">
    <value>System.Windows.Forms.ToolStripMenuItem, System.Windows.Forms, Version=4.0.0.0, Culture=neutral, PublicKeyToken=b77a5c561934e089</value>
  </data>
  <data name="&gt;&gt;defaultTextToolStripMenuItem.Name" xml:space="preserve">
    <value>defaultTextToolStripMenuItem</value>
  </data>
  <data name="&gt;&gt;defaultTextToolStripMenuItem.Type" xml:space="preserve">
    <value>System.Windows.Forms.ToolStripMenuItem, System.Windows.Forms, Version=4.0.0.0, Culture=neutral, PublicKeyToken=b77a5c561934e089</value>
  </data>
  <data name="&gt;&gt;largeToolStripMenuItem.Name" xml:space="preserve">
    <value>largeToolStripMenuItem</value>
  </data>
  <data name="&gt;&gt;largeToolStripMenuItem.Type" xml:space="preserve">
    <value>System.Windows.Forms.ToolStripMenuItem, System.Windows.Forms, Version=4.0.0.0, Culture=neutral, PublicKeyToken=b77a5c561934e089</value>
  </data>
  <data name="&gt;&gt;extraLargeToolStripMenuItem.Name" xml:space="preserve">
    <value>extraLargeToolStripMenuItem</value>
  </data>
  <data name="&gt;&gt;extraLargeToolStripMenuItem.Type" xml:space="preserve">
    <value>System.Windows.Forms.ToolStripMenuItem, System.Windows.Forms, Version=4.0.0.0, Culture=neutral, PublicKeyToken=b77a5c561934e089</value>
  </data>
  <data name="&gt;&gt;userInterfaceToolStripMenuItem.Name" xml:space="preserve">
    <value>userInterfaceToolStripMenuItem</value>
  </data>
  <data name="&gt;&gt;userInterfaceToolStripMenuItem.Type" xml:space="preserve">
    <value>System.Windows.Forms.ToolStripMenuItem, System.Windows.Forms, Version=4.0.0.0, Culture=neutral, PublicKeyToken=b77a5c561934e089</value>
  </data>
  <data name="&gt;&gt;proteomicsToolStripMenuItem.Name" xml:space="preserve">
    <value>proteomicsToolStripMenuItem</value>
  </data>
  <data name="&gt;&gt;proteomicsToolStripMenuItem.Type" xml:space="preserve">
    <value>System.Windows.Forms.ToolStripMenuItem, System.Windows.Forms, Version=4.0.0.0, Culture=neutral, PublicKeyToken=b77a5c561934e089</value>
  </data>
  <data name="&gt;&gt;moleculeToolStripMenuItem.Name" xml:space="preserve">
    <value>moleculeToolStripMenuItem</value>
  </data>
  <data name="&gt;&gt;moleculeToolStripMenuItem.Type" xml:space="preserve">
    <value>System.Windows.Forms.ToolStripMenuItem, System.Windows.Forms, Version=4.0.0.0, Culture=neutral, PublicKeyToken=b77a5c561934e089</value>
  </data>
  <data name="&gt;&gt;mixedToolStripMenuItem.Name" xml:space="preserve">
    <value>mixedToolStripMenuItem</value>
  </data>
  <data name="&gt;&gt;mixedToolStripMenuItem.Type" xml:space="preserve">
    <value>System.Windows.Forms.ToolStripMenuItem, System.Windows.Forms, Version=4.0.0.0, Culture=neutral, PublicKeyToken=b77a5c561934e089</value>
  </data>
  <data name="&gt;&gt;toolStripSeparator41.Name" xml:space="preserve">
    <value>toolStripSeparator41</value>
  </data>
  <data name="&gt;&gt;toolStripSeparator41.Type" xml:space="preserve">
    <value>System.Windows.Forms.ToolStripSeparator, System.Windows.Forms, Version=4.0.0.0, Culture=neutral, PublicKeyToken=b77a5c561934e089</value>
  </data>
  <data name="&gt;&gt;spectralLibrariesToolStripMenuItem.Name" xml:space="preserve">
    <value>spectralLibrariesToolStripMenuItem</value>
  </data>
  <data name="&gt;&gt;spectralLibrariesToolStripMenuItem.Type" xml:space="preserve">
    <value>System.Windows.Forms.ToolStripMenuItem, System.Windows.Forms, Version=4.0.0.0, Culture=neutral, PublicKeyToken=b77a5c561934e089</value>
  </data>
  <data name="&gt;&gt;toolStripSeparator32.Name" xml:space="preserve">
    <value>toolStripSeparator32</value>
  </data>
  <data name="&gt;&gt;toolStripSeparator32.Type" xml:space="preserve">
    <value>System.Windows.Forms.ToolStripSeparator, System.Windows.Forms, Version=4.0.0.0, Culture=neutral, PublicKeyToken=b77a5c561934e089</value>
  </data>
  <data name="&gt;&gt;arrangeGraphsToolStripMenuItem.Name" xml:space="preserve">
    <value>arrangeGraphsToolStripMenuItem</value>
  </data>
  <data name="&gt;&gt;arrangeGraphsToolStripMenuItem.Type" xml:space="preserve">
    <value>System.Windows.Forms.ToolStripMenuItem, System.Windows.Forms, Version=4.0.0.0, Culture=neutral, PublicKeyToken=b77a5c561934e089</value>
  </data>
  <data name="&gt;&gt;arrangeTiledMenuItem.Name" xml:space="preserve">
    <value>arrangeTiledMenuItem</value>
  </data>
  <data name="&gt;&gt;arrangeTiledMenuItem.Type" xml:space="preserve">
    <value>System.Windows.Forms.ToolStripMenuItem, System.Windows.Forms, Version=4.0.0.0, Culture=neutral, PublicKeyToken=b77a5c561934e089</value>
  </data>
  <data name="&gt;&gt;arrangeColumnMenuItem.Name" xml:space="preserve">
    <value>arrangeColumnMenuItem</value>
  </data>
  <data name="&gt;&gt;arrangeColumnMenuItem.Type" xml:space="preserve">
    <value>System.Windows.Forms.ToolStripMenuItem, System.Windows.Forms, Version=4.0.0.0, Culture=neutral, PublicKeyToken=b77a5c561934e089</value>
  </data>
  <data name="&gt;&gt;arrangeRowMenuItem.Name" xml:space="preserve">
    <value>arrangeRowMenuItem</value>
  </data>
  <data name="&gt;&gt;arrangeRowMenuItem.Type" xml:space="preserve">
    <value>System.Windows.Forms.ToolStripMenuItem, System.Windows.Forms, Version=4.0.0.0, Culture=neutral, PublicKeyToken=b77a5c561934e089</value>
  </data>
  <data name="&gt;&gt;arrangedTabbedMenuItem.Name" xml:space="preserve">
    <value>arrangedTabbedMenuItem</value>
  </data>
  <data name="&gt;&gt;arrangedTabbedMenuItem.Type" xml:space="preserve">
    <value>System.Windows.Forms.ToolStripMenuItem, System.Windows.Forms, Version=4.0.0.0, Culture=neutral, PublicKeyToken=b77a5c561934e089</value>
  </data>
  <data name="&gt;&gt;groupedMenuItem.Name" xml:space="preserve">
    <value>groupedMenuItem</value>
  </data>
  <data name="&gt;&gt;groupedMenuItem.Type" xml:space="preserve">
    <value>System.Windows.Forms.ToolStripMenuItem, System.Windows.Forms, Version=4.0.0.0, Culture=neutral, PublicKeyToken=b77a5c561934e089</value>
  </data>
  <data name="&gt;&gt;toolStripSeparator39.Name" xml:space="preserve">
    <value>toolStripSeparator39</value>
  </data>
  <data name="&gt;&gt;toolStripSeparator39.Type" xml:space="preserve">
    <value>System.Windows.Forms.ToolStripSeparator, System.Windows.Forms, Version=4.0.0.0, Culture=neutral, PublicKeyToken=b77a5c561934e089</value>
  </data>
  <data name="&gt;&gt;libraryMatchToolStripMenuItem.Name" xml:space="preserve">
    <value>libraryMatchToolStripMenuItem</value>
  </data>
  <data name="&gt;&gt;libraryMatchToolStripMenuItem.Type" xml:space="preserve">
    <value>System.Windows.Forms.ToolStripMenuItem, System.Windows.Forms, Version=4.0.0.0, Culture=neutral, PublicKeyToken=b77a5c561934e089</value>
  </data>
  <data name="&gt;&gt;ionTypesMenuItem.Name" xml:space="preserve">
    <value>ionTypesMenuItem</value>
  </data>
  <data name="&gt;&gt;ionTypesMenuItem.Type" xml:space="preserve">
    <value>System.Windows.Forms.ToolStripMenuItem, System.Windows.Forms, Version=4.0.0.0, Culture=neutral, PublicKeyToken=b77a5c561934e089</value>
  </data>
  <data name="&gt;&gt;aMenuItem.Name" xml:space="preserve">
    <value>aMenuItem</value>
  </data>
  <data name="&gt;&gt;aMenuItem.Type" xml:space="preserve">
    <value>System.Windows.Forms.ToolStripMenuItem, System.Windows.Forms, Version=4.0.0.0, Culture=neutral, PublicKeyToken=b77a5c561934e089</value>
  </data>
  <data name="&gt;&gt;bMenuItem.Name" xml:space="preserve">
    <value>bMenuItem</value>
  </data>
  <data name="&gt;&gt;bMenuItem.Type" xml:space="preserve">
    <value>System.Windows.Forms.ToolStripMenuItem, System.Windows.Forms, Version=4.0.0.0, Culture=neutral, PublicKeyToken=b77a5c561934e089</value>
  </data>
  <data name="&gt;&gt;cMenuItem.Name" xml:space="preserve">
    <value>cMenuItem</value>
  </data>
  <data name="&gt;&gt;cMenuItem.Type" xml:space="preserve">
    <value>System.Windows.Forms.ToolStripMenuItem, System.Windows.Forms, Version=4.0.0.0, Culture=neutral, PublicKeyToken=b77a5c561934e089</value>
  </data>
  <data name="&gt;&gt;xMenuItem.Name" xml:space="preserve">
    <value>xMenuItem</value>
  </data>
  <data name="&gt;&gt;xMenuItem.Type" xml:space="preserve">
    <value>System.Windows.Forms.ToolStripMenuItem, System.Windows.Forms, Version=4.0.0.0, Culture=neutral, PublicKeyToken=b77a5c561934e089</value>
  </data>
  <data name="&gt;&gt;yMenuItem.Name" xml:space="preserve">
    <value>yMenuItem</value>
  </data>
  <data name="&gt;&gt;yMenuItem.Type" xml:space="preserve">
    <value>System.Windows.Forms.ToolStripMenuItem, System.Windows.Forms, Version=4.0.0.0, Culture=neutral, PublicKeyToken=b77a5c561934e089</value>
  </data>
  <data name="&gt;&gt;zMenuItem.Name" xml:space="preserve">
    <value>zMenuItem</value>
  </data>
  <data name="&gt;&gt;zMenuItem.Type" xml:space="preserve">
    <value>System.Windows.Forms.ToolStripMenuItem, System.Windows.Forms, Version=4.0.0.0, Culture=neutral, PublicKeyToken=b77a5c561934e089</value>
  </data>
  <data name="&gt;&gt;fragmentsMenuItem.Name" xml:space="preserve">
    <value>fragmentsMenuItem</value>
  </data>
  <data name="&gt;&gt;fragmentsMenuItem.Type" xml:space="preserve">
    <value>System.Windows.Forms.ToolStripMenuItem, System.Windows.Forms, Version=4.0.0.0, Culture=neutral, PublicKeyToken=b77a5c561934e089</value>
  </data>
  <data name="&gt;&gt;precursorIonMenuItem.Name" xml:space="preserve">
    <value>precursorIonMenuItem</value>
  </data>
  <data name="&gt;&gt;precursorIonMenuItem.Type" xml:space="preserve">
    <value>System.Windows.Forms.ToolStripMenuItem, System.Windows.Forms, Version=4.0.0.0, Culture=neutral, PublicKeyToken=b77a5c561934e089</value>
  </data>
  <data name="&gt;&gt;chargesMenuItem.Name" xml:space="preserve">
    <value>chargesMenuItem</value>
  </data>
  <data name="&gt;&gt;chargesMenuItem.Type" xml:space="preserve">
    <value>System.Windows.Forms.ToolStripMenuItem, System.Windows.Forms, Version=4.0.0.0, Culture=neutral, PublicKeyToken=b77a5c561934e089</value>
  </data>
  <data name="&gt;&gt;charge1MenuItem.Name" xml:space="preserve">
    <value>charge1MenuItem</value>
  </data>
  <data name="&gt;&gt;charge1MenuItem.Type" xml:space="preserve">
    <value>System.Windows.Forms.ToolStripMenuItem, System.Windows.Forms, Version=4.0.0.0, Culture=neutral, PublicKeyToken=b77a5c561934e089</value>
  </data>
  <data name="&gt;&gt;charge2MenuItem.Name" xml:space="preserve">
    <value>charge2MenuItem</value>
  </data>
  <data name="&gt;&gt;charge2MenuItem.Type" xml:space="preserve">
    <value>System.Windows.Forms.ToolStripMenuItem, System.Windows.Forms, Version=4.0.0.0, Culture=neutral, PublicKeyToken=b77a5c561934e089</value>
  </data>
  <data name="&gt;&gt;charge3MenuItem.Name" xml:space="preserve">
    <value>charge3MenuItem</value>
  </data>
  <data name="&gt;&gt;charge3MenuItem.Type" xml:space="preserve">
    <value>System.Windows.Forms.ToolStripMenuItem, System.Windows.Forms, Version=4.0.0.0, Culture=neutral, PublicKeyToken=b77a5c561934e089</value>
  </data>
  <data name="&gt;&gt;charge4MenuItem.Name" xml:space="preserve">
    <value>charge4MenuItem</value>
  </data>
  <data name="&gt;&gt;charge4MenuItem.Type" xml:space="preserve">
    <value>System.Windows.Forms.ToolStripMenuItem, System.Windows.Forms, Version=4.0.0.0, Culture=neutral, PublicKeyToken=b77a5c561934e089</value>
  </data>
  <data name="&gt;&gt;ranksMenuItem.Name" xml:space="preserve">
    <value>ranksMenuItem</value>
  </data>
  <data name="&gt;&gt;ranksMenuItem.Type" xml:space="preserve">
    <value>System.Windows.Forms.ToolStripMenuItem, System.Windows.Forms, Version=4.0.0.0, Culture=neutral, PublicKeyToken=b77a5c561934e089</value>
  </data>
  <data name="&gt;&gt;toolStripSeparator9.Name" xml:space="preserve">
    <value>toolStripSeparator9</value>
  </data>
  <data name="&gt;&gt;toolStripSeparator9.Type" xml:space="preserve">
    <value>System.Windows.Forms.ToolStripSeparator, System.Windows.Forms, Version=4.0.0.0, Culture=neutral, PublicKeyToken=b77a5c561934e089</value>
  </data>
  <data name="&gt;&gt;chromatogramsMenuItem.Name" xml:space="preserve">
    <value>chromatogramsMenuItem</value>
  </data>
  <data name="&gt;&gt;chromatogramsMenuItem.Type" xml:space="preserve">
    <value>System.Windows.Forms.ToolStripMenuItem, System.Windows.Forms, Version=4.0.0.0, Culture=neutral, PublicKeyToken=b77a5c561934e089</value>
  </data>
  <data name="&gt;&gt;showChromMenuItem.Name" xml:space="preserve">
    <value>showChromMenuItem</value>
  </data>
  <data name="&gt;&gt;showChromMenuItem.Type" xml:space="preserve">
    <value>System.Windows.Forms.ToolStripMenuItem, System.Windows.Forms, Version=4.0.0.0, Culture=neutral, PublicKeyToken=b77a5c561934e089</value>
  </data>
  <data name="&gt;&gt;toolStripSeparatorReplicates.Name" xml:space="preserve">
    <value>toolStripSeparatorReplicates</value>
  </data>
  <data name="&gt;&gt;toolStripSeparatorReplicates.Type" xml:space="preserve">
    <value>System.Windows.Forms.ToolStripSeparator, System.Windows.Forms, Version=4.0.0.0, Culture=neutral, PublicKeyToken=b77a5c561934e089</value>
  </data>
  <data name="&gt;&gt;previousReplicateMenuItem.Name" xml:space="preserve">
    <value>previousReplicateMenuItem</value>
  </data>
  <data name="&gt;&gt;previousReplicateMenuItem.Type" xml:space="preserve">
    <value>System.Windows.Forms.ToolStripMenuItem, System.Windows.Forms, Version=4.0.0.0, Culture=neutral, PublicKeyToken=b77a5c561934e089</value>
  </data>
  <data name="&gt;&gt;nextReplicateMenuItem.Name" xml:space="preserve">
    <value>nextReplicateMenuItem</value>
  </data>
  <data name="&gt;&gt;nextReplicateMenuItem.Type" xml:space="preserve">
    <value>System.Windows.Forms.ToolStripMenuItem, System.Windows.Forms, Version=4.0.0.0, Culture=neutral, PublicKeyToken=b77a5c561934e089</value>
  </data>
  <data name="&gt;&gt;toolStripSeparator44.Name" xml:space="preserve">
    <value>toolStripSeparator44</value>
  </data>
  <data name="&gt;&gt;toolStripSeparator44.Type" xml:space="preserve">
    <value>System.Windows.Forms.ToolStripSeparator, System.Windows.Forms, Version=4.0.0.0, Culture=neutral, PublicKeyToken=b77a5c561934e089</value>
  </data>
  <data name="&gt;&gt;closeChromatogramMenuItem.Name" xml:space="preserve">
    <value>closeChromatogramMenuItem</value>
  </data>
  <data name="&gt;&gt;closeChromatogramMenuItem.Type" xml:space="preserve">
    <value>System.Windows.Forms.ToolStripMenuItem, System.Windows.Forms, Version=4.0.0.0, Culture=neutral, PublicKeyToken=b77a5c561934e089</value>
  </data>
  <data name="&gt;&gt;closeAllChromatogramsMenuItem.Name" xml:space="preserve">
    <value>closeAllChromatogramsMenuItem</value>
  </data>
  <data name="&gt;&gt;closeAllChromatogramsMenuItem.Type" xml:space="preserve">
    <value>System.Windows.Forms.ToolStripMenuItem, System.Windows.Forms, Version=4.0.0.0, Culture=neutral, PublicKeyToken=b77a5c561934e089</value>
  </data>
  <data name="&gt;&gt;transitionsMenuItem.Name" xml:space="preserve">
    <value>transitionsMenuItem</value>
  </data>
  <data name="&gt;&gt;transitionsMenuItem.Type" xml:space="preserve">
    <value>System.Windows.Forms.ToolStripMenuItem, System.Windows.Forms, Version=4.0.0.0, Culture=neutral, PublicKeyToken=b77a5c561934e089</value>
  </data>
  <data name="&gt;&gt;allTranMenuItem.Name" xml:space="preserve">
    <value>allTranMenuItem</value>
  </data>
  <data name="&gt;&gt;allTranMenuItem.Type" xml:space="preserve">
    <value>System.Windows.Forms.ToolStripMenuItem, System.Windows.Forms, Version=4.0.0.0, Culture=neutral, PublicKeyToken=b77a5c561934e089</value>
  </data>
  <data name="&gt;&gt;precursorsTranMenuItem.Name" xml:space="preserve">
    <value>precursorsTranMenuItem</value>
  </data>
  <data name="&gt;&gt;precursorsTranMenuItem.Type" xml:space="preserve">
    <value>System.Windows.Forms.ToolStripMenuItem, System.Windows.Forms, Version=4.0.0.0, Culture=neutral, PublicKeyToken=b77a5c561934e089</value>
  </data>
  <data name="&gt;&gt;productsTranMenuItem.Name" xml:space="preserve">
    <value>productsTranMenuItem</value>
  </data>
  <data name="&gt;&gt;productsTranMenuItem.Type" xml:space="preserve">
    <value>System.Windows.Forms.ToolStripMenuItem, System.Windows.Forms, Version=4.0.0.0, Culture=neutral, PublicKeyToken=b77a5c561934e089</value>
  </data>
  <data name="&gt;&gt;singleTranMenuItem.Name" xml:space="preserve">
    <value>singleTranMenuItem</value>
  </data>
  <data name="&gt;&gt;singleTranMenuItem.Type" xml:space="preserve">
    <value>System.Windows.Forms.ToolStripMenuItem, System.Windows.Forms, Version=4.0.0.0, Culture=neutral, PublicKeyToken=b77a5c561934e089</value>
  </data>
  <data name="&gt;&gt;totalTranMenuItem.Name" xml:space="preserve">
    <value>totalTranMenuItem</value>
  </data>
  <data name="&gt;&gt;totalTranMenuItem.Type" xml:space="preserve">
    <value>System.Windows.Forms.ToolStripMenuItem, System.Windows.Forms, Version=4.0.0.0, Culture=neutral, PublicKeyToken=b77a5c561934e089</value>
  </data>
  <data name="&gt;&gt;toolStripSeparatorTranMain.Name" xml:space="preserve">
    <value>toolStripSeparatorTranMain</value>
  </data>
  <data name="&gt;&gt;toolStripSeparatorTranMain.Type" xml:space="preserve">
    <value>System.Windows.Forms.ToolStripSeparator, System.Windows.Forms, Version=4.0.0.0, Culture=neutral, PublicKeyToken=b77a5c561934e089</value>
  </data>
  <data name="&gt;&gt;basePeakMenuItem.Name" xml:space="preserve">
    <value>basePeakMenuItem</value>
  </data>
  <data name="&gt;&gt;basePeakMenuItem.Type" xml:space="preserve">
    <value>System.Windows.Forms.ToolStripMenuItem, System.Windows.Forms, Version=4.0.0.0, Culture=neutral, PublicKeyToken=b77a5c561934e089</value>
  </data>
  <data name="&gt;&gt;ticMenuItem.Name" xml:space="preserve">
    <value>ticMenuItem</value>
  </data>
  <data name="&gt;&gt;ticMenuItem.Type" xml:space="preserve">
    <value>System.Windows.Forms.ToolStripMenuItem, System.Windows.Forms, Version=4.0.0.0, Culture=neutral, PublicKeyToken=b77a5c561934e089</value>
  </data>
  <data name="&gt;&gt;qcMenuItem.Name" xml:space="preserve">
    <value>qcMenuItem</value>
  </data>
  <data name="&gt;&gt;qcMenuItem.Type" xml:space="preserve">
    <value>System.Windows.Forms.ToolStripMenuItem, System.Windows.Forms, Version=4.0.0.0, Culture=neutral, PublicKeyToken=b77a5c561934e089</value>
  </data>
  <data name="&gt;&gt;toolStripSeparator56.Name" xml:space="preserve">
    <value>toolStripSeparator56</value>
  </data>
  <data name="&gt;&gt;toolStripSeparator56.Type" xml:space="preserve">
    <value>System.Windows.Forms.ToolStripSeparator, System.Windows.Forms, Version=4.0.0.0, Culture=neutral, PublicKeyToken=b77a5c561934e089</value>
  </data>
  <data name="&gt;&gt;onlyQuantitativeMenuItem.Name" xml:space="preserve">
    <value>onlyQuantitativeMenuItem</value>
  </data>
  <data name="&gt;&gt;onlyQuantitativeMenuItem.Type" xml:space="preserve">
    <value>System.Windows.Forms.ToolStripMenuItem, System.Windows.Forms, Version=4.0.0.0, Culture=neutral, PublicKeyToken=b77a5c561934e089</value>
  </data>
  <data name="&gt;&gt;toolStripSeparator48.Name" xml:space="preserve">
    <value>toolStripSeparator48</value>
  </data>
  <data name="&gt;&gt;toolStripSeparator48.Type" xml:space="preserve">
    <value>System.Windows.Forms.ToolStripSeparator, System.Windows.Forms, Version=4.0.0.0, Culture=neutral, PublicKeyToken=b77a5c561934e089</value>
  </data>
  <data name="&gt;&gt;splitGraphMenuItem.Name" xml:space="preserve">
    <value>splitGraphMenuItem</value>
  </data>
  <data name="&gt;&gt;splitGraphMenuItem.Type" xml:space="preserve">
    <value>System.Windows.Forms.ToolStripMenuItem, System.Windows.Forms, Version=4.0.0.0, Culture=neutral, PublicKeyToken=b77a5c561934e089</value>
  </data>
  <data name="&gt;&gt;transformChromMenuItem.Name" xml:space="preserve">
    <value>transformChromMenuItem</value>
  </data>
  <data name="&gt;&gt;transformChromMenuItem.Type" xml:space="preserve">
    <value>System.Windows.Forms.ToolStripMenuItem, System.Windows.Forms, Version=4.0.0.0, Culture=neutral, PublicKeyToken=b77a5c561934e089</value>
  </data>
  <data name="&gt;&gt;transformChromNoneMenuItem.Name" xml:space="preserve">
    <value>transformChromNoneMenuItem</value>
  </data>
  <data name="&gt;&gt;transformChromNoneMenuItem.Type" xml:space="preserve">
    <value>System.Windows.Forms.ToolStripMenuItem, System.Windows.Forms, Version=4.0.0.0, Culture=neutral, PublicKeyToken=b77a5c561934e089</value>
  </data>
  <data name="&gt;&gt;transformChromInterpolatedMenuItem.Name" xml:space="preserve">
    <value>transformChromInterpolatedMenuItem</value>
  </data>
  <data name="&gt;&gt;transformChromInterpolatedMenuItem.Type" xml:space="preserve">
    <value>System.Windows.Forms.ToolStripMenuItem, System.Windows.Forms, Version=4.0.0.0, Culture=neutral, PublicKeyToken=b77a5c561934e089</value>
  </data>
  <data name="&gt;&gt;secondDerivativeMenuItem.Name" xml:space="preserve">
    <value>secondDerivativeMenuItem</value>
  </data>
  <data name="&gt;&gt;secondDerivativeMenuItem.Type" xml:space="preserve">
    <value>System.Windows.Forms.ToolStripMenuItem, System.Windows.Forms, Version=4.0.0.0, Culture=neutral, PublicKeyToken=b77a5c561934e089</value>
  </data>
  <data name="&gt;&gt;firstDerivativeMenuItem.Name" xml:space="preserve">
    <value>firstDerivativeMenuItem</value>
  </data>
  <data name="&gt;&gt;firstDerivativeMenuItem.Type" xml:space="preserve">
    <value>System.Windows.Forms.ToolStripMenuItem, System.Windows.Forms, Version=4.0.0.0, Culture=neutral, PublicKeyToken=b77a5c561934e089</value>
  </data>
  <data name="&gt;&gt;smoothSGChromMenuItem.Name" xml:space="preserve">
    <value>smoothSGChromMenuItem</value>
  </data>
  <data name="&gt;&gt;smoothSGChromMenuItem.Type" xml:space="preserve">
    <value>System.Windows.Forms.ToolStripMenuItem, System.Windows.Forms, Version=4.0.0.0, Culture=neutral, PublicKeyToken=b77a5c561934e089</value>
  </data>
  <data name="&gt;&gt;autoZoomMenuItem.Name" xml:space="preserve">
    <value>autoZoomMenuItem</value>
  </data>
  <data name="&gt;&gt;autoZoomMenuItem.Type" xml:space="preserve">
    <value>System.Windows.Forms.ToolStripMenuItem, System.Windows.Forms, Version=4.0.0.0, Culture=neutral, PublicKeyToken=b77a5c561934e089</value>
  </data>
  <data name="&gt;&gt;autoZoomNoneMenuItem.Name" xml:space="preserve">
    <value>autoZoomNoneMenuItem</value>
  </data>
  <data name="&gt;&gt;autoZoomNoneMenuItem.Type" xml:space="preserve">
    <value>System.Windows.Forms.ToolStripMenuItem, System.Windows.Forms, Version=4.0.0.0, Culture=neutral, PublicKeyToken=b77a5c561934e089</value>
  </data>
  <data name="&gt;&gt;autoZoomBestPeakMenuItem.Name" xml:space="preserve">
    <value>autoZoomBestPeakMenuItem</value>
  </data>
  <data name="&gt;&gt;autoZoomBestPeakMenuItem.Type" xml:space="preserve">
    <value>System.Windows.Forms.ToolStripMenuItem, System.Windows.Forms, Version=4.0.0.0, Culture=neutral, PublicKeyToken=b77a5c561934e089</value>
  </data>
  <data name="&gt;&gt;autoZoomRTWindowMenuItem.Name" xml:space="preserve">
    <value>autoZoomRTWindowMenuItem</value>
  </data>
  <data name="&gt;&gt;autoZoomRTWindowMenuItem.Type" xml:space="preserve">
    <value>System.Windows.Forms.ToolStripMenuItem, System.Windows.Forms, Version=4.0.0.0, Culture=neutral, PublicKeyToken=b77a5c561934e089</value>
  </data>
  <data name="&gt;&gt;autoZoomBothMenuItem.Name" xml:space="preserve">
    <value>autoZoomBothMenuItem</value>
  </data>
  <data name="&gt;&gt;autoZoomBothMenuItem.Type" xml:space="preserve">
    <value>System.Windows.Forms.ToolStripMenuItem, System.Windows.Forms, Version=4.0.0.0, Culture=neutral, PublicKeyToken=b77a5c561934e089</value>
  </data>
  <data name="&gt;&gt;toolStripSeparator10.Name" xml:space="preserve">
    <value>toolStripSeparator10</value>
  </data>
  <data name="&gt;&gt;toolStripSeparator10.Type" xml:space="preserve">
    <value>System.Windows.Forms.ToolStripSeparator, System.Windows.Forms, Version=4.0.0.0, Culture=neutral, PublicKeyToken=b77a5c561934e089</value>
  </data>
  <data name="&gt;&gt;retentionTimesMenuItem.Name" xml:space="preserve">
    <value>retentionTimesMenuItem</value>
  </data>
  <data name="&gt;&gt;retentionTimesMenuItem.Type" xml:space="preserve">
    <value>System.Windows.Forms.ToolStripMenuItem, System.Windows.Forms, Version=4.0.0.0, Culture=neutral, PublicKeyToken=b77a5c561934e089</value>
  </data>
  <data name="&gt;&gt;replicateComparisonMenuItem.Name" xml:space="preserve">
    <value>replicateComparisonMenuItem</value>
  </data>
  <data name="&gt;&gt;replicateComparisonMenuItem.Type" xml:space="preserve">
    <value>System.Windows.Forms.ToolStripMenuItem, System.Windows.Forms, Version=4.0.0.0, Culture=neutral, PublicKeyToken=b77a5c561934e089</value>
  </data>
  <data name="&gt;&gt;timePeptideComparisonMenuItem.Name" xml:space="preserve">
    <value>timePeptideComparisonMenuItem</value>
  </data>
  <data name="&gt;&gt;timePeptideComparisonMenuItem.Type" xml:space="preserve">
    <value>System.Windows.Forms.ToolStripMenuItem, System.Windows.Forms, Version=4.0.0.0, Culture=neutral, PublicKeyToken=b77a5c561934e089</value>
  </data>
  <data name="&gt;&gt;regressionMenuItem.Name" xml:space="preserve">
    <value>regressionMenuItem</value>
  </data>
  <data name="&gt;&gt;regressionMenuItem.Type" xml:space="preserve">
    <value>System.Windows.Forms.ToolStripMenuItem, System.Windows.Forms, Version=4.0.0.0, Culture=neutral, PublicKeyToken=b77a5c561934e089</value>
  </data>
  <data name="&gt;&gt;scoreToRunMenuItem.Name" xml:space="preserve">
    <value>scoreToRunMenuItem</value>
  </data>
  <data name="&gt;&gt;scoreToRunMenuItem.Type" xml:space="preserve">
    <value>System.Windows.Forms.ToolStripMenuItem, System.Windows.Forms, Version=4.0.0.0, Culture=neutral, PublicKeyToken=b77a5c561934e089</value>
  </data>
  <data name="&gt;&gt;runToRunMenuItem.Name" xml:space="preserve">
    <value>runToRunMenuItem</value>
  </data>
  <data name="&gt;&gt;runToRunMenuItem.Type" xml:space="preserve">
    <value>System.Windows.Forms.ToolStripMenuItem, System.Windows.Forms, Version=4.0.0.0, Culture=neutral, PublicKeyToken=b77a5c561934e089</value>
  </data>
  <data name="&gt;&gt;retentionTimeAlignmentsToolStripMenuItem.Name" xml:space="preserve">
    <value>retentionTimeAlignmentsToolStripMenuItem</value>
  </data>
  <data name="&gt;&gt;retentionTimeAlignmentsToolStripMenuItem.Type" xml:space="preserve">
    <value>System.Windows.Forms.ToolStripMenuItem, System.Windows.Forms, Version=4.0.0.0, Culture=neutral, PublicKeyToken=b77a5c561934e089</value>
  </data>
  <data name="&gt;&gt;schedulingMenuItem.Name" xml:space="preserve">
    <value>schedulingMenuItem</value>
  </data>
  <data name="&gt;&gt;schedulingMenuItem.Type" xml:space="preserve">
    <value>System.Windows.Forms.ToolStripMenuItem, System.Windows.Forms, Version=4.0.0.0, Culture=neutral, PublicKeyToken=b77a5c561934e089</value>
  </data>
  <data name="&gt;&gt;peakAreasMenuItem.Name" xml:space="preserve">
    <value>peakAreasMenuItem</value>
  </data>
  <data name="&gt;&gt;peakAreasMenuItem.Type" xml:space="preserve">
    <value>System.Windows.Forms.ToolStripMenuItem, System.Windows.Forms, Version=4.0.0.0, Culture=neutral, PublicKeyToken=b77a5c561934e089</value>
  </data>
  <data name="&gt;&gt;areaReplicateComparisonMenuItem.Name" xml:space="preserve">
    <value>areaReplicateComparisonMenuItem</value>
  </data>
  <data name="&gt;&gt;areaReplicateComparisonMenuItem.Type" xml:space="preserve">
    <value>System.Windows.Forms.ToolStripMenuItem, System.Windows.Forms, Version=4.0.0.0, Culture=neutral, PublicKeyToken=b77a5c561934e089</value>
  </data>
  <data name="&gt;&gt;areaPeptideComparisonMenuItem.Name" xml:space="preserve">
    <value>areaPeptideComparisonMenuItem</value>
  </data>
  <data name="&gt;&gt;areaPeptideComparisonMenuItem.Type" xml:space="preserve">
    <value>System.Windows.Forms.ToolStripMenuItem, System.Windows.Forms, Version=4.0.0.0, Culture=neutral, PublicKeyToken=b77a5c561934e089</value>
  </data>
  <data name="&gt;&gt;areaCVHistogramMenuItem.Name" xml:space="preserve">
    <value>areaCVHistogramMenuItem</value>
  </data>
  <data name="&gt;&gt;areaCVHistogramMenuItem.Type" xml:space="preserve">
    <value>System.Windows.Forms.ToolStripMenuItem, System.Windows.Forms, Version=4.0.0.0, Culture=neutral, PublicKeyToken=b77a5c561934e089</value>
  </data>
  <data name="&gt;&gt;areaCVHistogram2DMenuItem.Name" xml:space="preserve">
    <value>areaCVHistogram2DMenuItem</value>
  </data>
  <data name="&gt;&gt;areaCVHistogram2DMenuItem.Type" xml:space="preserve">
    <value>System.Windows.Forms.ToolStripMenuItem, System.Windows.Forms, Version=4.0.0.0, Culture=neutral, PublicKeyToken=b77a5c561934e089</value>
  </data>
  <data name="&gt;&gt;detectionsPlotsMenuItem.Name" xml:space="preserve">
    <value>detectionsPlotsMenuItem</value>
  </data>
  <data name="&gt;&gt;detectionsPlotsMenuItem.Type" xml:space="preserve">
    <value>System.Windows.Forms.ToolStripMenuItem, System.Windows.Forms, Version=4.0.0.0, Culture=neutral, PublicKeyToken=b77a5c561934e089</value>
  </data>
  <data name="&gt;&gt;detectionsReplicateComparisonMenuItem.Name" xml:space="preserve">
    <value>detectionsReplicateComparisonMenuItem</value>
  </data>
  <data name="&gt;&gt;detectionsReplicateComparisonMenuItem.Type" xml:space="preserve">
    <value>System.Windows.Forms.ToolStripMenuItem, System.Windows.Forms, Version=4.0.0.0, Culture=neutral, PublicKeyToken=b77a5c561934e089</value>
  </data>
  <data name="&gt;&gt;detectionsHistogramMenuItem.Name" xml:space="preserve">
    <value>detectionsHistogramMenuItem</value>
  </data>
  <data name="&gt;&gt;detectionsHistogramMenuItem.Type" xml:space="preserve">
    <value>System.Windows.Forms.ToolStripMenuItem, System.Windows.Forms, Version=4.0.0.0, Culture=neutral, PublicKeyToken=b77a5c561934e089</value>
  </data>
  <data name="&gt;&gt;massErrorsMenuItem.Name" xml:space="preserve">
    <value>massErrorsMenuItem</value>
  </data>
  <data name="&gt;&gt;massErrorsMenuItem.Type" xml:space="preserve">
    <value>System.Windows.Forms.ToolStripMenuItem, System.Windows.Forms, Version=4.0.0.0, Culture=neutral, PublicKeyToken=b77a5c561934e089</value>
  </data>
  <data name="&gt;&gt;massErrorReplicateComparisonMenuItem.Name" xml:space="preserve">
    <value>massErrorReplicateComparisonMenuItem</value>
  </data>
  <data name="&gt;&gt;massErrorReplicateComparisonMenuItem.Type" xml:space="preserve">
    <value>System.Windows.Forms.ToolStripMenuItem, System.Windows.Forms, Version=4.0.0.0, Culture=neutral, PublicKeyToken=b77a5c561934e089</value>
  </data>
  <data name="&gt;&gt;massErrorPeptideComparisonMenuItem.Name" xml:space="preserve">
    <value>massErrorPeptideComparisonMenuItem</value>
  </data>
  <data name="&gt;&gt;massErrorPeptideComparisonMenuItem.Type" xml:space="preserve">
    <value>System.Windows.Forms.ToolStripMenuItem, System.Windows.Forms, Version=4.0.0.0, Culture=neutral, PublicKeyToken=b77a5c561934e089</value>
  </data>
  <data name="&gt;&gt;massErrorHistogramMenuItem.Name" xml:space="preserve">
    <value>massErrorHistogramMenuItem</value>
  </data>
  <data name="&gt;&gt;massErrorHistogramMenuItem.Type" xml:space="preserve">
    <value>System.Windows.Forms.ToolStripMenuItem, System.Windows.Forms, Version=4.0.0.0, Culture=neutral, PublicKeyToken=b77a5c561934e089</value>
  </data>
  <data name="&gt;&gt;massErrorHistogram2DMenuItem.Name" xml:space="preserve">
    <value>massErrorHistogram2DMenuItem</value>
  </data>
  <data name="&gt;&gt;massErrorHistogram2DMenuItem.Type" xml:space="preserve">
    <value>System.Windows.Forms.ToolStripMenuItem, System.Windows.Forms, Version=4.0.0.0, Culture=neutral, PublicKeyToken=b77a5c561934e089</value>
  </data>
  <data name="&gt;&gt;calibrationCurveMenuItem.Name" xml:space="preserve">
    <value>calibrationCurveMenuItem</value>
  </data>
  <data name="&gt;&gt;calibrationCurveMenuItem.Type" xml:space="preserve">
    <value>System.Windows.Forms.ToolStripMenuItem, System.Windows.Forms, Version=4.0.0.0, Culture=neutral, PublicKeyToken=b77a5c561934e089</value>
  </data>
  <data name="&gt;&gt;documentGridMenuItem.Name" xml:space="preserve">
    <value>documentGridMenuItem</value>
  </data>
  <data name="&gt;&gt;documentGridMenuItem.Type" xml:space="preserve">
    <value>System.Windows.Forms.ToolStripMenuItem, System.Windows.Forms, Version=4.0.0.0, Culture=neutral, PublicKeyToken=b77a5c561934e089</value>
  </data>
  <data name="&gt;&gt;otherGridsMenuItem.Name" xml:space="preserve">
    <value>otherGridsMenuItem</value>
  </data>
  <data name="&gt;&gt;otherGridsMenuItem.Type" xml:space="preserve">
    <value>System.Windows.Forms.ToolStripMenuItem, System.Windows.Forms, Version=4.0.0.0, Culture=neutral, PublicKeyToken=b77a5c561934e089</value>
  </data>
  <data name="&gt;&gt;resultsGridMenuItem.Name" xml:space="preserve">
    <value>resultsGridMenuItem</value>
  </data>
  <data name="&gt;&gt;resultsGridMenuItem.Type" xml:space="preserve">
    <value>System.Windows.Forms.ToolStripMenuItem, System.Windows.Forms, Version=4.0.0.0, Culture=neutral, PublicKeyToken=b77a5c561934e089</value>
  </data>
  <data name="&gt;&gt;groupComparisonsMenuItem.Name" xml:space="preserve">
    <value>groupComparisonsMenuItem</value>
  </data>
  <data name="&gt;&gt;groupComparisonsMenuItem.Type" xml:space="preserve">
    <value>System.Windows.Forms.ToolStripMenuItem, System.Windows.Forms, Version=4.0.0.0, Culture=neutral, PublicKeyToken=b77a5c561934e089</value>
  </data>
  <data name="&gt;&gt;addGroupComparisonMenuItem.Name" xml:space="preserve">
    <value>addGroupComparisonMenuItem</value>
  </data>
  <data name="&gt;&gt;addGroupComparisonMenuItem.Type" xml:space="preserve">
    <value>System.Windows.Forms.ToolStripMenuItem, System.Windows.Forms, Version=4.0.0.0, Culture=neutral, PublicKeyToken=b77a5c561934e089</value>
  </data>
  <data name="&gt;&gt;editGroupComparisonListMenuItem.Name" xml:space="preserve">
    <value>editGroupComparisonListMenuItem</value>
  </data>
  <data name="&gt;&gt;editGroupComparisonListMenuItem.Type" xml:space="preserve">
    <value>System.Windows.Forms.ToolStripMenuItem, System.Windows.Forms, Version=4.0.0.0, Culture=neutral, PublicKeyToken=b77a5c561934e089</value>
  </data>
  <data name="&gt;&gt;listsMenuItem.Name" xml:space="preserve">
    <value>listsMenuItem</value>
  </data>
  <data name="&gt;&gt;listsMenuItem.Type" xml:space="preserve">
    <value>System.Windows.Forms.ToolStripMenuItem, System.Windows.Forms, Version=4.0.0.0, Culture=neutral, PublicKeyToken=b77a5c561934e089</value>
  </data>
  <data name="&gt;&gt;defineNewListMenuItem.Name" xml:space="preserve">
    <value>defineNewListMenuItem</value>
  </data>
  <data name="&gt;&gt;defineNewListMenuItem.Type" xml:space="preserve">
    <value>System.Windows.Forms.ToolStripMenuItem, System.Windows.Forms, Version=4.0.0.0, Culture=neutral, PublicKeyToken=b77a5c561934e089</value>
  </data>
  <data name="&gt;&gt;auditLogMenuItem.Name" xml:space="preserve">
    <value>auditLogMenuItem</value>
  </data>
  <data name="&gt;&gt;auditLogMenuItem.Type" xml:space="preserve">
    <value>System.Windows.Forms.ToolStripMenuItem, System.Windows.Forms, Version=4.0.0.0, Culture=neutral, PublicKeyToken=b77a5c561934e089</value>
  </data>
  <data name="&gt;&gt;toolStripSeparator36.Name" xml:space="preserve">
    <value>toolStripSeparator36</value>
  </data>
  <data name="&gt;&gt;toolStripSeparator36.Type" xml:space="preserve">
    <value>System.Windows.Forms.ToolStripSeparator, System.Windows.Forms, Version=4.0.0.0, Culture=neutral, PublicKeyToken=b77a5c561934e089</value>
  </data>
  <data name="&gt;&gt;toolBarToolStripMenuItem.Name" xml:space="preserve">
    <value>toolBarToolStripMenuItem</value>
  </data>
  <data name="&gt;&gt;toolBarToolStripMenuItem.Type" xml:space="preserve">
    <value>System.Windows.Forms.ToolStripMenuItem, System.Windows.Forms, Version=4.0.0.0, Culture=neutral, PublicKeyToken=b77a5c561934e089</value>
  </data>
  <data name="&gt;&gt;statusToolStripMenuItem.Name" xml:space="preserve">
    <value>statusToolStripMenuItem</value>
  </data>
  <data name="&gt;&gt;statusToolStripMenuItem.Type" xml:space="preserve">
    <value>System.Windows.Forms.ToolStripMenuItem, System.Windows.Forms, Version=4.0.0.0, Culture=neutral, PublicKeyToken=b77a5c561934e089</value>
  </data>
  <data name="&gt;&gt;candidatePeaksToolStripMenuItem.Name" xml:space="preserve">
    <value>candidatePeaksToolStripMenuItem</value>
  </data>
  <data name="&gt;&gt;candidatePeaksToolStripMenuItem.Type" xml:space="preserve">
    <value>System.Windows.Forms.ToolStripMenuItem, System.Windows.Forms, Version=4.0.0.0, Culture=neutral, PublicKeyToken=b77a5c561934e089</value>
  </data>
  <data name="&gt;&gt;$this.Name" xml:space="preserve">
    <value>ViewMenu</value>
  </data>
  <data name="&gt;&gt;$this.Type" xml:space="preserve">
<<<<<<< HEAD
    <value>pwiz.Skyline.Menus.SkylineControl, Skyline-daily, Version=20.2.1.463, Culture=neutral, PublicKeyToken=null</value>
=======
    <value>pwiz.Skyline.Menus.SkylineControl, Skyline, Version=1.0.0.0, Culture=neutral, PublicKeyToken=null</value>
>>>>>>> 7376ae98
  </data>
</root><|MERGE_RESOLUTION|>--- conflicted
+++ resolved
@@ -124,7 +124,6 @@
     <value>155, 17</value>
   </metadata>
   <assembly alias="System.Drawing" name="System.Drawing, Version=4.0.0.0, Culture=neutral, PublicKeyToken=b03f5f7f11d50a3a" />
-<<<<<<< HEAD
   <data name="menuStrip1.Location" type="System.Drawing.Point, System.Drawing">
     <value>0, 0</value>
   </data>
@@ -161,13 +160,12 @@
   </data>
   <data name="viewProteinsMenuItem.Text" xml:space="preserve">
     <value>&amp;Proteins</value>
-=======
+  </data>
   <data name="viewTargetsMenuItem.Size" type="System.Drawing.Size, System.Drawing">
     <value>191, 22</value>
   </data>
   <data name="viewTargetsMenuItem.Text" xml:space="preserve">
     <value>&amp;Targets</value>
->>>>>>> 7376ae98
   </data>
   <data name="showTargetsByNameToolStripMenuItem.Size" type="System.Drawing.Size, System.Drawing">
     <value>173, 22</value>
@@ -939,11 +937,7 @@
     <value>modeUIHandler</value>
   </data>
   <data name="&gt;&gt;modeUIHandler.Type" xml:space="preserve">
-<<<<<<< HEAD
     <value>pwiz.Skyline.Util.Helpers+ModeUIExtender, Skyline-daily, Version=20.2.1.463, Culture=neutral, PublicKeyToken=null</value>
-=======
-    <value>pwiz.Skyline.Util.Helpers+ModeUIExtender, Skyline, Version=1.0.0.0, Culture=neutral, PublicKeyToken=null</value>
->>>>>>> 7376ae98
   </data>
   <data name="&gt;&gt;viewToolStripMenuItem.Name" xml:space="preserve">
     <value>viewToolStripMenuItem</value>
@@ -1615,10 +1609,6 @@
     <value>ViewMenu</value>
   </data>
   <data name="&gt;&gt;$this.Type" xml:space="preserve">
-<<<<<<< HEAD
     <value>pwiz.Skyline.Menus.SkylineControl, Skyline-daily, Version=20.2.1.463, Culture=neutral, PublicKeyToken=null</value>
-=======
-    <value>pwiz.Skyline.Menus.SkylineControl, Skyline, Version=1.0.0.0, Culture=neutral, PublicKeyToken=null</value>
->>>>>>> 7376ae98
   </data>
 </root>