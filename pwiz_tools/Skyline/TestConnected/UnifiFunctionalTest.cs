--- conflicted
+++ resolved
@@ -70,8 +70,6 @@
             _filenames = new[] { "ID33140_03a_WAA253_4814_092017", "ID33141_03a_WAA253_4814_092017" };
             _selectItem = "Molecule:/Nucleotide metabolism/UDP";
             _chromatogramPoint = null;
-<<<<<<< HEAD
-=======
             RunFunctionalTest();
         }
 
@@ -89,7 +87,6 @@
             _filenames = new[] { "ID33140_03a_WAA253_4814_092017", "ID33141_03a_WAA253_4814_092017" };
             _selectItem = "Molecule:/Nucleotide metabolism/UDP";
             _chromatogramPoint = null;
->>>>>>> 9d8e3ad1
             RunFunctionalTest();
         }
 
