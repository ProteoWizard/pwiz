--- conflicted
+++ resolved
@@ -37,17 +37,6 @@
       <supportedOS Id="{8e0f7a12-bfb3-4fe8-b9a5-48fd50a15a9a}" />
     </application>
   </compatibility>
-<<<<<<< HEAD
-  <!-- Indicates that the application is DPI-aware and will not be automatically scaled by Windows at higher
-       DPIs. Windows Presentation Foundation (WPF) applications are automatically DPI-aware and do not need 
-       to opt in. Windows Forms applications targeting .NET Framework 4.6 that opt into this setting, should 
-       also set the 'EnableWindowsFormsHighDpiAutoResizing' setting to 'true' in their app.config. 
-       
-       Makes the application long-path aware. See https://docs.microsoft.com/windows/win32/fileio/maximum-file-path-limitation -->
-  <!--
-=======
-
->>>>>>> c811c222
   <application xmlns="urn:schemas-microsoft-com:asm.v3">
     <windowsSettings>
       <!-- 
@@ -66,12 +55,6 @@
       <longPathAware xmlns="http://schemas.microsoft.com/SMI/2016/WindowsSettings">true</longPathAware>
     </windowsSettings>
   </application>
-<<<<<<< HEAD
-  -->
-=======
-
-
->>>>>>> c811c222
   <!-- Enable themes for Windows common controls and dialogs (Windows XP and later) -->
   <!--
   <dependency>
