<<<<<<< HEAD
/*
 * Original author: Don Marsh <donmarsh .at. u.washington.edu>,
 *                  MacCoss Lab, Department of Genome Sciences, UW
 *
 * Copyright 2012 University of Washington - Seattle, WA
 * 
 * Licensed under the Apache License, Version 2.0 (the "License");
 * you may not use this file except in compliance with the License.
 * You may obtain a copy of the License at
 *
 *     http://www.apache.org/licenses/LICENSE-2.0
 *
 * Unless required by applicable law or agreed to in writing, software
 * distributed under the License is distributed on an "AS IS" BASIS,
 * WITHOUT WARRANTIES OR CONDITIONS OF ANY KIND, either express or implied.
 * See the License for the specific language governing permissions and
 * limitations under the License.
 */

using System;
using System.Collections.Concurrent;
using System.Collections.Generic;
using System.ComponentModel;
using System.Diagnostics;
using System.Globalization;
using System.IO;
using System.Linq;
using System.Net;
using System.Net.NetworkInformation;
using System.Reflection;
using System.Runtime.CompilerServices;
using System.Text;
using System.Text.RegularExpressions;
using System.Threading;
using System.Threading.Tasks;
using System.Windows.Forms;
using Ionic.Zip;
using Microsoft.Win32;
using NetMQ;
using NetMQ.Sockets;
using Newtonsoft.Json.Linq;
using pwiz.Common.Collections;
using pwiz.Common.SystemUtil;
using pwiz.Skyline.Model.Tools;
using pwiz.Skyline.Util;
//WARNING: Including TestUtil in this project causes a strange build problem, where the first
//         build from Visual Studio after a full bjam build removes all of the Skyline project
//         root files from the Skyline bin directory, leaving it un-runnable until a full
//         rebuild is performed.  Do not commit a reference to TestUtil to this project without
//         testing this case and getting someone else to validate that you have fixed this
//         problem.
//using pwiz.SkylineTestUtil;
using TestRunnerLib;
using TestRunnerLib.PInvoke;


namespace TestRunner
{
    internal static class Program
    {
        private static readonly string[] TEST_DLLS = { "Test.dll", "TestData.dll", "TestConnected.dll", "TestFunctional.dll", "TestTutorial.dll", "CommonTest.dll", "TestPerf.dll" };

        private static readonly string executingDirectory = Path.GetDirectoryName(Assembly.GetExecutingAssembly().Location);
        private static readonly string[] allLanguages = new FindLanguages(executingDirectory, "en-US", "fr-FR", "tr-TR").Enumerate().ToArray(); // Languages used in pass 1, and in pass 2 perftets
        private static readonly string[] qualityLanguages = allLanguages.Where(l => !l.StartsWith("tr")).ToArray(); // "fr" and "tr" pretty much test the same thing, so just use fr in pass 2

        private const int LeakTrailingDeltas = 7;   // Number of trailing deltas to average and check against thresholds below
        // CONSIDER: Ideally these thresholds would be zero, but memory and handle retention are not stable enough to support that
        //           The problem is that we don't reliably return to exactly the same state during EndTest and these numbers go both up and down
        private const int KB = 1024;
        private static LeakTracking LeakThresholds = new LeakTracking
        {
            // Average delta per test between 8 runs (7 deltas)
            TotalMemory = 150 * KB, // Too much variance to track leaks in just 12 runs
            HeapMemory = 20 * KB,
            ManagedMemory = 8 * KB,
            TotalHandles = 2,
            UserGdiHandles = 1
        };
        private const int CrtLeakThreshold = 1000;  // No longer used
        private const int LeakCheckIterations = 24; // Maximum number of runs to try to achieve below thresholds for trailing deltas
        private static bool IsFixedLeakIterations { get { return false; } } // CONSIDER: It would be nice to make this true to reduce test run count variance

        class ExpandedLeakCheck
        {
            public ExpandedLeakCheck(int? iterations = null, bool reportLeakEarly = false)
            {
                Iterations = iterations ?? LeakCheckIterations * 2;
                ReportLeakEarly = reportLeakEarly;
            }

            /// <summary>
            /// Only if <see cref="ReportLeakEarly"/> is false, the number of
            /// iterations used to detect a leak is extended to this value.
            /// </summary>
            public int Iterations { get; set; }

            /// <summary>
            /// Leaks get reported at the normal number of iterations. If a leak
            /// is detected testing begins an infinite loop on the failing test
            /// to get more information on whether it is truly leaking.
            /// </summary>
            public bool ReportLeakEarly { get; set; }
        }

        // These tests get extra runs to meet the leak thresholds
        private static Dictionary<string, ExpandedLeakCheck> LeakCheckIterationsOverrideByTestName = new Dictionary<string, ExpandedLeakCheck>
        {
            // These tests check leaks at the normal time and then start an infinite
            // loop when a leak is detected.
            {"TestGroupedStudiesTutorialDraft", new ExpandedLeakCheck(LeakCheckIterations * 4, true)},
            {"TestInstrumentInfo", new ExpandedLeakCheck(LeakCheckIterations * 2, true)},
            // These tests expand the number of iterations before reporting a leak
            // with no potential for infinite looping on a detected leak.
            {"TestLibraryExplorer", new ExpandedLeakCheck()},
            {"TestLibraryExplorerAsSmallMolecules", new ExpandedLeakCheck()},
        };

        //  These tests only need to be run once, regardless of language, so they get turned off in pass 0 after a single invocation
        public static string[] RunOnceTestNames = { "AaantivirusTestExclusion", "CodeInspection" };

        // These tests are allowed to fail the total memory leak threshold, and extra iterations are not done to stabilize a spiky total memory distribution
        public static string[] MutedTotalMemoryLeakTestNames = { "TestMs1Tutorial", "TestGroupedStudiesTutorialDraft", "TestPermuteIsotopeModifications" };

        // These tests are allowed to fail the heap memory leak threshold, and extra iterations are not done to stabilize a spiky total memory distribution
        public static string[] MutedHeapMemoryLeakTestNames = { };

        // These tests are allowed to fail the total handle leak threshold, and extra iterations are not done to stabilize a spiky total handle distribution
        public static string[] MutedTotalHandleLeakTestNames = { };

        // These tests are allowed to fail the user/GDI handle leak threshold, and extra iterations are not done to stabilize a spiky handle distribution
        public static string[] MutedUserGdiHandleLeakTestNames = { };

        private static int GetLeakCheckIterations(TestInfo test)
        {
            return LeakCheckIterationsOverrideByTestName.TryGetValue(test.TestMethod.Name, out var value)
                ? value.Iterations
                : LeakCheckIterations;
        }

        private static bool GetLeakCheckReportEarly(TestInfo test)
        {
            return LeakCheckIterationsOverrideByTestName.ContainsKey(test.TestMethod.Name) &&
                   LeakCheckIterationsOverrideByTestName[test.TestMethod.Name].ReportLeakEarly;
        }


        private struct LeakTracking
        {
            public LeakTracking(RunTests runTests) : this()
            {
                TotalMemory = runTests.TotalMemoryBytes;
                HeapMemory = runTests.CommittedMemoryBytes;
                ManagedMemory = runTests.ManagedMemoryBytes;
                TotalHandles = runTests.LastTotalHandleCount;
                UserGdiHandles = runTests.LastUserHandleCount + runTests.LastGdiHandleCount;
            }

            public double TotalMemory { get; set; }
            public double HeapMemory { get; set; }
            public double ManagedMemory { get; set; }
            public double TotalHandles { get; set; }
            public double UserGdiHandles { get; set; }

            public bool BelowThresholds(LeakTracking leakThresholds, string testName)
            {
                return (TotalMemory < leakThresholds.TotalMemory || MutedTotalMemoryLeakTestNames.Contains(testName)) &&
                       (HeapMemory < leakThresholds.HeapMemory || MutedHeapMemoryLeakTestNames.Contains(testName)) &&
                       ManagedMemory < leakThresholds.ManagedMemory &&
                       (TotalHandles < leakThresholds.TotalHandles || MutedTotalHandleLeakTestNames.Contains(testName)) &&
                       (UserGdiHandles < leakThresholds.UserGdiHandles || MutedUserGdiHandleLeakTestNames.Contains(testName));
            }

            public static LeakTracking MeanDeltas(List<LeakTracking> values)
            {
                return new LeakTracking
                {
                    TotalMemory = MeanDelta(values, l => l.TotalMemory),
                    HeapMemory = MeanDelta(values, l => l.HeapMemory),
                    ManagedMemory = MeanDelta(values, l => l.ManagedMemory),
                    TotalHandles = MeanDelta(values, l => l.TotalHandles),
                    UserGdiHandles = MeanDelta(values, l => l.UserGdiHandles)
                };
            }
            private static double MeanDelta(List<LeakTracking> values, Func<LeakTracking, double> getValue)
            {
                var listDelta = new List<double>();
                for (int i = 1; i < values.Count; i++)
                    listDelta.Add(getValue(values[i]) - getValue(values[i - 1]));
                return listDelta.Average();
            }

            public string GetLeakMessage(LeakTracking leakThresholds, string testName)
            {
                var message = string.Empty;
                if (ManagedMemory >= leakThresholds.ManagedMemory)
                    message += string.Format("!!! {0} LEAKED {1:0.#} Managed bytes\r\n", testName, ManagedMemory);
                if (HeapMemory >= leakThresholds.HeapMemory && !MutedHeapMemoryLeakTestNames.Contains(testName))
                    message += string.Format("!!! {0} LEAKED {1:0.#} Heap bytes\r\n", testName, HeapMemory);
                if (TotalMemory >= leakThresholds.TotalMemory && !MutedTotalMemoryLeakTestNames.Contains(testName))
                    message += string.Format("!!! {0} LEAKED {1:0.#} bytes\r\n", testName, TotalMemory);
                if (UserGdiHandles >= leakThresholds.UserGdiHandles && !MutedUserGdiHandleLeakTestNames.Contains(testName))
                    message += string.Format("!!! {0} HANDLE-LEAKED {1:0.#} User+GDI\r\n", testName, UserGdiHandles);
                if (TotalHandles >= leakThresholds.TotalHandles && !MutedTotalHandleLeakTestNames.Contains(testName))
                    message += string.Format("!!! {0} HANDLE-LEAKED {1:0.#} Total\r\n", testName, TotalHandles);
                return string.IsNullOrEmpty(message) ? null : message;
            }

            public string GetLogMessage(string testName, int passedCount)
            {
                // Report the final mean average deltas over the passing or final 8 runs (7 deltas)
                return string.Format("# {0} deltas ({1}): {2}\r\n", testName, passedCount, this);
            }

            public override string ToString()
            {
                return string.Format("managed = {0:0.#} KB, heap = {1:0.#} KB, memory = {2:0.#} KB, user-gdi = {3:0.#}, total = {4:0.#}",
                    ManagedMemory / KB, HeapMemory / KB, TotalMemory / KB, UserGdiHandles, TotalHandles);
            }

            public LeakTracking Max(LeakTracking lastDeltas)
            {
                return new LeakTracking
                {
                    TotalMemory = Math.Max(TotalMemory, lastDeltas.TotalMemory),
                    HeapMemory = Math.Max(HeapMemory, lastDeltas.HeapMemory),
                    ManagedMemory = Math.Max(ManagedMemory, lastDeltas.ManagedMemory),
                    TotalHandles = Math.Max(TotalHandles, lastDeltas.TotalHandles),
                    UserGdiHandles = Math.Max(UserGdiHandles, lastDeltas.UserGdiHandles)
                };
            }

            public LeakTracking Min(LeakTracking lastDeltas)
            {
                return new LeakTracking
                {
                    TotalMemory = Math.Min(TotalMemory, lastDeltas.TotalMemory),
                    HeapMemory = Math.Min(HeapMemory, lastDeltas.HeapMemory),
                    ManagedMemory = Math.Min(ManagedMemory, lastDeltas.ManagedMemory),
                    TotalHandles = Math.Min(TotalHandles, lastDeltas.TotalHandles),
                    UserGdiHandles = Math.Min(UserGdiHandles, lastDeltas.UserGdiHandles)
                };
            }
        }

        static readonly string commandLineOptions =
            "?;/?;-?;help;skylinetester;debug;results;" +
            "test;skip;filter;form;" +
            "loop=0;repeat=1;pause=0;startingshot=1;random=off;offscreen=on;multi=1;wait=off;internet=off;originalurls=off;" +
            "parallelmode=off;workercount=0;waitforworkers=off;keepworkerlogs=off;checkdocker=on;workername;queuehost;workerport;workertimeout;alwaysupcltpassword;" +
            "coverage=off;dotcoverexe=jetbrains.dotcover.commandlinetools\\2023.3.3\\tools\\dotCover.exe;" +
            "maxsecondspertest=-1;" +
            "demo=off;showformnames=off;status=off;buildcheck=0;" +
            "quality=off;pass0=off;pass1=off;pass2=on;" +
            "perftests=off;" +
            "retrydatadownloads=off;" +
            "runsmallmoleculeversions=off;" +
            "recordauditlogs=off;" +
            "clipboardcheck=off;profile=off;vendors=on;language=fr-FR,en-US;" +
            "log=TestRunner.log;report=TestRunner.log;dmpdir=Minidumps;teamcitytestdecoration=off;teamcitytestsuite=;verbose=off;listonly;showheader=on";

        private static readonly string dotCoverFilters = "/Filters=+:module=TestRunner /Filters=+:module=Skyline-daily /Filters=+:module=Skyline* /Filters=+:module=CommonTest " +
                                                         "/Filters=+:module=Test* /Filters=+:module=MSGraph /Filters=+:module=ProteomeDb /Filters=+:module=BiblioSpec " +
                                                         "/Filters=+:module=pwiz.Common* /Filters=+:module=ProteowizardWrapper* /Filters=+:module=BullseyeSharp /Filters=+:module=PanoramaClient " +
                                                         "/Filters=-:class=alglib /Filters=-:class=Inference.*";

        [STAThread, MethodImpl(MethodImplOptions.NoOptimization)]
        static int Main(string[] args)
        {
            Application.SetUnhandledExceptionMode(UnhandledExceptionMode.CatchException);
            Application.ThreadException += ThreadExceptionEventHandler;

            _testRunStartTime = DateTime.UtcNow;

            // Parse command line args and initialize default values.
            var commandLineArgs = new CommandLineArgs(args, commandLineOptions);

            switch (commandLineArgs.SearchArgs("?;/?;-?;help;report"))
            {
                case "?":
                case "/?":
                case "-?":
                case "help":
                    Help();
                    return 0;

                case "report":
                    Report(commandLineArgs.ArgAsString("report"));
                    return 0;
            }

            if (commandLineArgs.ArgAsString("language") != "en" && commandLineArgs.ArgAsString("language") != "en-US")
                Console.OutputEncoding = Encoding.UTF8;  // So we can send Japanese to SkylineTester, which monitors our stdout

            Console.WriteLine();
            if (!commandLineArgs.ArgAsBool("status") && !commandLineArgs.ArgAsBool("buildcheck") && !commandLineArgs.HasArg("listonly") && commandLineArgs.ArgAsBool("showheader"))
            {
                Console.WriteLine("TestRunner " + string.Join(" ", args) + "\n");
                Console.WriteLine("Process: {0}\n", Process.GetCurrentProcess().Id);
            }

            if (commandLineArgs.HasArg("debug"))
            {
                Console.WriteLine("*** Launching debugger ***\n\n");

                // NOTE: For efficient debugging of Skyline, it is most useful to choose a debugger
                // that already has Skyline.sln loaded.  Otherwise, you might not be able to set
                // breakpoints.
                Debugger.Break();
            }

            // Create log file.
            var logStream = new FileStream(
                commandLineArgs.ArgAsString("log"),
                FileMode.Create,
                FileAccess.Write,
                FileShare.ReadWrite);
            var log = new StreamWriter(logStream);

            bool allTestsPassed = true;

            // run a client that listens for messages which tell the client to run a test, or quit
            if (commandLineArgs.ArgAsString("parallelmode") == "client")
            {
                return ListenToTestQueue(log, commandLineArgs);
            }

            try
            {
                // Load list of tests.
                var unfilteredTestList = LoadTestList(commandLineArgs);

                // Filter test list.
                var testList = unfilteredTestList;
                if (commandLineArgs.HasArg("filter"))
                {
                    testList = new List<TestInfo>();
                    var filterRanges = commandLineArgs.ArgAsString("filter").Split(',');
                    foreach (var range in filterRanges)
                    {
                        var bounds = range.Split('-');
                        if (bounds.Length < 1 || bounds.Length > 2)
                        {
                            throw new ArgumentException("Unrecognized filter parameter: {0}", range);
                        }
                        int low;
                        if (!int.TryParse(bounds[0], out low))
                        {
                            throw new ArgumentException("Unrecognized filter parameter: {0}", range);
                        }
                        int high = low;
                        if (bounds.Length == 2 && !int.TryParse(bounds[1], out high))
                        {
                            throw new ArgumentException("Unrecognized filter parameter: {0}", range);
                        }
                        for (var i = low-1; i <= high-1; i++)
                        {
                            testList.Add(unfilteredTestList[i]);
                        }
                    }
                }

                if (testList.Count == 0)
                {
                    Console.WriteLine("No tests found");
                    allTestsPassed = false;
                }
                else if (commandLineArgs.HasArg("listonly"))
                {
                    foreach(var test in testList)
                        Console.WriteLine("{0}\t{1}", Path.GetFileName(test.TestClassType.Assembly.CodeBase), test.TestMethod.Name);
                    return 0;
                }
                else
                {
                    var passes = commandLineArgs.ArgAsLong("loop");
                    var repeat = commandLineArgs.ArgAsLong("repeat");
                    if (commandLineArgs.ArgAsBool("buildcheck"))
                    {
                        passes = 1;
                        repeat = 1;
                    }

                    TeamCityStartTestSuite(commandLineArgs);

                    // Prevent system sleep.
                    using (new Kernel32Test.SystemSleep())
                    {
                        // Pause before first test for profiling.
                        bool profiling = commandLineArgs.ArgAsBool("profile");
                        if (profiling)
                        {
                            Console.WriteLine("\nRunning each test once to warm up memory...\n");
                            allTestsPassed = RunTestPasses(testList, unfilteredTestList, commandLineArgs, log, 1, 1,
                                true);
                            Console.WriteLine("\nTaking memory snapshot...\n");
                            MemoryProfiler.Snapshot("start");
                            if (passes == 0)
                                passes = 1;
                        }

                        allTestsPassed =
                            RunTestPasses(testList, unfilteredTestList, commandLineArgs, log, passes, repeat, profiling) &&
                            allTestsPassed;

                        // Pause for profiling
                        if (profiling)
                        {
                            Console.WriteLine("\nTaking second memory snapshot...\n");
                            MemoryProfiler.Snapshot("end");
                        }
                    }

                    TeamCityFinishTestSuite(commandLineArgs);
                }
            }
            catch (Exception e)
            {
                Console.WriteLine("\nCaught exception in TestRunnner.Program.Main:\n" + e.Message);
                if (string.IsNullOrEmpty(e.StackTrace))
                    Console.WriteLine("No stacktrace");
                else
                    Console.WriteLine(e.StackTrace);
                if (e.InnerException != null)
                {
                    var inner = e.InnerException;
                    int i = 0;
                    while (inner != null)
                    {
                        Console.WriteLine($"Inner exception {++i}:");
                        Console.WriteLine(inner.Message);
                        if (string.IsNullOrEmpty(inner.StackTrace))
                            Console.WriteLine("No stacktrace");
                        else
                            Console.WriteLine(inner.StackTrace);
                        inner = inner.InnerException;
                    }
                }
                else
                {
                    Console.WriteLine("No inner exception.");
                }
                Console.Out.Flush(); // Get this info to TeamCity or SkylineTester ASAP
                allTestsPassed = false;
            }

            // Display report.
            log.Close();
            Console.WriteLine("\n");
            if (!commandLineArgs.ArgAsBool("status"))
                Report(commandLineArgs.ArgAsString("log"));

            // Ungraceful exit to avoid unwinding errors
            //Process.GetCurrentProcess().Kill();

            if (commandLineArgs.ArgAsBool("wait"))
            {
                GC.Collect();
                GC.WaitForPendingFinalizers();
                GC.Collect();
                Console.Out.WriteLine("Press <enter> to continue");
                Console.ReadLine();
            }

            // delete per-process tools directory
            if (Path.GetFileName(ToolDescriptionHelpers.GetToolsDirectory()) != "Tools")
                DirectoryEx.SafeDelete(ToolDescriptionHelpers.GetToolsDirectory());

            return allTestsPassed ? 0 : 1;
        }

        // from https://stackoverflow.com/questions/13634868/get-the-default-gateway
        public static IPAddress GetDefaultGateway()
        {
            return NetworkInterface
                .GetAllNetworkInterfaces()
                .Where(n => n.OperationalStatus == OperationalStatus.Up)
                .Where(n => n.NetworkInterfaceType != NetworkInterfaceType.Loopback)
                .SelectMany(n => n.GetIPProperties()?.GatewayAddresses)
                .Select(g => g?.Address)
                .FirstOrDefault(a => a?.AddressFamily != System.Net.Sockets.AddressFamily.InterNetworkV6);
                // .Where(a => Array.FindIndex(a.GetAddressBytes(), b => b != 0) >= 0)
        }

        private static int ListenToTestQueue(StreamWriter log, CommandLineArgs commandLineArgs)
        {
            bool allTestsPassed = true;
            int CLIENT_WAIT_TIMEOUT = 10; // time to wait for a message from server before exiting, in seconds

            Action<string> TeeLog = msg =>
            {
                Console.WriteLine(msg);
                log.WriteLine(msg);
            };

            string host;
            if (commandLineArgs.HasArg("queuehost"))
                host = commandLineArgs.ArgAsString("queuehost");
            else
                host = GetDefaultGateway()?.ToString() ?? "localhost";

            string workerName = commandLineArgs.ArgAsString("workername") ?? throw new InvalidOperationException("parallelmode=client processes must have workername parameter set");
            int workerPort = Convert.ToInt32(commandLineArgs.ArgAsString("workerport") ?? throw new InvalidOperationException("parallelmode=client processes must have workerport parameter set"));

            Console.WriteLine($"Connecting to host at {host}:{workerPort}");
            using (var sender = new PushSocket($">tcp://{host}:{workerPort}"))
            using (var receiver = new PullSocket())
            using (var sender2 = new PushSocket())
            using (var cts = new CancellationTokenSource())
            {
                var factory = new TaskFactory(cts.Token);

                int heartbeatPort = 0;

                // start heartbeat thread from server
                void SendWorkerHeartbeat()
                {
                    using (var heartbeatReceiver = new PushSocket())
                    {
                        Interlocked.Add(ref heartbeatPort, heartbeatReceiver.BindRandomPort("tcp://*"));

                        const int maxAttempts = 3;
                        while (!cts.IsCancellationRequested)
                        {
                            for (int attempts = 0; attempts < maxAttempts; ++attempts)
                            {
                                if (!heartbeatReceiver.TrySendFrameEmpty(TimeSpan.FromSeconds(15)))
                                {
                                    TeeLog("Server heartbeat could not be sent.");
                                    if (attempts == maxAttempts-1)
                                    {
                                        cts.Cancel();
                                        break;
                                    }
                                    continue;
                                }
                                break;
                            }
                            Thread.Sleep(3000);
                        }
                    }
                }

                factory.StartNew(() => {
                    try
                    {
                        SendWorkerHeartbeat();
                    }
                    catch (Exception e)
                    {
                        TeeLog("Error sending worker heartbeat: " + e);
                        Environment.Exit(1);
                    }
                }, TaskCreationOptions.LongRunning);

                while(heartbeatPort == 0)
                    Thread.Sleep(500);

                int tasksPort = receiver.BindRandomPort("tcp://*"); // port for receiving tasks from server
                int resultsPort = sender2.BindRandomPort("tcp://*"); // port for sending results to server

                string ip = workerName.Contains("hostWorker") ? "localhost" : Dns.GetHostEntry(Dns.GetHostName()).AddressList
                    .First(a => a.AddressFamily != System.Net.Sockets.AddressFamily.InterNetworkV6).ToString();
                string workerId = $"{workerName}/{ip}/{tasksPort}/{resultsPort}/{heartbeatPort}";
                TeeLog($"Sending worker name and IP: {workerId}");
                sender.SendFrame(workerId);


                receiver.ReceiveReady += (s, args) =>
                {
                    var msg = receiver.ReceiveFrameString();

                    // first check for a quit message 
                    if (msg == "TestRunnerQuit")
                    {
                        cts.Cancel();
                        return;
                    }

                    string testName = msg.Split('/')[0];
                    string testLanguage = msg.Split('/')[1];
                    int testPass = Convert.ToInt32(msg.Split('/')[2]);
                    int[] passEnabled = { 0, 0, 0 };
                    passEnabled[testPass] = 1;
                    var cargs = new CommandLineArgs(new[] { "test=" + testName }, commandLineOptions);
                    commandLineArgs.SetArg("language", testLanguage);
                    for (var pass = 0; pass < passEnabled.Length; pass++)
                    {
                        var enabled = passEnabled[pass];
                        commandLineArgs.SetArg("pass" + pass, enabled.ToString());
                    }

                    var testList = LoadTestList(cargs);
                    TeeLog($"Starting test {testName}-{testLanguage}-{testPass}");
                    using (var testLogStream = new MemoryStream())
                    using (var testLog = new StreamWriter(testLogStream, new UTF8Encoding(false)))
                    {
                        bool passed = RunTestPasses(testList, testList, commandLineArgs, testLog, 1, 1);
                        allTestsPassed &= passed;
                        TeeLog(Encoding.UTF8.GetString(testLogStream.GetBuffer()));
                        var resultBuffer = testLogStream.GetBuffer().Prepend(Convert.ToByte(passed));
                        if (!sender2.TrySendFrame(TimeSpan.FromSeconds(CLIENT_WAIT_TIMEOUT), resultBuffer.ToArray(), (int) testLogStream.Length+1))
                        {
                            TeeLog($"Exiting due to no response from server in {CLIENT_WAIT_TIMEOUT} seconds.");
                            cts.Cancel();
                        }
                    }

                    //sender.SendFrame(passed.ToString());
                };

                Thread.Sleep(1000);

                while (!cts.IsCancellationRequested)
                {
                    // This should be redundant with the new "Starting test" message, but may help debugging if there are connection issues
                    // TeeLog("Waiting for message");
                    if (!sender2.TrySignalOK())
                    {
                        Thread.Sleep(2000);
                        continue;
                    }

                    if (!receiver.Poll(TimeSpan.FromSeconds(CLIENT_WAIT_TIMEOUT)))
                    {
                        TeeLog($"Exiting due to no response from server in {CLIENT_WAIT_TIMEOUT} seconds.");
                        cts.Cancel();
                    }
                }
            }
            return allTestsPassed ? 0 : 1;
        }

        private static long MinBytesPerNormalWorker => MemoryInfo.Gibibyte * 2;
        private static long MinBytesPerBigWorker => MemoryInfo.Gibibyte * 6;
        //static bool testRequeue = true;

        private static string GetPasswordFromConsole()
        {
            ConsoleKey key;
            string pass = string.Empty;
            do
            {
                var keyInfo = Console.ReadKey(intercept: true);
                key = keyInfo.Key;

                if (key == ConsoleKey.Backspace && pass.Length > 0)
                {
                    Console.Write("\b \b");
                    pass = pass.Substring(0, pass.Length - 1);
                }
                else if (!char.IsControl(keyInfo.KeyChar))
                {
                    Console.Write("*");
                    pass += keyInfo.KeyChar;
                }
            } while (key != ConsoleKey.Enter);

            return pass;
        }

        private static void CheckDocker(CommandLineArgs commandLineArgs)
        {
            var dockerVersionOutput = RunTests.RunCommand("docker", "version -f \"{{json .}}\"", RunTests.IS_DOCKER_RUNNING_MESSAGE);
            var dockerVersionJson = JObject.Parse(dockerVersionOutput);
            if (dockerVersionJson["Server"]["Os"].Value<string>() != "windows")
            {
                Console.WriteLine("Switching Docker engine to Windows containers (this will stop any running containers)...");
                RunTests.RunCommand($"{Environment.GetEnvironmentVariable("ProgramFiles")}\\Docker\\Docker\\DockerCli.exe",
                    "-SwitchWindowsEngine",
                    "Are Hyper-V and Container features enabled?");
            }

            //RunCommand("netsh", $"advfirewall firewall add rule name=\"TestRunner\" dir=in action=allow protocol=tcp program=\"{Assembly.GetExecutingAssembly().Location}\"", string.Empty, true, true);

            var dockerImagesOutput = RunTests.RunCommand("docker", $"images {RunTests.DOCKER_IMAGE_NAME}", RunTests.IS_DOCKER_RUNNING_MESSAGE);
            bool hasImage = dockerImagesOutput.Contains(RunTests.DOCKER_IMAGE_NAME);
            if (hasImage && commandLineArgs.ArgAsBool("checkdocker"))
            {
                // check that it can run (for some reason the images get stale and stop working after a period of time)
                var pwizRoot = Path.GetDirectoryName(Path.GetDirectoryName(GetSkylineDirectory().FullName));
                string workerName = $"docker_check{GetTestRunTimeStamp()}";
                string testRunnerExe = GetTestRunnerExe();
                string dockerArgs = $"run --name {workerName} --rm -v \"{pwizRoot}\":c:\\pwiz {RunTests.DOCKER_IMAGE_NAME} \"{testRunnerExe} help\"";
                Console.WriteLine("Checking that Docker always_up_runner container can run.");
                string checkOutput = RunTests.RunCommand("docker", dockerArgs, "Error checking whether always_up_runner can start");
                if (checkOutput.Contains("StartService FAILED"))
                {
                    Console.WriteLine("Check failed. Deleting and rebuilding always_up_runner image.");
                    // rebuild image
                    RunTests.RunCommand("docker", $"rmi {RunTests.DOCKER_IMAGE_NAME}", "Error deleting always_up_runner");
                    hasImage = false;
                }
            }

            if (!hasImage)
            {
                Console.WriteLine($"'{RunTests.DOCKER_IMAGE_NAME}' is missing; building it now.");
                var buildPath = RunTests.ALWAYS_UP_RUNNER_REPO;
                if (!File.Exists(RunTests.ALWAYS_UP_SERVICE_EXE))
                {
                    using var tmpDir = new TemporaryDirectory();
                    try
                    {
                        using var httpClient = new HttpClientWithProgress(new SilentProgressMonitor());
                        string tmpFile = Path.Combine(tmpDir.DirPath, "master.zip");
                        httpClient.DownloadFile("https://github.com/ProteoWizard/AlwaysUpRunner/archive/refs/heads/master.zip", tmpFile);

                        using var alwaysUpRunnerCode = new ZipFile(tmpFile);
                        alwaysUpRunnerCode.ExtractAll(Path.GetDirectoryName(buildPath)!, ExtractExistingFileAction.OverwriteSilently);
                    }
                    catch (Exception ex)
                    {
                        Console.WriteLine($"Failed to download AlwaysUpRunner: {ex.Message}");
                        throw new IOException($"Cannot build Docker image without AlwaysUpRunner. {ex.Message}", ex);
                    }

                    Console.Write("Enter password to extract AlwaysUpCLT_licensed_binaries: ");
                    var pass = commandLineArgs.ArgAsStringOrDefault("alwaysupcltpassword") ?? GetPasswordFromConsole();
                    RunTests.RunCommand(Path.Combine(buildPath, "AlwaysUpCLT_licensed_binaries.exe"), $"-y \"-p{pass}\" \"-o{buildPath}\"", "Wrong password?");
                }

                string productName = (string) Registry.GetValue(@"HKEY_LOCAL_MACHINE\SOFTWARE\Microsoft\Windows NT\CurrentVersion", "ProductName", null);
                var dockerBaseImage = Environment.OSVersion.Version.Build >= 22000 || productName.Contains("Server")
                    ? string.Empty
                    : "--build-arg BASE_WINDOWS_IMAGE=mcr.microsoft.com/windows:1809-amd64";
                RunTests.RunCommand("docker", $"build \"{buildPath}\" -t \"{RunTests.DOCKER_IMAGE_NAME}\" {dockerBaseImage}", RunTests.IS_DOCKER_RUNNING_MESSAGE, true);
            }
        }

        private static int LaunchHostWorker(CommandLineArgs commandLineArgs, int workerPort, StreamWriter log, ConcurrentBag<string> coverageSnapshots)
        {
            var pwizRoot = Path.GetDirectoryName(Path.GetDirectoryName(GetSkylineDirectory().FullName));
            Assume.IsNotNull(pwizRoot);
            // Adding timestamp to worker name voids conflicts between this and any previous invocation
            string workerName = $"hostWorker{GetTestRunTimeStamp()}";
            string testRunnerLog = string.Empty;
            if (commandLineArgs.ArgAsBool("keepworkerlogs"))
                testRunnerLog = @$"log={pwizRoot}\TestRunner-{workerName}.log";

            // here paths are in host space
            var testRunnerExe = Assembly.GetExecutingAssembly().Location;
            var testRunnerArgs = $"parallelmode=client showheader=0 {testRunnerLog}";
            if (commandLineArgs.ArgAsBool("coverage"))
            {
                string dotCoverExe = GetFullDotCoverExePath(commandLineArgs);
                testRunnerArgs =
                    $"cover {dotCoverFilters} /Output={pwizRoot}\\coverage-{workerName}.dcvr /ReturnTargetExitCode /AnalyzeTargetArguments=false /TargetExecutable={testRunnerExe} -- " +
                    testRunnerArgs;
                testRunnerExe = Path.Combine(pwizRoot!, dotCoverExe);
                coverageSnapshots.Add($"coverage-{workerName}.dcvr");
            }
            testRunnerArgs = AddPassThroughArguments(commandLineArgs, testRunnerArgs);
            testRunnerArgs += $" workerport={workerPort} workername={workerName} queuehost=localhost";
            Console.WriteLine($"Launching {workerName}: {testRunnerExe} {testRunnerArgs}");
            log?.WriteLine($"Launching {workerName}: {testRunnerExe} {testRunnerArgs}");
            var psi = new ProcessStartInfo(testRunnerExe, testRunnerArgs);
            psi.WindowStyle = ProcessWindowStyle.Minimized;
            psi.CreateNoWindow = false;
            psi.UseShellExecute = true;
            var proc = Process.Start(psi);
            if (proc?.WaitForExit(1000) ?? true)
            {
                throw new IOException($"Error launching host worker: {proc?.ExitCode ?? -1}");
            }
            return proc.Id;
        }

        private static string LaunchDockerWorker(int i, CommandLineArgs commandLineArgs, ref string workerNames, bool bigWorker,
            long workerBytes, int workerPort, StreamWriter log, ConcurrentBag<string> coverageSnapshots)
        {
            var pwizRoot = Path.GetDirectoryName(Path.GetDirectoryName(GetSkylineDirectory().FullName));
            // Adding timestamp to worker name voids conflicts between this and any previous invocation
            string workerName = bigWorker ? $"docker_big_worker{GetTestRunTimeStamp()}_{i}" : $"docker_worker{GetTestRunTimeStamp()}_{i}";
            string dockerRunRedirect = string.Empty;
            string testRunnerLog = @$"c:\AlwaysUpCLT\TestRunner-{workerName}.log";
            if (commandLineArgs.ArgAsBool("keepworkerlogs"))
                testRunnerLog = @$"c:\pwiz\TestRunner-{workerName}.log";

            // paths in testRunnerCmd are in container-space (c:\pwiz is mounted from pwizRoot, c:\downloads is mounted from GetDownloadsPath(), c:\AlwaysUpCLT is not copied to the host)
            var testRunnerExe = GetTestRunnerExe();
            var testRunnerCmd = $@" parallelmode=client showheader=0 results=c:\AlwaysUpCLT\TestResults_{i} log={testRunnerLog} workerport={workerPort} workername={workerName}";
            
            if (commandLineArgs.ArgAsBool("coverage"))
            {
                var dotCoverExe = commandLineArgs.ArgAsString("dotcoverexe"); // use relative path
                testRunnerCmd =
                    $@"c:\pwiz\{dotCoverExe} cover {dotCoverFilters} /Output=c:\pwiz\coverage-{workerName}.dcvr /ReturnTargetExitCode /AnalyzeTargetArguments=false /TargetExecutable={testRunnerExe} -- " +
                    testRunnerCmd;
                coverageSnapshots.Add($"coverage-{workerName}.dcvr");
            }
            else
                testRunnerCmd = testRunnerExe + " " + testRunnerCmd;
            testRunnerCmd = AddPassThroughArguments(commandLineArgs, testRunnerCmd);

            string dockerArgs = $"run --name {workerName} --rm -m {workerBytes}b -v \"{PathEx.GetDownloadsPath()}\":c:\\downloads -v \"{pwizRoot}\":c:\\pwiz {RunTests.DOCKER_IMAGE_NAME} \"{testRunnerCmd}\" {dockerRunRedirect}";
            Console.WriteLine($"Launching {workerName}: docker {dockerArgs}");
            log?.WriteLine($"Launching {workerName}: docker {dockerArgs}");
            workerNames = (workerNames ?? "") + $"{workerName} ";
            var psi = new ProcessStartInfo("docker", dockerArgs);
            psi.WindowStyle = ProcessWindowStyle.Minimized;
            psi.CreateNoWindow = false;
            psi.UseShellExecute = true;
            var proc = Process.Start(psi);
            if (proc?.WaitForExit(1000) ?? true)
            {
                Console.WriteLine($"Error launching docker worker: {proc?.ExitCode ?? -1}");
                log?.WriteLine($"Error launching docker worker: {proc?.ExitCode ?? -1}");
            }
            return workerName;
        }

        private static DateTime _testRunStartTime;
        // Avoids conflicts between this and any previous invocation that may not have torn down its workers yet
        // Helps when a run is cancelled then quickly restarted, as often happens when you realize you've forgotten
        // to select certain tests etc
        private static string GetTestRunTimeStamp()
        {
            return $"_{_testRunStartTime.ToString("yyyyMMddHHmmss")}";
        }

        private static string AddPassThroughArguments(CommandLineArgs commandLineArgs, string testRunnerCmd)
        {
            foreach (string p in new[] { "perftests", "teamcitytestdecoration", "buildcheck", "runsmallmoleculeversions", "recordauditlogs" })
                testRunnerCmd += $" {p}={commandLineArgs.ArgAsString(p)}";
            return testRunnerCmd;
        }

        private static string GetTestRunnerExe()
        {
            // paths in testRunnerCmd are in container-space (c:\pwiz is mounted from pwizRoot, c:\downloads is mounted from GetDownloadsPath(), c:\AlwaysUpCLT is not copied to the host)
            var testRunnerExe = Assembly.GetExecutingAssembly().Location;
            int iRelative = testRunnerExe.IndexOf(@"pwiz_tools\Skyline\bin", StringComparison.CurrentCultureIgnoreCase);
            testRunnerExe = iRelative != -1
                ? Path.Combine(@"c:\pwiz", testRunnerExe.Substring(iRelative))
                : @"c:\pwiz\pwiz_tools\Skyline\bin\x64\Release\TestRunner.exe";
            // N.B. TestResults_<n> could technically just be TestResults since each VM has its own drive, but it makes for a more readable log and
            // is also used in pwiz_tools\Skyline\TestRunnerLib\RunTests.cs to determine the test client ID
            return testRunnerExe;
        }

        private static void LaunchAndWaitForDockerWorker(int i, CommandLineArgs commandLineArgs, ref string workerNames, bool bigWorker,
            long workerBytes, int workerPort, ConcurrentDictionary<string, ParallelWorkerInfo> workerInfo, StreamWriter log, ConcurrentBag<string> coverageSnapshots)
        {
            string currentWorkerNames = workerNames;
            string workerName = LaunchDockerWorker(i, commandLineArgs, ref currentWorkerNames, bigWorker, workerBytes, workerPort, log, coverageSnapshots);
            for (int attempt = 0; attempt< 10; ++attempt)
            {
                Thread.Sleep(3000);
                if (workerInfo.ContainsKey(workerName))
                {
                    workerNames = currentWorkerNames;
                    return;
                }
            }
            throw new Exception($"Worker {workerName} did not connect.");
        }

        private class QueuedTestInfo
        {
            public QueuedTestInfo(TestInfo testInfo, string language, int loopCount, int pass)
            {
                TestInfo = testInfo;
                Language = language;
                LoopCount = loopCount;
                Pass = pass;
            }
            public TestInfo TestInfo { get; }
            public string Language { get; }
            public int LoopCount { get; private set; }
            public int Pass { get; }

            public void IncrementLoopCount()
            {
                ++LoopCount;
            }
        }

        private class ParallelWorkerInfo
        {
            public bool IsAlive { get; set; } = true;
            public string CurrentTest { get; set; }
        }

        private static int HostWorkerPid { get; set; }

        private static bool PushToTestQueue(List<TestInfo> testList, List<TestInfo> unfilteredTestList, CommandLineArgs commandLineArgs, StreamWriter log)
        {
            var cts = new CancellationTokenSource();
            var factory = new TaskFactory(cts.Token);
            var testQueue = new ConcurrentQueue<QueuedTestInfo>();
            var nonParallelTestQueue = new ConcurrentQueue<QueuedTestInfo>();
            var workerInfoByName = new ConcurrentDictionary<string, ParallelWorkerInfo>();
            var coverageSnapshots = new ConcurrentBag<string>();
            var tasks = new List<Task>();
            var timer = new Stopwatch();
            int testsFailed = 0;
            int testsResultsReturned = 0;
            int workerCount = (int) commandLineArgs.ArgAsLong("workercount");
            int dockerWorkerCount = workerCount - 1;
            var dockerTimeoutSecondsOverride = Environment.GetEnvironmentVariable("SKYLINE_TESTRUNNER_DOCKER_TIMEOUT_SEC");
            int workerTimeout = Convert.ToInt32(commandLineArgs.ArgAsStringOrDefault("workertimeout", dockerTimeoutSecondsOverride ?? "60"));
            int loop = (int) commandLineArgs.ArgAsLong("loop");
            bool[] passEnabled = {
                commandLineArgs.ArgAsBool("pass0"),
                commandLineArgs.ArgAsBool("pass1"),
                commandLineArgs.ArgAsBool("pass2")
            };
            var languages = GetLanguages(commandLineArgs);
            if (commandLineArgs.ArgAsBool("buildcheck"))
            {
                loop = 1;
                languages = new[] { "en-US" };
            }

            Action<string, StreamWriter, int> LogTestOutput = (testOutput, testLog, pass) =>
            {
                testOutput = testOutput.Trim(' ', '\t', '\r', '\n');
                testOutput = Regex.Replace(testOutput, @"\d+ failures", $"{testsFailed} failures");
                testOutput = Regex.Replace(testOutput, @"^(\[\d+:\d+\])?\s*(\d+)\.(\d+)?", $" $1 {pass}.{testsResultsReturned} ", RegexOptions.Multiline);

                Console.WriteLine(testOutput);
                testLog.WriteLine(testOutput);
            };

            for (int pass=0; pass < passEnabled.Length; ++pass)
            {
                if (!passEnabled[pass])
                    continue;

                // add tests to the queue (at least once, multiple times if loop > 1 and pass2)
                int loopCount = pass == 2 ? Math.Max(1, loop) : 1;
                var passLanguages = pass > 0 ? languages : new[] { "fr" };
                for (int i = 0; i < loopCount; ++i)
                {
                    foreach (var testInfo in testList)
                    {
                        var queue = testInfo.DoNotRunInParallel ? nonParallelTestQueue : testQueue;
                        foreach (var language in passLanguages)
                            queue.Enqueue(new QueuedTestInfo(testInfo, language, i, pass));
                    }
                }
            }

            if (testQueue.Count < dockerWorkerCount)
            {
                Console.WriteLine($"There are fewer parallelizable test/language pairs ({testQueue.Count}) than the number of specified parallel workers; reducing workercount to {testQueue.Count + 1}.");
                workerCount = testQueue.Count + 1;
                dockerWorkerCount = testQueue.Count;
            }

            // check docker daemon is working and build always_up_runner if necessary
            if (dockerWorkerCount > 0)
                CheckDocker(commandLineArgs);

            // open socket that listens for workers to connect
            using (var receiver = new PullSocket())
            {
                // get system-assigned port which will passed to workers with "workerport" parameter
                int workerPort;
                if (commandLineArgs.HasArg("workerport"))
                {
                    workerPort = (int)commandLineArgs.ArgAsLong("workerport");
                }
                else
                {
                    // Select the first unused port above 9810 to communicate with the worker.
                    // The Windows server "macs2.gs.washington.edu" is configured to be able to use any port between 9810 and 9820
                    workerPort = UnusedPortFinder.FindUnusedPort(9810, 65535);
                }
                receiver.Bind($"tcp://*:{workerPort}");
                string workerNames = null;

                // try to kill docker workers if process is terminated externally (e.g. SkylineTester)
                Kernel32Test.SetConsoleCtrlHandler(c =>
                {
                    RunTests.KillParallelWorkers(HostWorkerPid, workerNames);
                    cts.Cancel();
                    Process.GetCurrentProcess().Kill();
                    return true;
                }, true);

                if (dockerWorkerCount > 0)
                {
                    long availableBytesForNormalWorkers = MemoryInfo.AvailableBytes - MinBytesPerBigWorker;

                    int normalWorkerCount = workerCount - 1;
                    long normalWorkerBytes = MinBytesPerNormalWorker * normalWorkerCount;
                    long totalWorkerBytes = normalWorkerBytes + MinBytesPerBigWorker;
                    if (availableBytesForNormalWorkers < normalWorkerBytes)
                        throw new ArgumentException($"not enough free memory ({MemoryInfo.AvailableBytes / MemoryInfo.Mebibyte} MB) for {workerCount} workers: need at least {totalWorkerBytes / MemoryInfo.Mebibyte} MB");

                    long perWorkerBytes = availableBytesForNormalWorkers / normalWorkerCount;

                    void LaunchDockerWorkers()
                    {
                        bool waitForWorkerConnect = commandLineArgs.ArgAsBool("waitforworkers");
                        if (waitForWorkerConnect)
                        {
                            for (int i = 0; i < normalWorkerCount; ++i)
                            {
                                int i2 = i;
                                TryHelper.Try<Exception>(() => LaunchAndWaitForDockerWorker(i2, commandLineArgs, ref workerNames, false, perWorkerBytes, workerPort, workerInfoByName, log, coverageSnapshots), 4, 3000);
                            }
                        }
                        else
                        {
                            for (int i = 0; i < normalWorkerCount; ++i)
                            {
                                LaunchDockerWorker(i, commandLineArgs, ref workerNames, false, perWorkerBytes, workerPort, log, coverageSnapshots);
                                Thread.Sleep(1000);
                            }
                        }
                        //LaunchDockerWorker(normalWorkerCount, commandLineArgs, ref workerNames, true);
                    }

                    factory.StartNew(() => {
                        try
                        {
                            LaunchDockerWorkers();
                        }
                        catch (Exception e)
                        {
                            Console.Error.WriteLine("Error launching Docker workers: " + e);
                            Environment.Exit(1);
                        }
                    });
                }

                // fix this to get PID of TestRunner, not dotCover
                HostWorkerPid = LaunchHostWorker(commandLineArgs, workerPort, log, coverageSnapshots);
                bool workersFinished = false;

                // wait for workers to finish
                void WaitForWorkersToFinish()
                {
                    // server test thread will not return until all workers have finished in order to handle requeued tests
                    while (!cts.IsCancellationRequested || workerInfoByName.IsEmpty || workerInfoByName.Any(kvp => kvp.Value.IsAlive))
                    {
                        if (workerInfoByName.IsEmpty || workerInfoByName.Any(kvp => kvp.Value.IsAlive))
                        {
                            Thread.Sleep(1000);
                            continue;
                        }

                        workersFinished = true;
                        cts.Cancel();
                    }
                }

                tasks.Add(factory.StartNew(() => {
                    try
                    {
                        WaitForWorkersToFinish();
                    }
                    catch (Exception e)
                    {
                        Console.Error.WriteLine("Error running worker wait thread: " + e);
                        Environment.Exit(1);
                    }
                }, TaskCreationOptions.LongRunning));

                Console.WriteLine("Running {0}{1} tests{2}{3} in parallel with {4} workers...",
                    testList.Count,
                    testList.Count < unfilteredTestList.Count ? "/" + unfilteredTestList.Count : "",
                    (loop <= 0) ? " forever" : (loop == 1) ? "" : " in " + loop + " loops",
                    "", /*(repeat <= 1) ? "" : ", repeated " + repeat + " times each per language",*/
                    workerCount);

                var waitingForWorkers = new Stopwatch();
                waitingForWorkers.Start();

                // main thread listens for workers to connect
                while (!cts.IsCancellationRequested)
                {
                    // listen for workerName/IP/tasksPort/resultsPort/heartbeatPort string from a worker
                    if (!receiver.TryReceiveFrameString(TimeSpan.FromSeconds(1), out var workerId))
                    {
                        if (waitingForWorkers.Elapsed.TotalSeconds > workerTimeout)
                        {
                            Console.Error.WriteLine($"No workers connected to the server in {workerTimeout} seconds.");
                            Console.Error.WriteLine("Be sure to check BOTH public and private options if prompted to \"Allow TestRunner to communicate on these networks\".");
                            Console.Error.WriteLine("See https://skyline.ms/wiki/home/development/page.view?name=Troubleshooting_parallel_mode for troubleshooting tips.\r\n");

                            Environment.Exit(1);
                        }
                        continue;
                    }

                    waitingForWorkers.Stop();

                    string[] workerIdParts = workerId.Split('/');
                    string workerName = workerIdParts[0];
                    string workerIP = workerIdParts[1];
                    string tasksPort = workerIdParts[2];
                    string resultsPort = workerIdParts[3];
                    string heartbeatPort = workerIdParts[4];
                    bool isBigWorker = workerName.Contains("hostWorker");
                    var workerInfo = workerInfoByName[workerName] = new ParallelWorkerInfo();

                    Console.WriteLine($"Connection from worker {workerId}");
                    void HandleWorkerConnection()
                    {
                        using (var workerSender = new PushSocket($">tcp://{workerIP}:{tasksPort}"))
                        using (var workerReceiver = new PullSocket($">tcp://{workerIP}:{resultsPort}"))
                        {

                            while (!cts.IsCancellationRequested)
                            {
                                // listen for "ready" signal from worker
                                if (!workerReceiver.TryReceiveSignal(TimeSpan.FromSeconds(3), out bool signal) && workerInfo.IsAlive)
                                    continue;

                                if (!workerInfo.IsAlive)
                                    return;

                                QueuedTestInfo testInfo = null;
                                if (isBigWorker)
                                    nonParallelTestQueue.TryDequeue(out testInfo);
                                if (testInfo == null)
                                    testQueue.TryDequeue(out testInfo);

                                if (testInfo == null)
                                {
                                    // not done until all workers are done (in order to wait for possibled requeued tests)
                                    //done = true;
                                    workerSender.TrySendFrame("TestRunnerQuit");
                                    workerInfo.IsAlive = false;
                                    return;
                                }

                                string testName = testInfo.TestInfo.TestMethod.Name;
                                bool gotResult = false;
                                try
                                {
                                    //Console.WriteLine(testInfo.TestMethod.Name);
                                    workerInfo.CurrentTest = testInfo.TestInfo.TestMethod.Name + "/" + testInfo.Language + "/" + testInfo.Pass;
                                    if (!workerSender.TrySendFrame(TimeSpan.FromSeconds(5), workerInfo.CurrentTest))
                                        continue;
                                    lock (timer) timer.Start();
                                    byte[] result = null;
                                    while (!workerReceiver.TryReceiveFrameBytes(TimeSpan.FromSeconds(5), out result) && workerInfo.IsAlive) { }
                                    if (result == null)
                                        continue;
                                    gotResult = true;
                                    bool testPassed = Convert.ToBoolean(result[0]);
                                    if (!testPassed)
                                        Interlocked.Increment(ref testsFailed);
                                    string testOutput = Encoding.UTF8.GetString(result, 1, result.Length - 1);
                                    LogTestOutput(testOutput, log, testInfo.Pass + testInfo.LoopCount);
                                    Interlocked.Increment(ref testsResultsReturned);
                                    if (testInfo.Pass == 2)
                                        testInfo.IncrementLoopCount();
                                    if (loop == 0)
                                        (testInfo.TestInfo.DoNotRunInParallel ? nonParallelTestQueue : testQueue).Enqueue(testInfo);
                                }
                                finally
                                {
                                    if (/*testRequeue && testInfo.TestMethod.Name == "TestSwathIsolationLists" ||*/ !gotResult && !cts.IsCancellationRequested)
                                    {
                                        //if (testInfo.TestMethod.Name == "TestSwathIsolationLists")
                                        //    testRequeue = false;
                                        Console.Error.WriteLine($"No result for test {workerInfo.CurrentTest}; requeuing...");
                                        (testInfo.TestInfo.DoNotRunInParallel ? nonParallelTestQueue : testQueue).Enqueue(testInfo);
                                    }
                                }
                            }
                        }
                    }

                    tasks.Add(factory.StartNew(() => {
                        try
                        {
                            HandleWorkerConnection();
                        }
                        catch (Exception e)
                        {
                            Console.Error.WriteLine("Error in worker handling thread: " + e);
                            Environment.Exit(1);
                        }
                    }, TaskCreationOptions.LongRunning));

                    // start heartbeat for worker
                    void ListenForWorkerHeartbeat()
                    {
                        using (var workerHeartbeat = new PullSocket($">tcp://{workerIP}:{heartbeatPort}"))
                        {
                            var msg = new Msg();
                            msg.InitEmpty();
                            while (!cts.IsCancellationRequested)
                            {
                                if (!workerHeartbeat.TryReceive(ref msg, TimeSpan.FromSeconds(5)))
                                {
                                    workerInfo.IsAlive = false;

                                    if (testQueue.IsEmpty || cts.IsCancellationRequested)
                                        return;
                                    Console.WriteLine($"Worker {workerName} stopped responding while working on test {workerInfo.CurrentTest}.");
                                    if (commandLineArgs.ArgAsBool("coverage"))
                                    {
                                        Console.WriteLine("Aborting coverage run due to failed worker (coverage from that worker is lost).");
                                        RunTests.KillParallelWorkers(HostWorkerPid);
                                        Process.GetCurrentProcess().Kill();
                                    }

                                    if (workerCount > 0 && !cts.IsCancellationRequested && !workerInfoByName.Any(kvp => kvp.Value.IsAlive))
                                    {
                                        Console.WriteLine("No more workers alive: starting another worker.");
                                        LaunchDockerWorker(workerInfoByName.Count + 1, commandLineArgs, ref workerNames, true, MinBytesPerBigWorker, workerPort, log, coverageSnapshots);
                                    }
                                    return;
                                }
                                //Console.WriteLine($"Heartbeat from {workerIP}.");
                                Thread.Sleep(3000);
                            }
                            workerInfo.IsAlive = false;
                        }
                    }

                    factory.StartNew(() => {
                        try
                        {
                            ListenForWorkerHeartbeat();
                        }
                        catch (Exception e)
                        {
                            Console.Error.WriteLine("Error listening for worker heartbeat: " + e);
                            Environment.Exit(1);
                        }
                    }, TaskCreationOptions.LongRunning);
                }

                if (!workersFinished && cts.IsCancellationRequested)
                    return false;
                Console.WriteLine("Waiting for worker tasks to finish.");
                foreach (var task in tasks)
                    task.Wait();
            }
            Console.WriteLine($"Parallel testing finished in {timer.Elapsed} ({timer.Elapsed.TotalSeconds}s)");
            if (coverageSnapshots.Any())
                GenerateCoverageReport(commandLineArgs, coverageSnapshots);
            return testsFailed == 0;
        }

        private static string GetFullDotCoverExePath(CommandLineArgs commandLineArgs)
        {
            var pwizRoot = Path.GetDirectoryName(Path.GetDirectoryName(GetSkylineDirectory().FullName));
            if (pwizRoot == null)
                throw new InvalidOperationException("Unable to determine path to ProteoWizard root directory.");
            return Path.Combine(pwizRoot, commandLineArgs.ArgAsString("dotcoverexe"));
        }

        private static void GenerateCoverageReport(CommandLineArgs commandLineArgs, ConcurrentBag<string> coverageSnapshots)
        {
            var pwizRoot = Path.GetDirectoryName(Path.GetDirectoryName(GetSkylineDirectory().FullName))!;
            string dotCoverExe = GetFullDotCoverExePath(commandLineArgs);
            string mergedCoverageFilepath = Path.Combine(pwizRoot, $"coverage{GetTestRunTimeStamp()}.dcvr");
            var snapshotsWithFullPath = coverageSnapshots.Select(s => Path.Combine(pwizRoot, s)).ToList();
            string mergeLogPath = Path.Combine(pwizRoot, "merge.log");
            string mergeErrLogPath = Path.Combine(pwizRoot, "merge.err.log");
            // wait for the snapshots to be saved
            foreach (var snapshot in snapshotsWithFullPath)
            {
                for (int retry = 0; retry < 10 && !File.Exists(snapshot); ++retry)
                    Thread.Sleep(500);
                if (!File.Exists(snapshot))
                    throw new FileNotFoundException($"coverage snapshot {snapshot} did not get saved to disk");
            }
            var psi = new ProcessStartInfo(dotCoverExe, $"merge /LogFile={mergeLogPath} /Output={mergedCoverageFilepath} /Source=" + string.Join(";", snapshotsWithFullPath));
            psi.CreateNoWindow = true;
            psi.UseShellExecute = false;
            var mergeProcess = Process.Start(psi);
            if (mergeProcess == null || mergeProcess.WaitForExit(10000) && mergeProcess.ExitCode != 0)
            {
                Console.WriteLine($"Error merging coverage snapshots: {mergeProcess?.ExitCode ?? -1}");
                Console.WriteLine("Command: " + psi.FileName + " " + psi.Arguments);
                return;
            }
            File.Delete(mergeLogPath);
            File.Delete(mergeErrLogPath);

            string coverageReportFilename = Path.ChangeExtension(mergedCoverageFilepath, ".html");
            psi.Arguments = $"report /ReportType=html /Source={mergedCoverageFilepath} /Output={coverageReportFilename}";
            var reportProcess = Process.Start(psi);
            if (reportProcess == null || reportProcess.WaitForExit(10000) && reportProcess.ExitCode != 0)
            {
                Console.WriteLine($"Error generating coverage report: {reportProcess?.ExitCode ?? -1}");
                Console.WriteLine("Command: " + psi.FileName + " " + psi.Arguments);
                return;
            }

            foreach(var snapshot in snapshotsWithFullPath)
                FileEx.SafeDelete(snapshot);
            Process.Start(coverageReportFilename);
        }

        private static string[] GetLanguages(CommandLineArgs args)
        {
            string value = args.ArgAsString("language");
            if (value == "all")
                return allLanguages;
            return value.Split(',').Select(GetCanonicalLanguage).ToArray();
        }

        private static string GetCanonicalLanguage(string rawLanguage)
        {
            // If the raw language is a prefix of something from allLanguages, use
            // the full name.
            foreach (var language in allLanguages)
            {
                if (language.StartsWith(rawLanguage))
                    return language;
            }
            return rawLanguage;
        }

        private static DirectoryInfo GetSkylineDirectory()
        {
            string skylinePath = Path.GetDirectoryName(Assembly.GetExecutingAssembly().Location);
            var skylineDirectory = skylinePath != null ? new DirectoryInfo(skylinePath) : null;
            while (skylineDirectory != null)
            {
                skylineDirectory = skylineDirectory.Parent;
                if (skylineDirectory == null)
                    break;

                if (skylineDirectory.Name.ToLowerInvariant() == "skyline")
                    return skylineDirectory;
                else
                    foreach (var subdir in skylineDirectory.GetDirectories())
                        if (Directory.Exists(Path.Combine(subdir.FullName, "pwiz_tools", "Skyline")))
                            return new DirectoryInfo(Path.Combine(subdir.FullName, "pwiz_tools", "Skyline"));
            }

            return null;
        }

        private static void TeamCitySettings(CommandLineArgs commandLineArgs, out bool teamcityTestDecoration, out string testSpecification)
        {
            teamcityTestDecoration = commandLineArgs.ArgAsBool("teamcitytestdecoration");
            testSpecification = commandLineArgs.ArgAsStringOrDefault("teamcitytestsuite") ??
                                commandLineArgs.ArgAsStringOrDefault("test") ??
                                "all";
        }

        private static void TeamCityStartTestSuite(CommandLineArgs commandLineArgs)
        {
            TeamCitySettings(commandLineArgs, out bool teamcityTestDecoration, out string testSpecification);
            if (teamcityTestDecoration)
                Console.WriteLine($"##teamcity[testSuiteStarted name='{testSpecification}']");
        }

        private static void TeamCityFinishTestSuite(CommandLineArgs commandLineArgs)
        {
            TeamCitySettings(commandLineArgs, out bool teamcityTestDecoration, out string testSpecification);
            if (teamcityTestDecoration)
                Console.WriteLine($"##teamcity[testSuiteFinished name='{testSpecification}']");
        }

        // Run all test passes.
        private static bool RunTestPasses(
            List<TestInfo> testList, 
            List<TestInfo> unfilteredTestList, 
            CommandLineArgs commandLineArgs, 
            StreamWriter log, 
            long loopCount, 
            long repeat,
            bool profiling = false)
        {
            bool buildMode = commandLineArgs.ArgAsBool("buildcheck");
            bool randomOrder = commandLineArgs.ArgAsBool("random");
            bool demoMode = commandLineArgs.ArgAsBool("demo");
            bool offscreen = commandLineArgs.ArgAsBool("offscreen");
            bool internet = commandLineArgs.ArgAsBool("internet");
            bool useOriginalURLs = commandLineArgs.ArgAsBool("originalurls");
            bool perftests = commandLineArgs.ArgAsBool("perftests");
            bool retrydatadownloads = commandLineArgs.ArgAsBool("retrydatadownloads"); // When true, re-download data files on test failure in case its due to data staleness
            bool runsmallmoleculeversions = commandLineArgs.ArgAsBool("runsmallmoleculeversions"); // Run the various tests that are versions of other tests with the document completely converted to small molecules?
            bool recordauditlogs = commandLineArgs.ArgAsBool("recordauditlogs"); // Replace or create audit logs for tutorial tests
            bool useVendorReaders = commandLineArgs.ArgAsBool("vendors");
            bool showStatus = commandLineArgs.ArgAsBool("status");
            bool showFormNames = commandLineArgs.ArgAsBool("showformnames");
            bool qualityMode = commandLineArgs.ArgAsBool("quality");
            bool pass0 = commandLineArgs.ArgAsBool("pass0");
            bool pass1 = commandLineArgs.ArgAsBool("pass1");
            bool pass2 = commandLineArgs.ArgAsBool("pass2");
            int timeoutMultiplier = (int) commandLineArgs.ArgAsLong("multi");
            int pauseSeconds = (int) commandLineArgs.ArgAsLong("pause");
            int pauseStartingScreenshot = (int)commandLineArgs.ArgAsLong("startingshot");
            var formList = commandLineArgs.ArgAsString("form");
            if (!formList.IsNullOrEmpty())
                perftests = true;
            var pauseDialogs = (string.IsNullOrEmpty(formList)) ? null : formList.Split(',');
            var results = commandLineArgs.ArgAsString("results");
            var maxSecondsPerTest = commandLineArgs.ArgAsDouble("maxsecondspertest");
            var dmpDir = commandLineArgs.ArgAsString("dmpdir");
            bool teamcityTestDecoration = commandLineArgs.ArgAsBool("teamcitytestdecoration");
            bool verbose = commandLineArgs.ArgAsBool("verbose");
            string parallelMode = commandLineArgs.ArgAsString("parallelmode");
            bool serverMode = parallelMode == "server";
            bool clientMode = parallelMode == "client";
            bool asNightly = offscreen && qualityMode;  // While it is possible to run quality off screen from the Quality tab, this is what we use to distinguish for treatment of perf tests
            bool coverage = commandLineArgs.ArgAsBool("coverage");

            // If pausing for screenshots, make sure this process is allowed to fully activate its forms
            if (pauseSeconds != 0)
            {
                Process.GetCurrentProcess().AllowSetForegroundWindow();
            }

            // If running Nightly tests, remove any flagged for exclusion by the NoNightlyTesting custom attribute
            if (asNightly)
            {
                testList.RemoveAll(test => test.DoNotRunInNightly);
                unfilteredTestList.RemoveAll(test => test.DoNotRunInNightly);
            }

            // If we haven't been told to run perf tests, remove any from the list
            // which may have shown up by default
            if (!perftests)
            {
                testList.RemoveAll(test => test.IsPerfTest);
                unfilteredTestList.RemoveAll(test => test.IsPerfTest);
            }
            else
            {
                // Take advantage of the extra time available in perftest runs to do the leak tests we
                // skip in regular nightlies - but skip leak tests covered in regular nightlies
                foreach (var test in unfilteredTestList)
                {
                    test.DoNotLeakTest = !test.DoNotLeakTest;
                }
            }

            // If this is a nightly run, check the SKYLINE_NIGHTLY_TEST_EXCLUSIONS env var 
            HandleNightlyTestExclusions(testList, unfilteredTestList, log, asNightly);

            // Even if we have been told to run perftests, if none are in the list
            // then make sure we don't chat about perf tests in the log
            perftests &= testList.Any(t => t.IsPerfTest);

            if (buildMode)
            {
                randomOrder = false;
                demoMode = false;
                offscreen = true;
                useVendorReaders = true;
                showStatus = false;
                qualityMode = false;
                pauseSeconds = 0;
            }

            if (serverMode)
            {
                if (coverage)
                {
                    if (!File.Exists(GetFullDotCoverExePath(commandLineArgs)))
                        throw new ArgumentException($"The file specified by dotcoverexe ({commandLineArgs.ArgAsString("dotcoverexe")} does not exist: it must be the path to command-line dotCover.exe relative to the pwiz root");
                }

                return PushToTestQueue(testList, unfilteredTestList, commandLineArgs, log);
            }

            if (coverage)
                throw new ArgumentException("Coverage only works in parallel testing mode.");

            var runTests = new RunTests(
                demoMode, buildMode, offscreen, internet, useOriginalURLs, showStatus, perftests,
                runsmallmoleculeversions, recordauditlogs, teamcityTestDecoration,
                retrydatadownloads,
                pauseDialogs, pauseSeconds, pauseStartingScreenshot, useVendorReaders, timeoutMultiplier, 
                results, log, verbose, clientMode);

            var timer = new Stopwatch();
            timer.Start();
            using (new DebuggerListener(runTests))
            {
                if (asNightly && !string.IsNullOrEmpty(dmpDir) && Directory.Exists(dmpDir))
                {
                    runTests.Log("# Deleting memory dumps.\r\n");

                    var dmpDirInfo = new DirectoryInfo(dmpDir);
                    var memoryDumps = dmpDirInfo.GetFileSystemInfos("*.dmp")
                        .OrderBy(f => f.CreationTime)
                        .ToArray();

                    runTests.Log("# Found {0} memory dumps in {1}.\r\n", memoryDumps.Length, dmpDir);

                    // Only keep 5 pairs. If memory dumps are deleted manually it could
                    // happen that we delete a pre-dump but not a post-dump
                    if (memoryDumps.Length > 10)
                    {
                        foreach (var dmp in memoryDumps.Take(memoryDumps.Length - 10))
                        {
                            // Just to double check that we don't delete other files
                            if (dmp.Extension == ".dmp" &&
                                (dmp.Name.StartsWith("pre_") || dmp.Name.StartsWith("post_")))
                            {
                                runTests.Log("# Deleting {0}.\r\n", dmp.FullName);
                                File.Delete(dmp.FullName);

                                if (File.Exists(dmp.FullName))
                                    runTests.Log("# WARNING: {0} not deleted.\r\n", dmp.FullName);
                            }
                            else
                            {
                                runTests.Log("# Skipping deletion of {0}.\r\n", dmp.FullName);
                            }
                        }
                    }

                    runTests.Log("\r\n");
                }

                if (commandLineArgs.ArgAsBool("clipboardcheck"))
                {
                    runTests.TestContext.Properties["ClipboardCheck"] = "TestRunner clipboard check";
                    Console.WriteLine("Checking clipboard use for {0} tests...\n", testList.Count);
                    loopCount = 1;
                    randomOrder = false;
                }
                else if (commandLineArgs.ArgAsBool("showheader"))
                {
                    if (!randomOrder && formList.IsNullOrEmpty() && perftests)
                        runTests.Log("Perf tests will run last, for maximum overall test coverage.\r\n");
                        runTests.Log("Running {0}{1} tests{2}{3}...\r\n",
                        testList.Count,
                        testList.Count < unfilteredTestList.Count ? "/" + unfilteredTestList.Count : "",
                        (loopCount <= 0) ? " forever" : (loopCount == 1) ? "" : " in " + loopCount + " loops",
                        (repeat <= 1) ? "" : ", repeated " + repeat + " times each per language");
                }

                // Get list of languages
                var languages = buildMode
                    ? new[] { "en-US" }
                    : GetLanguages(commandLineArgs);

                if (showFormNames)
                    runTests.Skyline.Set("ShowFormNames", true);

                var removeList = new List<TestInfo>();

                // Pass 0: Test an interesting collection of edge cases:
                //         French number format,
                //         No vendor readers,
                //         No internet access,
                if (pass0)
                {
                    if (!clientMode)
                    {
                        runTests.Log("\r\n");
                        runTests.Log("# Pass 0: Run with French number format, no vendor readers, no internet access.\r\n");
                        if (testList.Any(t => t.IsPerfTest))
                        {
                            // These are largely about vendor and/or internet performance, so not worth doing in pass 0
                            runTests.Log("# Skipping perf tests for pass 0.\r\n");
                        }
                    }

                    runTests.Language = new CultureInfo("fr");
                    runTests.Skyline.Set("NoVendorReaders", true);
                    runTests.AccessInternet = false;
                    runTests.RunPerfTests = false;
                    runTests.CheckCrtLeaks = CrtLeakThreshold;
                    for (int testNumber = 0; testNumber < testList.Count; testNumber++)
                    {
                        var test = testList[testNumber];
                        if (test.IsPerfTest)
                        {
                            // These are largely about vendor and/or internet performance, so not worth doing in pass 0
                            continue;
                        }
                        if (!runTests.Run(test, 0, testNumber, dmpDir, false) || // No point in re-running a failed test
                            RunOnceTestNames.Contains(test.TestMethod.Name)) // No point in running certain tests more than once
                        {
                            removeList.Add(test);
                        }
                    }
                    runTests.Skyline.Set("NoVendorReaders", false);
                    runTests.AccessInternet = internet;
                    runTests.RunPerfTests = perftests;
                    runTests.CheckCrtLeaks = 0;

                    foreach (var removeTest in removeList)
                        testList.Remove(removeTest);
                    removeList.Clear();
                }

                // Pass 1: Look for cumulative leaks when test is run multiple times.
                if (pass1)
                {
                    if (!clientMode)
                    {
                        runTests.Log("\r\n");
                        runTests.Log("# Pass 1: Run tests multiple times to detect memory leaks.\r\n");
                        if (testList.Any(t => t.DoNotLeakTest))
                        {
                            // These are  too lengthy to run multiple times for leak testing, so not a good fit for pass 1
                            // But it's a shame to skip them entirely, so we flip the attribute so they run on perf test machines
                            runTests.Log("# Tests with NoLeakTesting attribute are skipped in pass 1 but prioritized in pass 2.\r\n");
                            runTests.Log("# Note that systems running perf tests invert the NoLeakTesting attribute to ensure overall coverage.\r\n");
                        }
                        if (testList.Any(t => t.IsPerfTest))
                        {
                            // These are generally too lengthy to run multiple times, so not a good fit for pass 1
                            runTests.Log("# Skipping perf tests for pass 1 leak checks.\r\n");
                        }
                    }

                    var maxDeltas = new LeakTracking();
                    int maxIterationCount = 0;

                    int pass1LoopCount = 0;
                    if (!pass2 && loopCount <= 0)
                        pass1LoopCount = int.MaxValue;

                    for (int pass1Count = 0; pass1Count <= pass1LoopCount; ++pass1Count)
                        for (int testNumber = 0; testNumber < testList.Count; testNumber++)
                        {
                            var test = testList[testNumber];
                            bool failed = false;

                            if (test.IsPerfTest)
                            {
                                // These are generally too lengthy to run multiple times, so not a good fit for pass 1
                                continue;
                            }

                            if (test.DoNotLeakTest)
                            {
                                // These are specifically too lengthy to run multiple times, so not a good fit for pass 1
                                continue;
                            }

                            if (failed)
                                continue;

                            // Run test repeatedly until we can confidently assess the leak status.
                            var numLeakCheckIterations = GetLeakCheckIterations(test);
                            var runTestForever = false;
                            var hangIteration = -1;
                            var listValues = new List<LeakTracking>();
                            LeakTracking? minDeltas = null;
                            int? passedIndex = null;
                            int iterationCount = 0;
                            string leakMessage = null;
                            var leakHanger = new LeakHanger();  // In case of a leak, this object will hang until freed by a debugger
                            for (int i = 0; i < numLeakCheckIterations || runTestForever; i++, iterationCount++)
                            {
                                // Run the test in the next language.
                                runTests.Language = new CultureInfo(allLanguages[i % allLanguages.Length]);
                                if (!runTests.Run(test, 1, testNumber, dmpDir, hangIteration >= 0 && (i - hangIteration) % 100 == 0))
                                {
                                    failed = true;
                                    removeList.Add(test);
                                    break;
                                }

                                // Run linear regression on memory size samples.
                                listValues.Add(new LeakTracking(runTests));
                                if (listValues.Count <= LeakTrailingDeltas)
                                    continue;

                                if (!runTestForever)
                                {
                                    // Stop accumulating points if all leak minimal values are below the threshold values.
                                    var lastDeltas = LeakTracking.MeanDeltas(listValues);
                                    minDeltas = minDeltas.HasValue ? minDeltas.Value.Min(lastDeltas) : lastDeltas;
                                    if (minDeltas.Value.BelowThresholds(LeakThresholds, test.TestMethod.Name))
                                    {
                                        passedIndex = passedIndex ?? i;

                                        if (!IsFixedLeakIterations && !leakHanger.IsTestMode)
                                            break;
                                    }

                                    // Report leak message at LeakCheckIterations, not the expanded count from GetLeakCheckIterations(test)
                                    if (leakHanger.IsTestMode ||
                                        GetLeakCheckReportEarly(test) && iterationCount + 1 == Math.Min(numLeakCheckIterations, LeakCheckIterations))
                                    {
                                        leakMessage = minDeltas.Value.GetLeakMessage(LeakThresholds, test.TestMethod.Name);
                                        if (leakMessage != null)
                                        {
                                            runTests.Log(leakMessage);
                                            // runTests.Log("# Entering infinite loop.");
                                            // leakHanger.Wait();

                                            if (!teamcityTestDecoration)
                                                runTestForever = true; // Once we break out of the loop, just keep running this test
                                            hangIteration = i;
                                            RunTests.MemoryManagement.HeapDiagnostics = true;
                                        }
                                    }
                                }

                                // Remove the oldest point unless this is the last iteration
                                // So that the report below will be based on the set that just
                                // failed the leak check
                                if (!passedIndex.HasValue || i < LeakCheckIterations - 1)
                                {
                                    listValues.RemoveAt(0);
                                }
                            }

                            if (failed)
                                continue;

                            if (!GetLeakCheckReportEarly(test))
                            {
                                leakMessage = minDeltas.Value.GetLeakMessage(LeakThresholds, test.TestMethod.Name);
                                if (leakMessage != null)
                                    runTests.Log(leakMessage);
                            }

                            if (leakMessage != null)
                                removeList.Add(test);
                            runTests.Log(minDeltas.Value.GetLogMessage(test.TestMethod.Name, iterationCount + 1));

                            maxDeltas = maxDeltas.Max(minDeltas.Value);
                            maxIterationCount = Math.Max(maxIterationCount, iterationCount);
                        }

                    runTests.Log(maxDeltas.GetLogMessage("MaximumLeaks", maxIterationCount));
                    foreach (var removeTest in removeList)
                        testList.Remove(removeTest);
                    removeList.Clear();
                }

                if (qualityMode)
                    languages = qualityLanguages;

                // Run all test passes.
                int pass = 2; // at this point we always start at pass 2 (pass0 and pass1 will have run already, optionally)
                int passEnd = pass + (int)loopCount;
                if (loopCount <= 0)
                {
                    passEnd = int.MaxValue;
                }

                if (!pass2)
                    return runTests.FailureCount == 0;

                if (pass < passEnd && testList.Count > 0 && !clientMode)
                {
                    runTests.Log("\r\n");
                    runTests.Log("# Pass 2+: Run tests in each selected language.\r\n");
                }

                // Move any tests with the NoLeakTesting attribute to the front of the list for pass 2, as we skipped them in pass 1
                testList = testList.Where(t => t.DoNotLeakTest)
                    .Concat(testList.Where(t => !t.DoNotLeakTest))
                    .ToList();

                int perfPass = pass; // For nightly tests, we'll run perf tests just once per language, and only in one language (dynamically chosen for coverage) if english and french (along with any others) are both enabled
                bool needsPerfTestPass2Warning = asNightly && testList.Any(t => t.IsPerfTest); // No perf tests, no warning
                var perfTestsOneLanguageOnly = asNightly && perftests && languages.Any(l => l.StartsWith("en")) && languages.Any(l => l.StartsWith("fr"));

                for (; pass < passEnd; pass++)
                {
                    if (testList.Count == 0)
                        break;

                    // Run each test in this test pass.
                    var testPass = randomOrder ? testList.RandomOrder().ToList() : testList;
                    for (int testNumber = 0; testNumber < testPass.Count; testNumber++)
                    {
                        var test = testPass[testNumber];

                        // Perf Tests are generally too lengthy to run multiple times (but non-english format check is useful, so rotate through on a per-day basis - including "tr")
                        var perfTestLanguage = allLanguages[DateTime.Now.DayOfYear % allLanguages.Length];
                        var languagesThisTest = (test.IsPerfTest && perfTestsOneLanguageOnly) ? new[] { perfTestLanguage } : languages;
                        if (perfTestsOneLanguageOnly && needsPerfTestPass2Warning)
                        {
                            // NB the phrase "# Perf tests" in a log is a key for SkylineNightly to post to a different URL - so don't mess with this.
                            runTests.Log("# Perf tests will be run only once, and only in one language, dynamically chosen (by DayOfYear%NumberOfLanguages) for coverage.  To run perf tests in specific languages, enable all but English.\r\n");
                            needsPerfTestPass2Warning = false;
                        }

                        // Run once (or repeat times) for each language.
                        for (int i = 0; i < languagesThisTest.Length; i++)
                        {
                            runTests.Language = new CultureInfo(languagesThisTest[i]);
                            var stopWatch = new Stopwatch();
                            stopWatch.Start(); // Limit the repeats in case of very long tests
                            for (int repeatCounter = 1; repeatCounter <= repeat; repeatCounter++)
                            {
                                if (asNightly && test.IsPerfTest && ((pass > perfPass) || (repeatCounter > 1)))
                                {
                                    // Perf Tests are generally too lengthy to run multiple times (but per-language check is useful)
                                    if (needsPerfTestPass2Warning)
                                    {
                                        // NB the phrase "# Perf tests" in a log is a key for SkylineNightly to post to a different URL - so don't mess with this.
                                        runTests.Log("# Perf tests will be run only once per language.\r\n");
                                        needsPerfTestPass2Warning = false;
                                    }
                                    break;
                                }
                                if (!runTests.Run(test, pass, testNumber, dmpDir, false) || // Test failed, don't rerun
                                    RunOnceTestNames.Contains(test.TestMethod.Name)) // No point in running certain tests more than once
                                {
                                    removeList.Add(test);
                                    i = languages.Length - 1;   // Don't run other languages.
                                    break;
                                }
                                if (maxSecondsPerTest > 0)
                                {
                                    var maxSecondsPerTestPerLanguage = maxSecondsPerTest / languagesThisTest.Length; // We'd like no more than 5 minutes per test across all languages when doing stess tests
                                    if (stopWatch.Elapsed.TotalSeconds > maxSecondsPerTestPerLanguage && repeatCounter <= repeat - 1)
                                    {
                                        runTests.Log("# Breaking repeat test at count {0} of requested {1} (at {2} minutes), to allow other tests and languages to run.\r\n", repeatCounter, repeat, stopWatch.Elapsed.TotalMinutes);
                                        break;
                                    }
                                }
                            }
                            if (profiling)
                                break;
                        }
                    }

                    foreach (var removeTest in removeList)
                        testList.Remove(removeTest);
                    removeList.Clear();
                }
            }

            Console.WriteLine($"Tests finished in {timer.Elapsed} ({timer.Elapsed.TotalSeconds}s)");
            return runTests.FailureCount == 0;
        }

        //
        // Check for local ban on certain tests in nightly runs
        //
        private static void HandleNightlyTestExclusions(List<TestInfo> testList, List<TestInfo> unfilteredTestList, StreamWriter log, bool asNightly)
        {
            if (asNightly)
            {
                const string EnvVarSkylineNightlyTestExclusions = "SKYLINE_NIGHTLY_TEST_EXCLUSIONS";
                var localNightlyBans = new HashSet<string>();
                var exclusions = (Environment.GetEnvironmentVariable(EnvVarSkylineNightlyTestExclusions) ?? string.Empty);
                foreach (var bannedPatterns in exclusions.Split(','))
                {
                    if (string.IsNullOrEmpty(bannedPatterns))
                    {
                        continue;
                    }
                    var pattern = new Regex(bannedPatterns.Trim());
                    foreach (var t in testList)
                    {
                        if (pattern.Match(t.TestMethod.Name).Success)
                        {
                            localNightlyBans.Add(t.TestMethod.Name);
                        }
                    }
                    foreach (var t in unfilteredTestList)
                    {
                        if (pattern.Match(t.TestMethod.Name).Success)
                        {
                            localNightlyBans.Add(t.TestMethod.Name);
                        }
                    }
                }

                testList.RemoveAll(t => localNightlyBans.Any(lb => Equals(lb, t.TestMethod.Name)));
                unfilteredTestList.RemoveAll(t => localNightlyBans.Any(lb => Equals(lb, t.TestMethod.Name)));

                if (localNightlyBans.Any())
                {
                    RunTests.Log(log, $"# Local environment variable ${EnvVarSkylineNightlyTestExclusions} is set as \"{exclusions}\", skipping these tests:\n");
                    foreach (var banned in localNightlyBans)
                    {
                        RunTests.Log(log, $"# {banned}\n");
                    }
                }
            }
        }

        /// <summary>
        /// A class that hangs indefinitely waiting for a debugger to be attached to
        /// end the wait by setting the _endWait value to true. Some complexity needed
        /// to be added to the Wait() function in order to keep the compiler from
        /// simply optimizing it away.
        /// </summary>
        private class LeakHanger
        {
            // ReSharper disable NotAccessedField.Local
            private bool _endWait;
            private long _iterationCount;
            private DateTime _startTime;
            // ReSharper restore NotAccessedField.Local

            public bool IsTestMode
            {
                get { return false; }
            }

            public bool EndWait
            {
                get { return _endWait; }
                set { _endWait = value; }
            }

            public void Wait()
            {
                _startTime = DateTime.Now;

                // Loop forever so someone can attach a debugger
                while (!EndWait)
                {
                    Thread.Sleep(5000);
                    _iterationCount++;
                }

                RunTests.MemoryManagement.HeapDiagnostics = true;
            }
        }

        // Load list of tests to be run into TestList.
        private static List<TestInfo> LoadTestList(CommandLineArgs commandLineArgs)
        {
            List<string> testNames;
            var testList = new List<TestInfo>();

            // Clear forms/tests cache if desired.
            var formArg = commandLineArgs.ArgAsString("form");

            // Load lists of tests to run.
            if (string.IsNullOrEmpty(formArg))
                testNames = LoadList(commandLineArgs.ArgAsString("test"));

            // Find which tests best cover the desired forms.
            else
            {
                var formLookup = new FormLookup();
                List<string> uncoveredForms;
                testNames = formLookup.FindTests(LoadList(formArg), out uncoveredForms);
                if (uncoveredForms.Count > 0)
                {
                    MessageBox.Show("No tests found to show these Forms: " + string.Join(", ", uncoveredForms), "Warning");
                    return testList;
                }
            }

            // Maintain order in list of explicitly specified tests
            var testDict = new Dictionary<string, int>();
            for (int i = 0; i < testNames.Count; i++)
            {
                if (testDict.ContainsKey(testNames[i]))
                {
                    MessageBox.Show("Duplicate test name: " + testNames[i]);
                    throw new ArgumentException("Duplicate test name: " + testNames[i]);
                }
                testDict.Add(testNames[i], i);
            }

            var testArray = new TestInfo[testNames.Count];

            var skipList = LoadList(commandLineArgs.ArgAsString("skip"));

            // Find tests in the test dlls.
            foreach (var testDll in TEST_DLLS)
            {
                foreach (var testInfo in RunTests.GetTestInfos(testDll))
                {
                    var testName = testInfo.TestClassType.Name + "." + testInfo.TestMethod.Name;
                    if (testNames.Count == 0 || testNames.Contains(testName) ||
                        testNames.Contains(testInfo.TestMethod.Name))
                    {
                        if (!skipList.Contains(testName) && !skipList.Contains(testInfo.TestMethod.Name))
                        {
                            if (testNames.Count == 0)
                                testList.Add(testInfo);
                            else
                            {
                                string lookup = testNames.Contains(testName) ? testName : testInfo.TestMethod.Name;
                                testArray[testDict[lookup]] = testInfo;
                            }
                        }
                    }
                }
            }
            if (testNames.Count > 0)
                testList.AddRange(testArray.Where(testInfo => testInfo != null));

            // Sort tests alphabetically, but run perf tests last for best coverage in a fixed amount of time.
            return testList.OrderBy(e => e.IsPerfTest).ThenBy(e => e.TestMethod.Name).ToList();
        }

        private static List<TestInfo> GetTestList(IEnumerable<string> dlls)
        {
            var testList = new List<TestInfo>();

            // Find tests in the test dlls.
            foreach (var testDll in dlls)
            {
                testList.AddRange(RunTests.GetTestInfos(testDll));
            }

            // Sort tests alphabetically.
            testList.Sort((x, y) => String.CompareOrdinal(x.TestMethod.Name, y.TestMethod.Name));

            return testList;
        }

        // Load a list of tests specified on the command line as a comma-separated list.  Any name prefixed with '@'
        // is a file containing test names separated by white space or new lines, with '#' indicating a comment.
        private static List<string> LoadList(string testList)
        {
            var inputList = testList.Split(',');
            var outputList = new List<string>();
            var allTests = GetTestList(TEST_DLLS);

            // Check for empty list.
            if (inputList.Length == 1 && inputList[0] == "")
            {
                return outputList;
            }

            foreach (var name in inputList)
            {
                if (name.StartsWith("@"))
                {
                    var file = name.Substring(1);
                    var lines = File.ReadAllLines(file);
                    foreach (var line in lines)
                    {
                        // remove comments
                        var lineParts = line.Split('#');
                        if (lineParts.Length > 0 && lineParts[0] != "")
                        {
                            // split multiple test names in one line
                            outputList.AddRange(lineParts[0].Trim().Split(' ', '\t'));
                        }
                    }
                }
                else if (name.StartsWith("~"))
                {
                    // e.g. ~.*Waters.*
                    var testRegex = new Regex(name.Substring(1));
                    foreach (var testInfo in allTests)
                    {
                        var testName = testInfo.TestClassType.Name + "." + testInfo.TestMethod.Name;
                        if (testRegex.IsMatch(testName))
                            outputList.Add(testName);
                    }
                }
                else if (name.EndsWith(".dll", StringComparison.CurrentCultureIgnoreCase))
                {
                    foreach (var testInfo in RunTests.GetTestInfos(name))
                        outputList.Add(testInfo.TestClassType.Name + "." + testInfo.TestMethod.Name);
                }
                else
                {
                    outputList.Add(name);
                }
            }

            return outputList;
        }

        private class DebuggerListener : IDisposable
        {
            private readonly RunTests _runTests;
            private readonly AutoResetEvent _doneSignal;
            private readonly BackgroundWorker _bw;
            private static bool _debuggerAttached;

            public DebuggerListener(RunTests runTests)
            {
                _runTests = runTests;
                _doneSignal = new AutoResetEvent(false);
                _bw = new BackgroundWorker {WorkerSupportsCancellation = true};
                _bw.DoWork += ListenForDebugger;
                _bw.RunWorkerAsync(runTests);
            }

            private void ListenForDebugger(object sender, DoWorkEventArgs e)
            {
                while (!_debuggerAttached && !_bw.CancellationPending)
                {
                    if (Debugger.IsAttached)
                    {
                        _debuggerAttached = true;
                        _runTests.Log("\r\n#!!!!! DEBUGGING STARTED !!!!!\r\n");
                    }
                    Thread.Sleep(100);
                }
                _doneSignal.Set();
            }

            public void Dispose()
            {
                _bw.CancelAsync();
                _doneSignal.WaitOne();
            }
        }

        private class LeakingTest
        {
            public string TestName;
            public double LeakSize;
        }

        // Generate a summary report of errors and memory leaks from a log file.
        private static void Report(string logFile)
        {
            Console.OutputEncoding = Encoding.UTF8;
            var logLines = File.ReadAllLines(logFile);

            var errorList = new List<string>();
            var leakList = new List<LeakingTest>();
            var handleLeakList = new List<LeakingTest>();
            var crtLeakList = new List<LeakingTest>();

            string error = null;
            foreach (var line in logLines)
            {
                if (error != null)
                {
                    if (line == "!!!")
                    {
                        errorList.Add(error);
                        error = null;
                    }
                    else
                    {
                        error += "# " + line + "\n";
                    }
                    continue;
                }

                var parts = Regex.Replace(line, @"\s+", " ").Trim().Split(' ');

                // Is it an error line?
                if (parts[0] == "!!!")
                {
                    var test = parts[1];
                    var failureType = parts[2];

                    if (failureType == "LEAKED")
                    {
                        var leakSize = double.Parse(parts[3]);
                        leakList.Add(new LeakingTest { TestName = test, LeakSize = leakSize });
                        continue;
                    }
                    else if (failureType == "HANDLE-LEAKED")
                    {
                        var leakSize = double.Parse(parts[3]);
                        handleLeakList.Add(new LeakingTest { TestName = test, LeakSize = leakSize });
                        continue;
                    }
                    else if (failureType == "CRT-LEAKED")
                    {
                        var leakSize = long.Parse(parts[3]);
                        crtLeakList.Add(new LeakingTest { TestName = test, LeakSize = leakSize });
                        continue;
                    }

                    error = "# " + test + " FAILED:\n";
                }
            }

            // Print list of errors sorted in descending order of frequency.
            Console.WriteLine();
            if (errorList.Count == 0)
                Console.WriteLine("# No failures.\n");
            foreach (var failure in errorList)
                Console.WriteLine(failure);

            if (leakList.Count > 0)
            {
                Console.WriteLine();
                Console.WriteLine("# Leaking tests (bytes leaked per run):");
                ReportLeaks(leakList);
            }

            if (handleLeakList.Count > 0)
            {
                Console.WriteLine();
                Console.WriteLine("# Leaking handles tests (handles per run):");
                ReportLeaks(handleLeakList);
            }

            if (crtLeakList.Count > 0)
            {
                Console.WriteLine();
                Console.WriteLine("# Tests leaking unmanaged memory:");
                ReportLeaks(crtLeakList);
            }
        }

        private static void ReportLeaks(IEnumerable<LeakingTest> leakList)
        {
            foreach (var leakTest in leakList.OrderByDescending(test => test.LeakSize))
            {
                Console.WriteLine("#    {0,-36} {1,10:0.#}",
                    leakTest.TestName.Substring(0, Math.Min(36, leakTest.TestName.Length)),
                    leakTest.LeakSize);
            }
        }

        // Display help documentation.
        private static void Help()
        {
            Console.WriteLine(@"
TestRunner with no parameters runs all Skyline unit tests (marked [TestMethod])
in random order until the process is killed.  It produces a log file (TestRunner.log)
in the current directory.  You can get a summary of errors and memory leaks by running
""TestRunner report"".

Here is a list of recognized arguments:

    test=[test1,test2,...]          Run one or more tests by name (separated by ',').
                                    Test names can be just the method name, or the method
                                    name prefixed by the class name and a period
                                    (such as IrtTest.IrtFunctionalTest).  Tests must belong
                                    to a class marked [TestClass], although the method does
                                    not need to be marked [TestMethod] to be included in a
                                    test run.  A name prefixed by '@' (such as ""@fail.txt"")
                                    refers to a text file containing test names separated by
                                    white space or new lines.  These files can also include
                                    single-line comments starting with a '#' character.

    skip=[test1,test2,...]          Skip the tests specified by name, using the same scheme
                                    as the test option described above.  You can specify
                                    tests by name or by file (prefixed by the '@' character).

    filter=[a-b,c-d,...]            Once the list of tests has been generated using the test
                                    and/or skip options, filter allows ranges of tests to be
                                    run.  This can be useful in narrowing down a problem that
                                    occurred somewhere in a large test set.  For example,
                                    filter=1-10 will run the first 10 tests in the alphabetized
                                    list. Multiple ranges are allowed, such as 
                                    filter=3-7,9,13-19.

    loop=[n]                        Run the tests ""n"" times, where n is a non-negative
                                    integer.  A value of 0 will run the tests forever
                                    (or until the process is killed).  That is the default
                                    setting if the loop argument is not specified.

    repeat=[n]                      Repeat each test ""n"" times, where n is a positive integer.
                                    This can help diagnose consistent memory leaks, in contrast
                                    with a leak that occurs only the first time a test is run.

    maxsecondspertest=[n]           Used in conjunction with the repeat value, this limits the
                                    amount of time a repeated test will take to no more than ""n"" 
                                    seconds, where  n is an integer greater than 0.  If this time 
                                    is exceeded, the test will not be repeated further.

    random=[on|off]                 Run the tests in random order (random=on, the default)
                                    or alphabetic order (random=off).  Each test is selected
                                    exactly once per loop, regardless of the order.
                                    
    offscreen=[on|off]              Set offscreen=on (the default) to keep Skyline windows
                                    from flashing on the desktop during a test run.

    language=[language1,language2,...]  Choose a random language from this list before executing
                                    each test.  Default value is ""en-US,fr-FR"".  You can
                                    specify just one language if you want all tests to run
                                    in that language.

    demo=[on|off]                   Set demo=on to pause slightly at PauseForScreenshot() calls
                                    maximize the main window and show all-chromatograms graph
                                    in lower-right corner

    multi=[n]                       Multiply timeouts in unit tests by a factor of ""n"".
                                    This is necessary when running multiple instances of 
                                    TestRunner simultaneously.

    log=[file]                      Writes log information to the specified file.  The
                                    default log file is TestRunner.log in the current
                                    directory.

    report=[file]                   Displays a summary of the errors and memory leaks
                                    recorded in the log file produced during a prior
                                    run of TestRunner.  If you don't specify a file,
                                    it will use TestRunner.log in the current directory.
                                    The report is formatted so it can be used as an input
                                    file for the ""test"" or ""skip"" options in a subsequent
                                    run.

    retrydatadownloads=[on|off]     Set retrydatadownloads=on to enable retry of data downloads
                                    on test failures, with the idea that the failure might be due
                                    to stale data sets.

    originalurls=[on|off]           Set originalurls=on to use direct links to download-on-the-fly
                                    dependencies like Crux and MSFragger. Otherwise a cached
                                    location on AWS S3 will be used.

    profile=[on|off]                Set profile=on to enable memory profiling mode.
                                    TestRunner will pause for 10 seconds after the first
                                    test is run to allow you to take a memory snapshot.
                                    After the test run it will sleep instead of terminating
                                    to allow you to take a final memory snapshot.

    vendors=[on|off]                If vendors=on, Skyline's tests will use vendor readers to
                                    read data files.  If vendors=off, tests will read data using
                                    the mzML format.  This is useful to isolate memory leaks or
                                    other problems that might occur in the vendor readers.

    clipboardcheck                  When this argument is specified, TestRunner runs
                                    each test once, and makes sure that it did not use
                                    the system clipboard.  If a test uses the clipboard,
                                    stress testing might be compromised on a computer
                                    which is running other processes simultaneously.

    parallelmode=[off|server]       When set to server, TestRunner will launch Docker workers
                                    to run the configured tests in parallel. Docker Desktop
                                    must be installed and containers must be enabled in the
                                    operating system. Ask Matt for the Getting Started guide.

    workercount=[n]                 The number of parallel workers to run. One of the workers
                                    will be on the host, so only workercount - 1 Docker
                                    containers will be launched.

    workerport=[n]                  The port the parallel server will listen for worker connections
                                    on. If unset, a random port will be used.

    keepworkerlogs=[on|off]         Set keepworkerlogs=on to persist individual logs from each 
                                    Docker worker. Useful for debugging issues related to running
                                    tests inside a container.
");
        }

        private static void ThreadExceptionEventHandler(Object sender, ThreadExceptionEventArgs e)
        {
            Console.WriteLine("Report from TestRunner.Program.ThreadExceptionEventHandler:");
            Console.WriteLine(e.Exception.Message);
            if (string.IsNullOrEmpty(e.Exception.StackTrace))
                Console.WriteLine("No stacktrace");
            else
                Console.WriteLine(e.Exception.StackTrace);
            if (e.Exception.InnerException != null)
            {
                Console.WriteLine("Inner exception:");
                Console.WriteLine(e.Exception.InnerException.Message);
                if (string.IsNullOrEmpty(e.Exception.InnerException.StackTrace))
                    Console.WriteLine("No stacktrace");
                else
                    Console.WriteLine(e.Exception.InnerException.StackTrace);
            }
            else
            {
                Console.WriteLine("No inner exception.");
            }
            Console.Out.Flush(); // Get this info to TeamCity or SkylineTester ASAP
        }

        public static IEnumerable<TItem> RandomOrder<TItem>(this IList<TItem> list)
        {
            int count = list.Count;
            var indexOrder = new int[count];
            for (int i = 0; i < count; i++)
                indexOrder[i] = i;
            Random r = new Random();
            for (int i = 0; i < count; i++)
            {
                int index = r.Next(count);
                int swap = indexOrder[0];
                indexOrder[0] = indexOrder[index];
                indexOrder[index] = swap;
            }
            foreach (int i in indexOrder)
            {
                yield return list[i];
            }
        }
    }
}
=======
/*
 * Original author: Don Marsh <donmarsh .at. u.washington.edu>,
 *                  MacCoss Lab, Department of Genome Sciences, UW
 *
 * Copyright 2012 University of Washington - Seattle, WA
 * 
 * Licensed under the Apache License, Version 2.0 (the "License");
 * you may not use this file except in compliance with the License.
 * You may obtain a copy of the License at
 *
 *     http://www.apache.org/licenses/LICENSE-2.0
 *
 * Unless required by applicable law or agreed to in writing, software
 * distributed under the License is distributed on an "AS IS" BASIS,
 * WITHOUT WARRANTIES OR CONDITIONS OF ANY KIND, either express or implied.
 * See the License for the specific language governing permissions and
 * limitations under the License.
 */

using System;
using System.Collections.Concurrent;
using System.Collections.Generic;
using System.ComponentModel;
using System.Diagnostics;
using System.Globalization;
using System.IO;
using System.Linq;
using System.Net;
using System.Net.NetworkInformation;
using System.Reflection;
using System.Runtime.CompilerServices;
using System.Text;
using System.Text.RegularExpressions;
using System.Threading;
using System.Threading.Tasks;
using System.Windows.Forms;
using Ionic.Zip;
using Microsoft.Win32;
using NetMQ;
using NetMQ.Sockets;
using Newtonsoft.Json.Linq;
using pwiz.Common.Collections;
using pwiz.Common.SystemUtil;
using pwiz.Skyline.Model.Tools;
using pwiz.Skyline.Util;
//WARNING: Including TestUtil in this project causes a strange build problem, where the first
//         build from Visual Studio after a full bjam build removes all of the Skyline project
//         root files from the Skyline bin directory, leaving it un-runnable until a full
//         rebuild is performed.  Do not commit a reference to TestUtil to this project without
//         testing this case and getting someone else to validate that you have fixed this
//         problem.
//using pwiz.SkylineTestUtil;
using TestRunnerLib;
using TestRunnerLib.PInvoke;


namespace TestRunner
{
    internal static class Program
    {
        private static readonly string[] TEST_DLLS = { "Test.dll", "TestData.dll", "TestConnected.dll", "TestFunctional.dll", "TestTutorial.dll", "CommonTest.dll", "TestPerf.dll" };

        private static readonly string executingDirectory = Path.GetDirectoryName(Assembly.GetExecutingAssembly().Location);
        private static readonly string[] allLanguages = new FindLanguages(executingDirectory, "en-US", "fr-FR", "tr-TR").Enumerate().ToArray(); // Languages used in pass 1, and in pass 2 perftets
        private static readonly string[] qualityLanguages = allLanguages.Where(l => !l.StartsWith("tr")).ToArray(); // "fr" and "tr" pretty much test the same thing, so just use fr in pass 2

        private const int LeakTrailingDeltas = 7;   // Number of trailing deltas to average and check against thresholds below
        // CONSIDER: Ideally these thresholds would be zero, but memory and handle retention are not stable enough to support that
        //           The problem is that we don't reliably return to exactly the same state during EndTest and these numbers go both up and down
        private const int KB = 1024;
        private static LeakTracking LeakThresholds = new LeakTracking
        {
            // Average delta per test between 8 runs (7 deltas)
            TotalMemory = 150 * KB, // Too much variance to track leaks in just 12 runs
            HeapMemory = 20 * KB,
            ManagedMemory = 8 * KB,
            TotalHandles = 2,
            UserGdiHandles = 1
        };
        private const int CrtLeakThreshold = 1000;  // No longer used
        private const int LeakCheckIterations = 24; // Maximum number of runs to try to achieve below thresholds for trailing deltas
        private static bool IsFixedLeakIterations { get { return false; } } // CONSIDER: It would be nice to make this true to reduce test run count variance

        class ExpandedLeakCheck
        {
            public ExpandedLeakCheck(int? iterations = null, bool reportLeakEarly = false)
            {
                Iterations = iterations ?? LeakCheckIterations * 2;
                ReportLeakEarly = reportLeakEarly;
            }

            /// <summary>
            /// Only if <see cref="ReportLeakEarly"/> is false, the number of
            /// iterations used to detect a leak is extended to this value.
            /// </summary>
            public int Iterations { get; set; }

            /// <summary>
            /// Leaks get reported at the normal number of iterations. If a leak
            /// is detected testing begins an infinite loop on the failing test
            /// to get more information on whether it is truly leaking.
            /// </summary>
            public bool ReportLeakEarly { get; set; }
        }

        // These tests get extra runs to meet the leak thresholds
        private static Dictionary<string, ExpandedLeakCheck> LeakCheckIterationsOverrideByTestName = new Dictionary<string, ExpandedLeakCheck>
        {
            // These tests check leaks at the normal time and then start an infinite
            // loop when a leak is detected.
            {"TestGroupedStudiesTutorialDraft", new ExpandedLeakCheck(LeakCheckIterations * 4, true)},
            {"TestInstrumentInfo", new ExpandedLeakCheck(LeakCheckIterations * 2, true)},
            // These tests expand the number of iterations before reporting a leak
            // with no potential for infinite looping on a detected leak.
            {"TestLibraryExplorer", new ExpandedLeakCheck()},
            {"TestLibraryExplorerAsSmallMolecules", new ExpandedLeakCheck()},
        };

        //  These tests only need to be run once, regardless of language, so they get turned off in pass 0 after a single invocation
        public static string[] RunOnceTestNames = { "AaantivirusTestExclusion", "CodeInspection" };

        // These tests are allowed to fail the total memory leak threshold, and extra iterations are not done to stabilize a spiky total memory distribution
        public static string[] MutedTotalMemoryLeakTestNames = { "TestMs1Tutorial", "TestGroupedStudiesTutorialDraft", "TestPermuteIsotopeModifications" };

        // These tests are allowed to fail the heap memory leak threshold, and extra iterations are not done to stabilize a spiky total memory distribution
        public static string[] MutedHeapMemoryLeakTestNames = { };

        // These tests are allowed to fail the total handle leak threshold, and extra iterations are not done to stabilize a spiky total handle distribution
        public static string[] MutedTotalHandleLeakTestNames = { };

        // These tests are allowed to fail the user/GDI handle leak threshold, and extra iterations are not done to stabilize a spiky handle distribution
        public static string[] MutedUserGdiHandleLeakTestNames = { };

        private static int GetLeakCheckIterations(TestInfo test)
        {
            return LeakCheckIterationsOverrideByTestName.TryGetValue(test.TestMethod.Name, out var value)
                ? value.Iterations
                : LeakCheckIterations;
        }

        private static bool GetLeakCheckReportEarly(TestInfo test)
        {
            return LeakCheckIterationsOverrideByTestName.ContainsKey(test.TestMethod.Name) &&
                   LeakCheckIterationsOverrideByTestName[test.TestMethod.Name].ReportLeakEarly;
        }


        private struct LeakTracking
        {
            public LeakTracking(RunTests runTests) : this()
            {
                TotalMemory = runTests.TotalMemoryBytes;
                HeapMemory = runTests.CommittedMemoryBytes;
                ManagedMemory = runTests.ManagedMemoryBytes;
                TotalHandles = runTests.LastTotalHandleCount;
                UserGdiHandles = runTests.LastUserHandleCount + runTests.LastGdiHandleCount;
            }

            public double TotalMemory { get; set; }
            public double HeapMemory { get; set; }
            public double ManagedMemory { get; set; }
            public double TotalHandles { get; set; }
            public double UserGdiHandles { get; set; }

            public bool BelowThresholds(LeakTracking leakThresholds, string testName)
            {
                return (TotalMemory < leakThresholds.TotalMemory || MutedTotalMemoryLeakTestNames.Contains(testName)) &&
                       (HeapMemory < leakThresholds.HeapMemory || MutedHeapMemoryLeakTestNames.Contains(testName)) &&
                       ManagedMemory < leakThresholds.ManagedMemory &&
                       (TotalHandles < leakThresholds.TotalHandles || MutedTotalHandleLeakTestNames.Contains(testName)) &&
                       (UserGdiHandles < leakThresholds.UserGdiHandles || MutedUserGdiHandleLeakTestNames.Contains(testName));
            }

            public static LeakTracking MeanDeltas(List<LeakTracking> values)
            {
                return new LeakTracking
                {
                    TotalMemory = MeanDelta(values, l => l.TotalMemory),
                    HeapMemory = MeanDelta(values, l => l.HeapMemory),
                    ManagedMemory = MeanDelta(values, l => l.ManagedMemory),
                    TotalHandles = MeanDelta(values, l => l.TotalHandles),
                    UserGdiHandles = MeanDelta(values, l => l.UserGdiHandles)
                };
            }
            private static double MeanDelta(List<LeakTracking> values, Func<LeakTracking, double> getValue)
            {
                var listDelta = new List<double>();
                for (int i = 1; i < values.Count; i++)
                    listDelta.Add(getValue(values[i]) - getValue(values[i - 1]));
                return listDelta.Average();
            }

            public string GetLeakMessage(LeakTracking leakThresholds, string testName)
            {
                var message = string.Empty;
                if (ManagedMemory >= leakThresholds.ManagedMemory)
                    message += string.Format("!!! {0} LEAKED {1:0.#} Managed bytes\r\n", testName, ManagedMemory);
                if (HeapMemory >= leakThresholds.HeapMemory && !MutedHeapMemoryLeakTestNames.Contains(testName))
                    message += string.Format("!!! {0} LEAKED {1:0.#} Heap bytes\r\n", testName, HeapMemory);
                if (TotalMemory >= leakThresholds.TotalMemory && !MutedTotalMemoryLeakTestNames.Contains(testName))
                    message += string.Format("!!! {0} LEAKED {1:0.#} bytes\r\n", testName, TotalMemory);
                if (UserGdiHandles >= leakThresholds.UserGdiHandles && !MutedUserGdiHandleLeakTestNames.Contains(testName))
                    message += string.Format("!!! {0} HANDLE-LEAKED {1:0.#} User+GDI\r\n", testName, UserGdiHandles);
                if (TotalHandles >= leakThresholds.TotalHandles && !MutedTotalHandleLeakTestNames.Contains(testName))
                    message += string.Format("!!! {0} HANDLE-LEAKED {1:0.#} Total\r\n", testName, TotalHandles);
                return string.IsNullOrEmpty(message) ? null : message;
            }

            public string GetLogMessage(string testName, int passedCount)
            {
                // Report the final mean average deltas over the passing or final 8 runs (7 deltas)
                return string.Format("# {0} deltas ({1}): {2}\r\n", testName, passedCount, this);
            }

            public override string ToString()
            {
                return string.Format("managed = {0:0.#} KB, heap = {1:0.#} KB, memory = {2:0.#} KB, user-gdi = {3:0.#}, total = {4:0.#}",
                    ManagedMemory / KB, HeapMemory / KB, TotalMemory / KB, UserGdiHandles, TotalHandles);
            }

            public LeakTracking Max(LeakTracking lastDeltas)
            {
                return new LeakTracking
                {
                    TotalMemory = Math.Max(TotalMemory, lastDeltas.TotalMemory),
                    HeapMemory = Math.Max(HeapMemory, lastDeltas.HeapMemory),
                    ManagedMemory = Math.Max(ManagedMemory, lastDeltas.ManagedMemory),
                    TotalHandles = Math.Max(TotalHandles, lastDeltas.TotalHandles),
                    UserGdiHandles = Math.Max(UserGdiHandles, lastDeltas.UserGdiHandles)
                };
            }

            public LeakTracking Min(LeakTracking lastDeltas)
            {
                return new LeakTracking
                {
                    TotalMemory = Math.Min(TotalMemory, lastDeltas.TotalMemory),
                    HeapMemory = Math.Min(HeapMemory, lastDeltas.HeapMemory),
                    ManagedMemory = Math.Min(ManagedMemory, lastDeltas.ManagedMemory),
                    TotalHandles = Math.Min(TotalHandles, lastDeltas.TotalHandles),
                    UserGdiHandles = Math.Min(UserGdiHandles, lastDeltas.UserGdiHandles)
                };
            }
        }

        static readonly string commandLineOptions =
            "?;/?;-?;help;skylinetester;debug;results;" +
            "test;skip;filter;form;" +
            "loop=0;repeat=1;pause=0;startingshot=1;random=off;offscreen=on;multi=1;wait=off;internet=off;originalurls=off;" +
            "parallelmode=off;workercount=0;waitforworkers=off;keepworkerlogs=off;checkdocker=on;workername;queuehost;workerport;workertimeout;alwaysupcltpassword;" +
            "coverage=off;dotcoverexe=jetbrains.dotcover.commandlinetools\\2023.3.3\\tools\\dotCover.exe;" +
            "maxsecondspertest=-1;" +
            "demo=off;showformnames=off;status=off;buildcheck=0;" +
            "quality=off;pass0=off;pass1=off;pass2=on;" +
            "perftests=off;" +
            "retrydatadownloads=off;" +
            "runsmallmoleculeversions=off;" +
            "recordauditlogs=off;" +
            "clipboardcheck=off;profile=off;vendors=on;language=fr-FR,en-US;" +
            "log=TestRunner.log;report=TestRunner.log;dmpdir=Minidumps;teamcitytestdecoration=off;teamcitytestsuite=;verbose=off;listonly;showheader=on";

        private static readonly string dotCoverFilters = "/Filters=+:module=TestRunner /Filters=+:module=Skyline-daily /Filters=+:module=Skyline* /Filters=+:module=CommonTest " +
                                                         "/Filters=+:module=Test* /Filters=+:module=MSGraph /Filters=+:module=ProteomeDb /Filters=+:module=BiblioSpec " +
                                                         "/Filters=+:module=pwiz.Common* /Filters=+:module=ProteowizardWrapper* /Filters=+:module=BullseyeSharp /Filters=+:module=PanoramaClient " +
                                                         "/Filters=-:class=alglib /Filters=-:class=Inference.*";

        [STAThread, MethodImpl(MethodImplOptions.NoOptimization)]
        static int Main(string[] args)
        {
            Console.OutputEncoding = Encoding.UTF8;
            Application.SetUnhandledExceptionMode(UnhandledExceptionMode.CatchException);
            Application.ThreadException += ThreadExceptionEventHandler;

            _testRunStartTime = DateTime.UtcNow;

            // Parse command line args and initialize default values.
            var commandLineArgs = new CommandLineArgs(args, commandLineOptions);

            switch (commandLineArgs.SearchArgs("?;/?;-?;help;report"))
            {
                case "?":
                case "/?":
                case "-?":
                case "help":
                    Help();
                    return 0;

                case "report":
                    Report(commandLineArgs.ArgAsString("report"));
                    return 0;
            }

            Console.WriteLine();
            if (!commandLineArgs.ArgAsBool("status") && !commandLineArgs.ArgAsBool("buildcheck") && !commandLineArgs.HasArg("listonly") && commandLineArgs.ArgAsBool("showheader"))
            {
                Console.WriteLine("TestRunner " + string.Join(" ", args) + "\n");
                Console.WriteLine("Process: {0}\n", Process.GetCurrentProcess().Id);
            }

            if (commandLineArgs.HasArg("debug"))
            {
                Console.WriteLine("*** Launching debugger ***\n\n");

                // NOTE: For efficient debugging of Skyline, it is most useful to choose a debugger
                // that already has Skyline.sln loaded.  Otherwise, you might not be able to set
                // breakpoints.
                Debugger.Break();
            }

            // Create log file.
            var logStream = new FileStream(
                commandLineArgs.ArgAsString("log"),
                FileMode.Create,
                FileAccess.Write,
                FileShare.ReadWrite);
            var log = new StreamWriter(logStream);

            bool allTestsPassed = true;

            // run a client that listens for messages which tell the client to run a test, or quit
            if (commandLineArgs.ArgAsString("parallelmode") == "client")
            {
                return ListenToTestQueue(log, commandLineArgs);
            }

            try
            {
                // Load list of tests.
                var unfilteredTestList = LoadTestList(commandLineArgs);

                // Filter test list.
                var testList = unfilteredTestList;
                if (commandLineArgs.HasArg("filter"))
                {
                    testList = new List<TestInfo>();
                    var filterRanges = commandLineArgs.ArgAsString("filter").Split(',');
                    foreach (var range in filterRanges)
                    {
                        var bounds = range.Split('-');
                        if (bounds.Length < 1 || bounds.Length > 2)
                        {
                            throw new ArgumentException("Unrecognized filter parameter: {0}", range);
                        }
                        int low;
                        if (!int.TryParse(bounds[0], out low))
                        {
                            throw new ArgumentException("Unrecognized filter parameter: {0}", range);
                        }
                        int high = low;
                        if (bounds.Length == 2 && !int.TryParse(bounds[1], out high))
                        {
                            throw new ArgumentException("Unrecognized filter parameter: {0}", range);
                        }
                        for (var i = low-1; i <= high-1; i++)
                        {
                            testList.Add(unfilteredTestList[i]);
                        }
                    }
                }

                if (testList.Count == 0)
                {
                    Console.WriteLine("No tests found");
                    allTestsPassed = false;
                }
                else if (commandLineArgs.HasArg("listonly"))
                {
                    foreach(var test in testList)
                        Console.WriteLine("{0}\t{1}", Path.GetFileName(test.TestClassType.Assembly.CodeBase), test.TestMethod.Name);
                    return 0;
                }
                else
                {
                    var passes = commandLineArgs.ArgAsLong("loop");
                    var repeat = commandLineArgs.ArgAsLong("repeat");
                    if (commandLineArgs.ArgAsBool("buildcheck"))
                    {
                        passes = 1;
                        repeat = 1;
                    }

                    TeamCityStartTestSuite(commandLineArgs);

                    // Prevent system sleep.
                    using (new Kernel32Test.SystemSleep())
                    {
                        // Pause before first test for profiling.
                        bool profiling = commandLineArgs.ArgAsBool("profile");
                        if (profiling)
                        {
                            Console.WriteLine("\nRunning each test once to warm up memory...\n");
                            allTestsPassed = RunTestPasses(testList, unfilteredTestList, commandLineArgs, log, 1, 1,
                                true);
                            Console.WriteLine("\nTaking memory snapshot...\n");
                            MemoryProfiler.Snapshot("start");
                            if (passes == 0)
                                passes = 1;
                        }

                        allTestsPassed =
                            RunTestPasses(testList, unfilteredTestList, commandLineArgs, log, passes, repeat, profiling) &&
                            allTestsPassed;

                        // Pause for profiling
                        if (profiling)
                        {
                            Console.WriteLine("\nTaking second memory snapshot...\n");
                            MemoryProfiler.Snapshot("end");
                        }
                    }

                    TeamCityFinishTestSuite(commandLineArgs);
                }
            }
            catch (Exception e)
            {
                Console.WriteLine("\nCaught exception in TestRunnner.Program.Main:\n" + e.Message);
                if (string.IsNullOrEmpty(e.StackTrace))
                    Console.WriteLine("No stacktrace");
                else
                    Console.WriteLine(e.StackTrace);
                if (e.InnerException != null)
                {
                    var inner = e.InnerException;
                    int i = 0;
                    while (inner != null)
                    {
                        Console.WriteLine($"Inner exception {++i}:");
                        Console.WriteLine(inner.Message);
                        if (string.IsNullOrEmpty(inner.StackTrace))
                            Console.WriteLine("No stacktrace");
                        else
                            Console.WriteLine(inner.StackTrace);
                        inner = inner.InnerException;
                    }
                }
                else
                {
                    Console.WriteLine("No inner exception.");
                }
                Console.Out.Flush(); // Get this info to TeamCity or SkylineTester ASAP
                allTestsPassed = false;
            }

            // Display report.
            log.Close();
            Console.WriteLine("\n");
            if (!commandLineArgs.ArgAsBool("status"))
                Report(commandLineArgs.ArgAsString("log"));

            // Ungraceful exit to avoid unwinding errors
            //Process.GetCurrentProcess().Kill();

            if (commandLineArgs.ArgAsBool("wait"))
            {
                GC.Collect();
                GC.WaitForPendingFinalizers();
                GC.Collect();
                Console.Out.WriteLine("Press <enter> to continue");
                Console.ReadLine();
            }

            // delete per-process tools directory
            if (Path.GetFileName(ToolDescriptionHelpers.GetToolsDirectory()) != "Tools")
                DirectoryEx.SafeDelete(ToolDescriptionHelpers.GetToolsDirectory());

            return allTestsPassed ? 0 : 1;
        }

        // from https://stackoverflow.com/questions/13634868/get-the-default-gateway
        public static IPAddress GetDefaultGateway()
        {
            return NetworkInterface
                .GetAllNetworkInterfaces()
                .Where(n => n.OperationalStatus == OperationalStatus.Up)
                .Where(n => n.NetworkInterfaceType != NetworkInterfaceType.Loopback)
                .SelectMany(n => n.GetIPProperties()?.GatewayAddresses)
                .Select(g => g?.Address)
                .FirstOrDefault(a => a?.AddressFamily != System.Net.Sockets.AddressFamily.InterNetworkV6);
                // .Where(a => Array.FindIndex(a.GetAddressBytes(), b => b != 0) >= 0)
        }

        private static int ListenToTestQueue(StreamWriter log, CommandLineArgs commandLineArgs)
        {
            bool allTestsPassed = true;
            int CLIENT_WAIT_TIMEOUT = 10; // time to wait for a message from server before exiting, in seconds

            Action<string> TeeLog = msg =>
            {
                Console.WriteLine(msg);
                log.WriteLine(msg);
            };

            string host;
            if (commandLineArgs.HasArg("queuehost"))
                host = commandLineArgs.ArgAsString("queuehost");
            else
                host = GetDefaultGateway()?.ToString() ?? "localhost";

            string workerName = commandLineArgs.ArgAsString("workername") ?? throw new InvalidOperationException("parallelmode=client processes must have workername parameter set");
            int workerPort = Convert.ToInt32(commandLineArgs.ArgAsString("workerport") ?? throw new InvalidOperationException("parallelmode=client processes must have workerport parameter set"));

            Console.WriteLine($"Connecting to host at {host}:{workerPort}");
            using (var sender = new PushSocket($">tcp://{host}:{workerPort}"))
            using (var receiver = new PullSocket())
            using (var sender2 = new PushSocket())
            using (var cts = new CancellationTokenSource())
            {
                var factory = new TaskFactory(cts.Token);

                int heartbeatPort = 0;

                // start heartbeat thread from server
                void SendWorkerHeartbeat()
                {
                    using (var heartbeatReceiver = new PushSocket())
                    {
                        Interlocked.Add(ref heartbeatPort, heartbeatReceiver.BindRandomPort("tcp://*"));

                        const int maxAttempts = 3;
                        while (!cts.IsCancellationRequested)
                        {
                            for (int attempts = 0; attempts < maxAttempts; ++attempts)
                            {
                                if (!heartbeatReceiver.TrySendFrameEmpty(TimeSpan.FromSeconds(15)))
                                {
                                    TeeLog("Server heartbeat could not be sent.");
                                    if (attempts == maxAttempts-1)
                                    {
                                        cts.Cancel();
                                        break;
                                    }
                                    continue;
                                }
                                break;
                            }
                            Thread.Sleep(3000);
                        }
                    }
                }

                factory.StartNew(() => {
                    try
                    {
                        SendWorkerHeartbeat();
                    }
                    catch (Exception e)
                    {
                        TeeLog("Error sending worker heartbeat: " + e);
                        Environment.Exit(1);
                    }
                }, TaskCreationOptions.LongRunning);

                while(heartbeatPort == 0)
                    Thread.Sleep(500);

                int tasksPort = receiver.BindRandomPort("tcp://*"); // port for receiving tasks from server
                int resultsPort = sender2.BindRandomPort("tcp://*"); // port for sending results to server

                string ip = workerName.Contains("hostWorker") ? "localhost" : Dns.GetHostEntry(Dns.GetHostName()).AddressList
                    .First(a => a.AddressFamily != System.Net.Sockets.AddressFamily.InterNetworkV6).ToString();
                string workerId = $"{workerName}/{ip}/{tasksPort}/{resultsPort}/{heartbeatPort}";
                TeeLog($"Sending worker name and IP: {workerId}");
                sender.SendFrame(workerId);


                receiver.ReceiveReady += (s, args) =>
                {
                    var msg = receiver.ReceiveFrameString();

                    // first check for a quit message 
                    if (msg == "TestRunnerQuit")
                    {
                        cts.Cancel();
                        return;
                    }

                    string testName = msg.Split('/')[0];
                    string testLanguage = msg.Split('/')[1];
                    int testPass = Convert.ToInt32(msg.Split('/')[2]);
                    int[] passEnabled = { 0, 0, 0 };
                    passEnabled[testPass] = 1;
                    var cargs = new CommandLineArgs(new[] { "test=" + testName }, commandLineOptions);
                    commandLineArgs.SetArg("language", testLanguage);
                    for (var pass = 0; pass < passEnabled.Length; pass++)
                    {
                        var enabled = passEnabled[pass];
                        commandLineArgs.SetArg("pass" + pass, enabled.ToString());
                    }

                    var testList = LoadTestList(cargs);
                    TeeLog($"Starting test {testName}-{testLanguage}-{testPass}");
                    using (var testLogStream = new MemoryStream())
                    using (var testLog = new StreamWriter(testLogStream, new UTF8Encoding(false)))
                    {
                        bool passed = RunTestPasses(testList, testList, commandLineArgs, testLog, 1, 1);
                        allTestsPassed &= passed;
                        TeeLog(Encoding.UTF8.GetString(testLogStream.GetBuffer()));
                        var resultBuffer = testLogStream.GetBuffer().Prepend(Convert.ToByte(passed));
                        if (!sender2.TrySendFrame(TimeSpan.FromSeconds(CLIENT_WAIT_TIMEOUT), resultBuffer.ToArray(), (int) testLogStream.Length+1))
                        {
                            TeeLog($"Exiting due to no response from server in {CLIENT_WAIT_TIMEOUT} seconds.");
                            cts.Cancel();
                        }
                    }

                    //sender.SendFrame(passed.ToString());
                };

                Thread.Sleep(1000);

                while (!cts.IsCancellationRequested)
                {
                    // This should be redundant with the new "Starting test" message, but may help debugging if there are connection issues
                    // TeeLog("Waiting for message");
                    if (!sender2.TrySignalOK())
                    {
                        Thread.Sleep(2000);
                        continue;
                    }

                    if (!receiver.Poll(TimeSpan.FromSeconds(CLIENT_WAIT_TIMEOUT)))
                    {
                        TeeLog($"Exiting due to no response from server in {CLIENT_WAIT_TIMEOUT} seconds.");
                        cts.Cancel();
                    }
                }
            }
            return allTestsPassed ? 0 : 1;
        }

        private static long MinBytesPerNormalWorker => MemoryInfo.Gibibyte * 2;
        private static long MinBytesPerBigWorker => MemoryInfo.Gibibyte * 6;
        //static bool testRequeue = true;

        private static string GetPasswordFromConsole()
        {
            ConsoleKey key;
            string pass = string.Empty;
            do
            {
                var keyInfo = Console.ReadKey(intercept: true);
                key = keyInfo.Key;

                if (key == ConsoleKey.Backspace && pass.Length > 0)
                {
                    Console.Write("\b \b");
                    pass = pass.Substring(0, pass.Length - 1);
                }
                else if (!char.IsControl(keyInfo.KeyChar))
                {
                    Console.Write("*");
                    pass += keyInfo.KeyChar;
                }
            } while (key != ConsoleKey.Enter);

            return pass;
        }

        private static void CheckDocker(CommandLineArgs commandLineArgs)
        {
            var dockerVersionOutput = RunTests.RunCommand("docker", "version -f \"{{json .}}\"", RunTests.IS_DOCKER_RUNNING_MESSAGE);
            var dockerVersionJson = JObject.Parse(dockerVersionOutput);
            if (dockerVersionJson["Server"]["Os"].Value<string>() != "windows")
            {
                Console.WriteLine("Switching Docker engine to Windows containers (this will stop any running containers)...");
                RunTests.RunCommand($"{Environment.GetEnvironmentVariable("ProgramFiles")}\\Docker\\Docker\\DockerCli.exe",
                    "-SwitchWindowsEngine",
                    "Are Hyper-V and Container features enabled?");
            }

            //RunCommand("netsh", $"advfirewall firewall add rule name=\"TestRunner\" dir=in action=allow protocol=tcp program=\"{Assembly.GetExecutingAssembly().Location}\"", string.Empty, true, true);

            var dockerImagesOutput = RunTests.RunCommand("docker", $"images {RunTests.DOCKER_IMAGE_NAME}", RunTests.IS_DOCKER_RUNNING_MESSAGE);
            bool hasImage = dockerImagesOutput.Contains(RunTests.DOCKER_IMAGE_NAME);
            if (hasImage && commandLineArgs.ArgAsBool("checkdocker"))
            {
                // check that it can run (for some reason the images get stale and stop working after a period of time)
                var pwizRoot = Path.GetDirectoryName(Path.GetDirectoryName(GetSkylineDirectory().FullName));
                string workerName = $"docker_check{GetTestRunTimeStamp()}";
                string testRunnerExe = GetTestRunnerExe();
                string dockerArgs = $"run --name {workerName} --rm -v \"{pwizRoot}\":c:\\pwiz {RunTests.DOCKER_IMAGE_NAME} \"{testRunnerExe} help\"";
                Console.WriteLine("Checking that Docker always_up_runner container can run.");
                string checkOutput = RunTests.RunCommand("docker", dockerArgs, "Error checking whether always_up_runner can start");
                if (checkOutput.Contains("StartService FAILED"))
                {
                    Console.WriteLine("Check failed. Deleting and rebuilding always_up_runner image.");
                    // rebuild image
                    RunTests.RunCommand("docker", $"rmi {RunTests.DOCKER_IMAGE_NAME}", "Error deleting always_up_runner");
                    hasImage = false;
                }
            }

            if (!hasImage)
            {
                Console.WriteLine($"'{RunTests.DOCKER_IMAGE_NAME}' is missing; building it now.");
                var buildPath = RunTests.ALWAYS_UP_RUNNER_REPO;
                if (!File.Exists(RunTests.ALWAYS_UP_SERVICE_EXE))
                {
                    using var tmpDir = new TemporaryDirectory();
                    using var webClient = new WebClient();
                    string tmpFile = Path.Combine(tmpDir.DirPath, "master.zip");
                    webClient.DownloadFile("https://github.com/ProteoWizard/AlwaysUpRunner/archive/refs/heads/master.zip", tmpFile);

                    using var alwaysUpRunnerCode = new ZipFile(tmpFile);
                    alwaysUpRunnerCode.ExtractAll(Path.GetDirectoryName(buildPath)!, ExtractExistingFileAction.OverwriteSilently);

                    Console.Write("Enter password to extract AlwaysUpCLT_licensed_binaries: ");
                    var pass = commandLineArgs.ArgAsStringOrDefault("alwaysupcltpassword") ?? GetPasswordFromConsole();
                    RunTests.RunCommand(Path.Combine(buildPath, "AlwaysUpCLT_licensed_binaries.exe"), $"-y \"-p{pass}\" \"-o{buildPath}\"", "Wrong password?");
                }

                string productName = (string) Registry.GetValue(@"HKEY_LOCAL_MACHINE\SOFTWARE\Microsoft\Windows NT\CurrentVersion", "ProductName", null);
                var dockerBaseImage = Environment.OSVersion.Version.Build >= 22000 || productName.Contains("Server")
                    ? string.Empty
                    : "--build-arg BASE_WINDOWS_IMAGE=mcr.microsoft.com/windows:1809-amd64";
                RunTests.RunCommand("docker", $"build \"{buildPath}\" -t \"{RunTests.DOCKER_IMAGE_NAME}\" {dockerBaseImage}", RunTests.IS_DOCKER_RUNNING_MESSAGE, true);
            }
        }

        private static int LaunchHostWorker(CommandLineArgs commandLineArgs, int workerPort, StreamWriter log, ConcurrentBag<string> coverageSnapshots)
        {
            var pwizRoot = Path.GetDirectoryName(Path.GetDirectoryName(GetSkylineDirectory().FullName));
            Assume.IsNotNull(pwizRoot);
            // Adding timestamp to worker name voids conflicts between this and any previous invocation
            string workerName = $"hostWorker{GetTestRunTimeStamp()}";
            string testRunnerLog = string.Empty;
            if (commandLineArgs.ArgAsBool("keepworkerlogs"))
                testRunnerLog = @$"log={pwizRoot}\TestRunner-{workerName}.log";

            // here paths are in host space
            var testRunnerExe = Assembly.GetExecutingAssembly().Location;
            var testRunnerArgs = $"parallelmode=client showheader=0 {testRunnerLog}";
            if (commandLineArgs.ArgAsBool("coverage"))
            {
                string dotCoverExe = GetFullDotCoverExePath(commandLineArgs);
                testRunnerArgs =
                    $"cover {dotCoverFilters} /Output={pwizRoot}\\coverage-{workerName}.dcvr /ReturnTargetExitCode /AnalyzeTargetArguments=false /TargetExecutable={testRunnerExe} -- " +
                    testRunnerArgs;
                testRunnerExe = Path.Combine(pwizRoot!, dotCoverExe);
                coverageSnapshots.Add($"coverage-{workerName}.dcvr");
            }
            testRunnerArgs = AddPassThroughArguments(commandLineArgs, testRunnerArgs);
            testRunnerArgs += $" workerport={workerPort} workername={workerName} queuehost=localhost";
            Console.WriteLine($"Launching {workerName}: {testRunnerExe} {testRunnerArgs}");
            log?.WriteLine($"Launching {workerName}: {testRunnerExe} {testRunnerArgs}");
            var psi = new ProcessStartInfo(testRunnerExe, testRunnerArgs);
            psi.WindowStyle = ProcessWindowStyle.Minimized;
            psi.CreateNoWindow = false;
            psi.UseShellExecute = true;
            var proc = Process.Start(psi);
            if (proc?.WaitForExit(1000) ?? true)
            {
                throw new IOException($"Error launching host worker: {proc?.ExitCode ?? -1}");
            }
            return proc.Id;
        }

        private static string LaunchDockerWorker(int i, CommandLineArgs commandLineArgs, ref string workerNames, bool bigWorker,
            long workerBytes, int workerPort, StreamWriter log, ConcurrentBag<string> coverageSnapshots)
        {
            var pwizRoot = Path.GetDirectoryName(Path.GetDirectoryName(GetSkylineDirectory().FullName));
            // Adding timestamp to worker name voids conflicts between this and any previous invocation
            string workerName = bigWorker ? $"docker_big_worker{GetTestRunTimeStamp()}_{i}" : $"docker_worker{GetTestRunTimeStamp()}_{i}";
            string dockerRunRedirect = string.Empty;
            string testRunnerLog = @$"c:\AlwaysUpCLT\TestRunner-{workerName}.log";
            if (commandLineArgs.ArgAsBool("keepworkerlogs"))
                testRunnerLog = @$"c:\pwiz\TestRunner-{workerName}.log";

            // paths in testRunnerCmd are in container-space (c:\pwiz is mounted from pwizRoot, c:\downloads is mounted from GetDownloadsPath(), c:\AlwaysUpCLT is not copied to the host)
            var testRunnerExe = GetTestRunnerExe();
            var testRunnerCmd = $@" parallelmode=client showheader=0 results=c:\AlwaysUpCLT\TestResults_{i} log={testRunnerLog} workerport={workerPort} workername={workerName}";
            
            if (commandLineArgs.ArgAsBool("coverage"))
            {
                var dotCoverExe = commandLineArgs.ArgAsString("dotcoverexe"); // use relative path
                testRunnerCmd =
                    $@"c:\pwiz\{dotCoverExe} cover {dotCoverFilters} /Output=c:\pwiz\coverage-{workerName}.dcvr /ReturnTargetExitCode /AnalyzeTargetArguments=false /TargetExecutable={testRunnerExe} -- " +
                    testRunnerCmd;
                coverageSnapshots.Add($"coverage-{workerName}.dcvr");
            }
            else
                testRunnerCmd = testRunnerExe + " " + testRunnerCmd;
            testRunnerCmd = AddPassThroughArguments(commandLineArgs, testRunnerCmd);

            string dockerArgs = $"run --name {workerName} --rm -m {workerBytes}b -v \"{PathEx.GetDownloadsPath()}\":c:\\downloads -v \"{pwizRoot}\":c:\\pwiz {RunTests.DOCKER_IMAGE_NAME} \"{testRunnerCmd}\" {dockerRunRedirect}";
            Console.WriteLine($"Launching {workerName}: docker {dockerArgs}");
            log?.WriteLine($"Launching {workerName}: docker {dockerArgs}");
            workerNames = (workerNames ?? "") + $"{workerName} ";
            var psi = new ProcessStartInfo("docker", dockerArgs);
            psi.WindowStyle = ProcessWindowStyle.Minimized;
            psi.CreateNoWindow = false;
            psi.UseShellExecute = true;
            var proc = Process.Start(psi);
            if (proc?.WaitForExit(1000) ?? true)
            {
                Console.WriteLine($"Error launching docker worker: {proc?.ExitCode ?? -1}");
                log?.WriteLine($"Error launching docker worker: {proc?.ExitCode ?? -1}");
            }
            return workerName;
        }

        private static DateTime _testRunStartTime;
        // Avoids conflicts between this and any previous invocation that may not have torn down its workers yet
        // Helps when a run is cancelled then quickly restarted, as often happens when you realize you've forgotten
        // to select certain tests etc
        private static string GetTestRunTimeStamp()
        {
            return $"_{_testRunStartTime.ToString("yyyyMMddHHmmss")}";
        }

        private static string AddPassThroughArguments(CommandLineArgs commandLineArgs, string testRunnerCmd)
        {
            foreach (string p in new[] { "perftests", "teamcitytestdecoration", "buildcheck", "runsmallmoleculeversions", "recordauditlogs" })
                testRunnerCmd += $" {p}={commandLineArgs.ArgAsString(p)}";
            return testRunnerCmd;
        }

        private static string GetTestRunnerExe()
        {
            // paths in testRunnerCmd are in container-space (c:\pwiz is mounted from pwizRoot, c:\downloads is mounted from GetDownloadsPath(), c:\AlwaysUpCLT is not copied to the host)
            var testRunnerExe = Assembly.GetExecutingAssembly().Location;
            int iRelative = testRunnerExe.IndexOf(@"pwiz_tools\Skyline\bin", StringComparison.CurrentCultureIgnoreCase);
            testRunnerExe = iRelative != -1
                ? Path.Combine(@"c:\pwiz", testRunnerExe.Substring(iRelative))
                : @"c:\pwiz\pwiz_tools\Skyline\bin\x64\Release\TestRunner.exe";
            // N.B. TestResults_<n> could technically just be TestResults since each VM has its own drive, but it makes for a more readable log and
            // is also used in pwiz_tools\Skyline\TestRunnerLib\RunTests.cs to determine the test client ID
            return testRunnerExe;
        }

        private static void LaunchAndWaitForDockerWorker(int i, CommandLineArgs commandLineArgs, ref string workerNames, bool bigWorker,
            long workerBytes, int workerPort, ConcurrentDictionary<string, ParallelWorkerInfo> workerInfo, StreamWriter log, ConcurrentBag<string> coverageSnapshots)
        {
            string currentWorkerNames = workerNames;
            string workerName = LaunchDockerWorker(i, commandLineArgs, ref currentWorkerNames, bigWorker, workerBytes, workerPort, log, coverageSnapshots);
            for (int attempt = 0; attempt< 10; ++attempt)
            {
                Thread.Sleep(3000);
                if (workerInfo.ContainsKey(workerName))
                {
                    workerNames = currentWorkerNames;
                    return;
                }
            }
            throw new Exception($"Worker {workerName} did not connect.");
        }

        private class QueuedTestInfo
        {
            public QueuedTestInfo(TestInfo testInfo, string language, int loopCount, int pass)
            {
                TestInfo = testInfo;
                Language = language;
                LoopCount = loopCount;
                Pass = pass;
            }
            public TestInfo TestInfo { get; }
            public string Language { get; }
            public int LoopCount { get; private set; }
            public int Pass { get; }

            public void IncrementLoopCount()
            {
                ++LoopCount;
            }
        }

        private class ParallelWorkerInfo
        {
            public bool IsAlive { get; set; } = true;
            public string CurrentTest { get; set; }
        }

        private static int HostWorkerPid { get; set; }

        private static bool PushToTestQueue(List<TestInfo> testList, List<TestInfo> unfilteredTestList, CommandLineArgs commandLineArgs, StreamWriter log)
        {
            var cts = new CancellationTokenSource();
            var factory = new TaskFactory(cts.Token);
            var testQueue = new ConcurrentQueue<QueuedTestInfo>();
            var nonParallelTestQueue = new ConcurrentQueue<QueuedTestInfo>();
            var workerInfoByName = new ConcurrentDictionary<string, ParallelWorkerInfo>();
            var coverageSnapshots = new ConcurrentBag<string>();
            var tasks = new List<Task>();
            var timer = new Stopwatch();
            int testsFailed = 0;
            int testsResultsReturned = 0;
            int workerCount = (int) commandLineArgs.ArgAsLong("workercount");
            int dockerWorkerCount = workerCount - 1;
            var dockerTimeoutSecondsOverride = Environment.GetEnvironmentVariable("SKYLINE_TESTRUNNER_DOCKER_TIMEOUT_SEC");
            int workerTimeout = Convert.ToInt32(commandLineArgs.ArgAsStringOrDefault("workertimeout", dockerTimeoutSecondsOverride ?? "60"));
            int loop = (int) commandLineArgs.ArgAsLong("loop");
            bool[] passEnabled = {
                commandLineArgs.ArgAsBool("pass0"),
                commandLineArgs.ArgAsBool("pass1"),
                commandLineArgs.ArgAsBool("pass2")
            };
            var languages = GetLanguages(commandLineArgs);
            if (commandLineArgs.ArgAsBool("buildcheck"))
            {
                loop = 1;
                languages = new[] { "en-US" };
            }

            Action<string, StreamWriter, int> LogTestOutput = (testOutput, testLog, pass) =>
            {
                testOutput = testOutput.Trim(' ', '\t', '\r', '\n');
                testOutput = Regex.Replace(testOutput, @"\d+ failures", $"{testsFailed} failures");
                testOutput = Regex.Replace(testOutput, @"^(\[\d+:\d+\])?\s*(\d+)\.(\d+)?", $" $1 {pass}.{testsResultsReturned} ", RegexOptions.Multiline);

                Console.WriteLine(testOutput);
                testLog.WriteLine(testOutput);
            };

            for (int pass=0; pass < passEnabled.Length; ++pass)
            {
                if (!passEnabled[pass])
                    continue;

                // add tests to the queue (at least once, multiple times if loop > 1 and pass2)
                int loopCount = pass == 2 ? Math.Max(1, loop) : 1;
                var passLanguages = pass > 0 ? languages : new[] { "fr" };
                for (int i = 0; i < loopCount; ++i)
                {
                    foreach (var testInfo in testList)
                    {
                        var queue = testInfo.DoNotRunInParallel ? nonParallelTestQueue : testQueue;
                        foreach (var language in passLanguages)
                            queue.Enqueue(new QueuedTestInfo(testInfo, language, i, pass));
                    }
                }
            }

            if (testQueue.Count < dockerWorkerCount)
            {
                Console.WriteLine($"There are fewer parallelizable test/language pairs ({testQueue.Count}) than the number of specified parallel workers; reducing workercount to {testQueue.Count + 1}.");
                workerCount = testQueue.Count + 1;
                dockerWorkerCount = testQueue.Count;
            }

            // check docker daemon is working and build always_up_runner if necessary
            if (dockerWorkerCount > 0)
                CheckDocker(commandLineArgs);

            // open socket that listens for workers to connect
            using (var receiver = new PullSocket())
            {
                // get system-assigned port which will passed to workers with "workerport" parameter
                int workerPort;
                if (commandLineArgs.HasArg("workerport"))
                {
                    workerPort = (int)commandLineArgs.ArgAsLong("workerport");
                }
                else
                {
                    // Select the first unused port above 9810 to communicate with the worker.
                    // The Windows server "macs2.gs.washington.edu" is configured to be able to use any port between 9810 and 9820
                    workerPort = UnusedPortFinder.FindUnusedPort(9810, 65535);
                }
                receiver.Bind($"tcp://*:{workerPort}");
                string workerNames = null;

                // try to kill docker workers if process is terminated externally (e.g. SkylineTester)
                Kernel32Test.SetConsoleCtrlHandler(c =>
                {
                    RunTests.KillParallelWorkers(HostWorkerPid, workerNames);
                    cts.Cancel();
                    Process.GetCurrentProcess().Kill();
                    return true;
                }, true);

                if (dockerWorkerCount > 0)
                {
                    long availableBytesForNormalWorkers = MemoryInfo.AvailableBytes - MinBytesPerBigWorker;

                    int normalWorkerCount = workerCount - 1;
                    long normalWorkerBytes = MinBytesPerNormalWorker * normalWorkerCount;
                    long totalWorkerBytes = normalWorkerBytes + MinBytesPerBigWorker;
                    if (availableBytesForNormalWorkers < normalWorkerBytes)
                        throw new ArgumentException($"not enough free memory ({MemoryInfo.AvailableBytes / MemoryInfo.Mebibyte} MB) for {workerCount} workers: need at least {totalWorkerBytes / MemoryInfo.Mebibyte} MB");

                    long perWorkerBytes = availableBytesForNormalWorkers / normalWorkerCount;

                    void LaunchDockerWorkers()
                    {
                        bool waitForWorkerConnect = commandLineArgs.ArgAsBool("waitforworkers");
                        if (waitForWorkerConnect)
                        {
                            for (int i = 0; i < normalWorkerCount; ++i)
                            {
                                int i2 = i;
                                TryHelper.Try<Exception>(() => LaunchAndWaitForDockerWorker(i2, commandLineArgs, ref workerNames, false, perWorkerBytes, workerPort, workerInfoByName, log, coverageSnapshots), 4, 3000);
                            }
                        }
                        else
                        {
                            for (int i = 0; i < normalWorkerCount; ++i)
                            {
                                LaunchDockerWorker(i, commandLineArgs, ref workerNames, false, perWorkerBytes, workerPort, log, coverageSnapshots);
                                Thread.Sleep(1000);
                            }
                        }
                        //LaunchDockerWorker(normalWorkerCount, commandLineArgs, ref workerNames, true);
                    }

                    factory.StartNew(() => {
                        try
                        {
                            LaunchDockerWorkers();
                        }
                        catch (Exception e)
                        {
                            Console.Error.WriteLine("Error launching Docker workers: " + e);
                            Environment.Exit(1);
                        }
                    });
                }

                // fix this to get PID of TestRunner, not dotCover
                HostWorkerPid = LaunchHostWorker(commandLineArgs, workerPort, log, coverageSnapshots);
                bool workersFinished = false;

                // wait for workers to finish
                void WaitForWorkersToFinish()
                {
                    // server test thread will not return until all workers have finished in order to handle requeued tests
                    while (!cts.IsCancellationRequested || workerInfoByName.IsEmpty || workerInfoByName.Any(kvp => kvp.Value.IsAlive))
                    {
                        if (workerInfoByName.IsEmpty || workerInfoByName.Any(kvp => kvp.Value.IsAlive))
                        {
                            Thread.Sleep(1000);
                            continue;
                        }

                        workersFinished = true;
                        cts.Cancel();
                    }
                }

                tasks.Add(factory.StartNew(() => {
                    try
                    {
                        WaitForWorkersToFinish();
                    }
                    catch (Exception e)
                    {
                        Console.Error.WriteLine("Error running worker wait thread: " + e);
                        Environment.Exit(1);
                    }
                }, TaskCreationOptions.LongRunning));

                Console.WriteLine("Running {0}{1} tests{2}{3} in parallel with {4} workers...",
                    testList.Count,
                    testList.Count < unfilteredTestList.Count ? "/" + unfilteredTestList.Count : "",
                    (loop <= 0) ? " forever" : (loop == 1) ? "" : " in " + loop + " loops",
                    "", /*(repeat <= 1) ? "" : ", repeated " + repeat + " times each per language",*/
                    workerCount);

                var waitingForWorkers = new Stopwatch();
                waitingForWorkers.Start();

                // main thread listens for workers to connect
                while (!cts.IsCancellationRequested)
                {
                    // listen for workerName/IP/tasksPort/resultsPort/heartbeatPort string from a worker
                    if (!receiver.TryReceiveFrameString(TimeSpan.FromSeconds(1), out var workerId))
                    {
                        if (waitingForWorkers.Elapsed.TotalSeconds > workerTimeout)
                        {
                            Console.Error.WriteLine($"No workers connected to the server in {workerTimeout} seconds.");
                            Console.Error.WriteLine("Be sure to check BOTH public and private options if prompted to \"Allow TestRunner to communicate on these networks\".");
                            Console.Error.WriteLine("See https://skyline.ms/wiki/home/development/page.view?name=Troubleshooting_parallel_mode for troubleshooting tips.\r\n");

                            Environment.Exit(1);
                        }
                        continue;
                    }

                    waitingForWorkers.Stop();

                    string[] workerIdParts = workerId.Split('/');
                    string workerName = workerIdParts[0];
                    string workerIP = workerIdParts[1];
                    string tasksPort = workerIdParts[2];
                    string resultsPort = workerIdParts[3];
                    string heartbeatPort = workerIdParts[4];
                    bool isBigWorker = workerName.Contains("hostWorker");
                    var workerInfo = workerInfoByName[workerName] = new ParallelWorkerInfo();

                    Console.WriteLine($"Connection from worker {workerId}");
                    void HandleWorkerConnection()
                    {
                        using (var workerSender = new PushSocket($">tcp://{workerIP}:{tasksPort}"))
                        using (var workerReceiver = new PullSocket($">tcp://{workerIP}:{resultsPort}"))
                        {

                            while (!cts.IsCancellationRequested)
                            {
                                // listen for "ready" signal from worker
                                if (!workerReceiver.TryReceiveSignal(TimeSpan.FromSeconds(3), out bool signal) && workerInfo.IsAlive)
                                    continue;

                                if (!workerInfo.IsAlive)
                                    return;

                                QueuedTestInfo testInfo = null;
                                if (isBigWorker)
                                    nonParallelTestQueue.TryDequeue(out testInfo);
                                if (testInfo == null)
                                    testQueue.TryDequeue(out testInfo);

                                if (testInfo == null)
                                {
                                    // not done until all workers are done (in order to wait for possibled requeued tests)
                                    //done = true;
                                    workerSender.TrySendFrame("TestRunnerQuit");
                                    workerInfo.IsAlive = false;
                                    return;
                                }

                                string testName = testInfo.TestInfo.TestMethod.Name;
                                bool gotResult = false;
                                try
                                {
                                    //Console.WriteLine(testInfo.TestMethod.Name);
                                    workerInfo.CurrentTest = testInfo.TestInfo.TestMethod.Name + "/" + testInfo.Language + "/" + testInfo.Pass;
                                    if (!workerSender.TrySendFrame(TimeSpan.FromSeconds(5), workerInfo.CurrentTest))
                                        continue;
                                    lock (timer) timer.Start();
                                    byte[] result = null;
                                    while (!workerReceiver.TryReceiveFrameBytes(TimeSpan.FromSeconds(5), out result) && workerInfo.IsAlive) { }
                                    if (result == null)
                                        continue;
                                    gotResult = true;
                                    bool testPassed = Convert.ToBoolean(result[0]);
                                    if (!testPassed)
                                        Interlocked.Increment(ref testsFailed);
                                    string testOutput = Encoding.UTF8.GetString(result, 1, result.Length - 1);
                                    LogTestOutput(testOutput, log, testInfo.Pass + testInfo.LoopCount);
                                    Interlocked.Increment(ref testsResultsReturned);
                                    if (testInfo.Pass == 2)
                                        testInfo.IncrementLoopCount();
                                    if (loop == 0)
                                        (testInfo.TestInfo.DoNotRunInParallel ? nonParallelTestQueue : testQueue).Enqueue(testInfo);
                                }
                                finally
                                {
                                    if (/*testRequeue && testInfo.TestMethod.Name == "TestSwathIsolationLists" ||*/ !gotResult && !cts.IsCancellationRequested)
                                    {
                                        //if (testInfo.TestMethod.Name == "TestSwathIsolationLists")
                                        //    testRequeue = false;
                                        Console.Error.WriteLine($"No result for test {workerInfo.CurrentTest}; requeuing...");
                                        (testInfo.TestInfo.DoNotRunInParallel ? nonParallelTestQueue : testQueue).Enqueue(testInfo);
                                    }
                                }
                            }
                        }
                    }

                    tasks.Add(factory.StartNew(() => {
                        try
                        {
                            HandleWorkerConnection();
                        }
                        catch (Exception e)
                        {
                            Console.Error.WriteLine("Error in worker handling thread: " + e);
                            Environment.Exit(1);
                        }
                    }, TaskCreationOptions.LongRunning));

                    // start heartbeat for worker
                    void ListenForWorkerHeartbeat()
                    {
                        using (var workerHeartbeat = new PullSocket($">tcp://{workerIP}:{heartbeatPort}"))
                        {
                            var msg = new Msg();
                            msg.InitEmpty();
                            while (!cts.IsCancellationRequested)
                            {
                                if (!workerHeartbeat.TryReceive(ref msg, TimeSpan.FromSeconds(5)))
                                {
                                    workerInfo.IsAlive = false;

                                    if (testQueue.IsEmpty || cts.IsCancellationRequested)
                                        return;
                                    Console.WriteLine($"Worker {workerName} stopped responding while working on test {workerInfo.CurrentTest}.");
                                    if (commandLineArgs.ArgAsBool("coverage"))
                                    {
                                        Console.WriteLine("Aborting coverage run due to failed worker (coverage from that worker is lost).");
                                        RunTests.KillParallelWorkers(HostWorkerPid);
                                        Process.GetCurrentProcess().Kill();
                                    }

                                    if (workerCount > 0 && !cts.IsCancellationRequested && !workerInfoByName.Any(kvp => kvp.Value.IsAlive))
                                    {
                                        Console.WriteLine("No more workers alive: starting another worker.");
                                        LaunchDockerWorker(workerInfoByName.Count + 1, commandLineArgs, ref workerNames, true, MinBytesPerBigWorker, workerPort, log, coverageSnapshots);
                                    }
                                    return;
                                }
                                //Console.WriteLine($"Heartbeat from {workerIP}.");
                                Thread.Sleep(3000);
                            }
                            workerInfo.IsAlive = false;
                        }
                    }

                    factory.StartNew(() => {
                        try
                        {
                            ListenForWorkerHeartbeat();
                        }
                        catch (Exception e)
                        {
                            Console.Error.WriteLine("Error listening for worker heartbeat: " + e);
                            Environment.Exit(1);
                        }
                    }, TaskCreationOptions.LongRunning);
                }

                if (!workersFinished && cts.IsCancellationRequested)
                    return false;
                Console.WriteLine("Waiting for worker tasks to finish.");
                foreach (var task in tasks)
                    task.Wait();
            }
            Console.WriteLine($"Parallel testing finished in {timer.Elapsed} ({timer.Elapsed.TotalSeconds}s)");
            if (coverageSnapshots.Any())
                GenerateCoverageReport(commandLineArgs, coverageSnapshots);
            return testsFailed == 0;
        }

        private static string GetFullDotCoverExePath(CommandLineArgs commandLineArgs)
        {
            var pwizRoot = Path.GetDirectoryName(Path.GetDirectoryName(GetSkylineDirectory().FullName));
            if (pwizRoot == null)
                throw new InvalidOperationException("Unable to determine path to ProteoWizard root directory.");
            return Path.Combine(pwizRoot, commandLineArgs.ArgAsString("dotcoverexe"));
        }

        private static void GenerateCoverageReport(CommandLineArgs commandLineArgs, ConcurrentBag<string> coverageSnapshots)
        {
            var pwizRoot = Path.GetDirectoryName(Path.GetDirectoryName(GetSkylineDirectory().FullName))!;
            string dotCoverExe = GetFullDotCoverExePath(commandLineArgs);
            string mergedCoverageFilepath = Path.Combine(pwizRoot, $"coverage{GetTestRunTimeStamp()}.dcvr");
            var snapshotsWithFullPath = coverageSnapshots.Select(s => Path.Combine(pwizRoot, s)).ToList();
            string mergeLogPath = Path.Combine(pwizRoot, "merge.log");
            string mergeErrLogPath = Path.Combine(pwizRoot, "merge.err.log");
            // wait for the snapshots to be saved
            foreach (var snapshot in snapshotsWithFullPath)
            {
                for (int retry = 0; retry < 10 && !File.Exists(snapshot); ++retry)
                    Thread.Sleep(500);
                if (!File.Exists(snapshot))
                    throw new FileNotFoundException($"coverage snapshot {snapshot} did not get saved to disk");
            }
            var psi = new ProcessStartInfo(dotCoverExe, $"merge /LogFile={mergeLogPath} /Output={mergedCoverageFilepath} /Source=" + string.Join(";", snapshotsWithFullPath));
            psi.CreateNoWindow = true;
            psi.UseShellExecute = false;
            var mergeProcess = Process.Start(psi);
            if (mergeProcess == null || mergeProcess.WaitForExit(10000) && mergeProcess.ExitCode != 0)
            {
                Console.WriteLine($"Error merging coverage snapshots: {mergeProcess?.ExitCode ?? -1}");
                Console.WriteLine("Command: " + psi.FileName + " " + psi.Arguments);
                return;
            }
            File.Delete(mergeLogPath);
            File.Delete(mergeErrLogPath);

            string coverageReportFilename = Path.ChangeExtension(mergedCoverageFilepath, ".html");
            psi.Arguments = $"report /ReportType=html /Source={mergedCoverageFilepath} /Output={coverageReportFilename}";
            var reportProcess = Process.Start(psi);
            if (reportProcess == null || reportProcess.WaitForExit(10000) && reportProcess.ExitCode != 0)
            {
                Console.WriteLine($"Error generating coverage report: {reportProcess?.ExitCode ?? -1}");
                Console.WriteLine("Command: " + psi.FileName + " " + psi.Arguments);
                return;
            }

            foreach(var snapshot in snapshotsWithFullPath)
                FileEx.SafeDelete(snapshot);
            Process.Start(coverageReportFilename);
        }

        private static string[] GetLanguages(CommandLineArgs args)
        {
            string value = args.ArgAsString("language");
            if (value == "all")
                return allLanguages;
            return value.Split(',').Select(GetCanonicalLanguage).ToArray();
        }

        private static string GetCanonicalLanguage(string rawLanguage)
        {
            // If the raw language is a prefix of something from allLanguages, use
            // the full name.
            foreach (var language in allLanguages)
            {
                if (language.StartsWith(rawLanguage))
                    return language;
            }
            return rawLanguage;
        }

        private static DirectoryInfo GetSkylineDirectory()
        {
            string skylinePath = Path.GetDirectoryName(Assembly.GetExecutingAssembly().Location);
            var skylineDirectory = skylinePath != null ? new DirectoryInfo(skylinePath) : null;
            while (skylineDirectory != null)
            {
                skylineDirectory = skylineDirectory.Parent;
                if (skylineDirectory == null)
                    break;

                if (skylineDirectory.Name.ToLowerInvariant() == "skyline")
                    return skylineDirectory;
                else
                    foreach (var subdir in skylineDirectory.GetDirectories())
                        if (Directory.Exists(Path.Combine(subdir.FullName, "pwiz_tools", "Skyline")))
                            return new DirectoryInfo(Path.Combine(subdir.FullName, "pwiz_tools", "Skyline"));
            }

            return null;
        }

        private static void TeamCitySettings(CommandLineArgs commandLineArgs, out bool teamcityTestDecoration, out string testSpecification)
        {
            teamcityTestDecoration = commandLineArgs.ArgAsBool("teamcitytestdecoration");
            testSpecification = commandLineArgs.ArgAsStringOrDefault("teamcitytestsuite") ??
                                commandLineArgs.ArgAsStringOrDefault("test") ??
                                "all";
        }

        private static void TeamCityStartTestSuite(CommandLineArgs commandLineArgs)
        {
            TeamCitySettings(commandLineArgs, out bool teamcityTestDecoration, out string testSpecification);
            if (teamcityTestDecoration)
                Console.WriteLine($"##teamcity[testSuiteStarted name='{testSpecification}']");
        }

        private static void TeamCityFinishTestSuite(CommandLineArgs commandLineArgs)
        {
            TeamCitySettings(commandLineArgs, out bool teamcityTestDecoration, out string testSpecification);
            if (teamcityTestDecoration)
                Console.WriteLine($"##teamcity[testSuiteFinished name='{testSpecification}']");
        }

        // Run all test passes.
        private static bool RunTestPasses(
            List<TestInfo> testList, 
            List<TestInfo> unfilteredTestList, 
            CommandLineArgs commandLineArgs, 
            StreamWriter log, 
            long loopCount, 
            long repeat,
            bool profiling = false)
        {
            bool buildMode = commandLineArgs.ArgAsBool("buildcheck");
            bool randomOrder = commandLineArgs.ArgAsBool("random");
            bool demoMode = commandLineArgs.ArgAsBool("demo");
            bool offscreen = commandLineArgs.ArgAsBool("offscreen");
            bool internet = commandLineArgs.ArgAsBool("internet");
            bool useOriginalURLs = commandLineArgs.ArgAsBool("originalurls");
            bool perftests = commandLineArgs.ArgAsBool("perftests");
            bool retrydatadownloads = commandLineArgs.ArgAsBool("retrydatadownloads"); // When true, re-download data files on test failure in case its due to data staleness
            bool runsmallmoleculeversions = commandLineArgs.ArgAsBool("runsmallmoleculeversions"); // Run the various tests that are versions of other tests with the document completely converted to small molecules?
            bool recordauditlogs = commandLineArgs.ArgAsBool("recordauditlogs"); // Replace or create audit logs for tutorial tests
            bool useVendorReaders = commandLineArgs.ArgAsBool("vendors");
            bool showStatus = commandLineArgs.ArgAsBool("status");
            bool showFormNames = commandLineArgs.ArgAsBool("showformnames");
            bool qualityMode = commandLineArgs.ArgAsBool("quality");
            bool pass0 = commandLineArgs.ArgAsBool("pass0");
            bool pass1 = commandLineArgs.ArgAsBool("pass1");
            bool pass2 = commandLineArgs.ArgAsBool("pass2");
            int timeoutMultiplier = (int) commandLineArgs.ArgAsLong("multi");
            int pauseSeconds = (int) commandLineArgs.ArgAsLong("pause");
            int pauseStartingScreenshot = (int)commandLineArgs.ArgAsLong("startingshot");
            var formList = commandLineArgs.ArgAsString("form");
            if (!formList.IsNullOrEmpty())
                perftests = true;
            var pauseDialogs = (string.IsNullOrEmpty(formList)) ? null : formList.Split(',');
            var results = commandLineArgs.ArgAsString("results");
            var maxSecondsPerTest = commandLineArgs.ArgAsDouble("maxsecondspertest");
            var dmpDir = commandLineArgs.ArgAsString("dmpdir");
            bool teamcityTestDecoration = commandLineArgs.ArgAsBool("teamcitytestdecoration");
            bool verbose = commandLineArgs.ArgAsBool("verbose");
            string parallelMode = commandLineArgs.ArgAsString("parallelmode");
            bool serverMode = parallelMode == "server";
            bool clientMode = parallelMode == "client";
            bool asNightly = offscreen && qualityMode;  // While it is possible to run quality off screen from the Quality tab, this is what we use to distinguish for treatment of perf tests
            bool coverage = commandLineArgs.ArgAsBool("coverage");

            // If pausing for screenshots, make sure this process is allowed to fully activate its forms
            if (pauseSeconds != 0)
            {
                Process.GetCurrentProcess().AllowSetForegroundWindow();
            }

            // If running Nightly tests, remove any flagged for exclusion by the NoNightlyTesting custom attribute
            if (asNightly)
            {
                testList.RemoveAll(test => test.DoNotRunInNightly);
                unfilteredTestList.RemoveAll(test => test.DoNotRunInNightly);
            }

            // If we haven't been told to run perf tests, remove any from the list
            // which may have shown up by default
            if (!perftests)
            {
                testList.RemoveAll(test => test.IsPerfTest);
                unfilteredTestList.RemoveAll(test => test.IsPerfTest);
            }
            else
            {
                // Take advantage of the extra time available in perftest runs to do the leak tests we
                // skip in regular nightlies - but skip leak tests covered in regular nightlies
                foreach (var test in unfilteredTestList)
                {
                    test.DoNotLeakTest = !test.DoNotLeakTest;
                }
            }

            // If this is a nightly run, check the SKYLINE_NIGHTLY_TEST_EXCLUSIONS env var 
            HandleNightlyTestExclusions(testList, unfilteredTestList, log, asNightly);

            // Even if we have been told to run perftests, if none are in the list
            // then make sure we don't chat about perf tests in the log
            perftests &= testList.Any(t => t.IsPerfTest);

            if (buildMode)
            {
                randomOrder = false;
                demoMode = false;
                offscreen = true;
                useVendorReaders = true;
                showStatus = false;
                qualityMode = false;
                pauseSeconds = 0;
            }

            if (serverMode)
            {
                if (coverage)
                {
                    if (!File.Exists(GetFullDotCoverExePath(commandLineArgs)))
                        throw new ArgumentException($"The file specified by dotcoverexe ({commandLineArgs.ArgAsString("dotcoverexe")} does not exist: it must be the path to command-line dotCover.exe relative to the pwiz root");
                }

                return PushToTestQueue(testList, unfilteredTestList, commandLineArgs, log);
            }

            if (coverage)
                throw new ArgumentException("Coverage only works in parallel testing mode.");

            var runTests = new RunTests(
                demoMode, buildMode, offscreen, internet, useOriginalURLs, showStatus, perftests,
                runsmallmoleculeversions, recordauditlogs, teamcityTestDecoration,
                retrydatadownloads,
                pauseDialogs, pauseSeconds, pauseStartingScreenshot, useVendorReaders, timeoutMultiplier, 
                results, log, verbose, clientMode);

            var timer = new Stopwatch();
            timer.Start();
            using (new DebuggerListener(runTests))
            {
                if (asNightly && !string.IsNullOrEmpty(dmpDir) && Directory.Exists(dmpDir))
                {
                    runTests.Log("# Deleting memory dumps.\r\n");

                    var dmpDirInfo = new DirectoryInfo(dmpDir);
                    var memoryDumps = dmpDirInfo.GetFileSystemInfos("*.dmp")
                        .OrderBy(f => f.CreationTime)
                        .ToArray();

                    runTests.Log("# Found {0} memory dumps in {1}.\r\n", memoryDumps.Length, dmpDir);

                    // Only keep 5 pairs. If memory dumps are deleted manually it could
                    // happen that we delete a pre-dump but not a post-dump
                    if (memoryDumps.Length > 10)
                    {
                        foreach (var dmp in memoryDumps.Take(memoryDumps.Length - 10))
                        {
                            // Just to double check that we don't delete other files
                            if (dmp.Extension == ".dmp" &&
                                (dmp.Name.StartsWith("pre_") || dmp.Name.StartsWith("post_")))
                            {
                                runTests.Log("# Deleting {0}.\r\n", dmp.FullName);
                                File.Delete(dmp.FullName);

                                if (File.Exists(dmp.FullName))
                                    runTests.Log("# WARNING: {0} not deleted.\r\n", dmp.FullName);
                            }
                            else
                            {
                                runTests.Log("# Skipping deletion of {0}.\r\n", dmp.FullName);
                            }
                        }
                    }

                    runTests.Log("\r\n");
                }

                if (commandLineArgs.ArgAsBool("clipboardcheck"))
                {
                    runTests.TestContext.Properties["ClipboardCheck"] = "TestRunner clipboard check";
                    Console.WriteLine("Checking clipboard use for {0} tests...\n", testList.Count);
                    loopCount = 1;
                    randomOrder = false;
                }
                else if (commandLineArgs.ArgAsBool("showheader"))
                {
                    if (!randomOrder && formList.IsNullOrEmpty() && perftests)
                        runTests.Log("Perf tests will run last, for maximum overall test coverage.\r\n");
                        runTests.Log("Running {0}{1} tests{2}{3}...\r\n",
                        testList.Count,
                        testList.Count < unfilteredTestList.Count ? "/" + unfilteredTestList.Count : "",
                        (loopCount <= 0) ? " forever" : (loopCount == 1) ? "" : " in " + loopCount + " loops",
                        (repeat <= 1) ? "" : ", repeated " + repeat + " times each per language");
                }

                // Get list of languages
                var languages = buildMode
                    ? new[] { "en-US" }
                    : GetLanguages(commandLineArgs);

                if (showFormNames)
                    runTests.Skyline.Set("ShowFormNames", true);

                var removeList = new List<TestInfo>();

                // Pass 0: Test an interesting collection of edge cases:
                //         French number format,
                //         No vendor readers,
                //         No internet access,
                if (pass0)
                {
                    if (!clientMode)
                    {
                        runTests.Log("\r\n");
                        runTests.Log("# Pass 0: Run with French number format, no vendor readers, no internet access.\r\n");
                        if (testList.Any(t => t.IsPerfTest))
                        {
                            // These are largely about vendor and/or internet performance, so not worth doing in pass 0
                            runTests.Log("# Skipping perf tests for pass 0.\r\n");
                        }
                    }

                    runTests.Language = new CultureInfo("fr");
                    runTests.Skyline.Set("NoVendorReaders", true);
                    runTests.AccessInternet = false;
                    runTests.RunPerfTests = false;
                    runTests.CheckCrtLeaks = CrtLeakThreshold;
                    for (int testNumber = 0; testNumber < testList.Count; testNumber++)
                    {
                        var test = testList[testNumber];
                        if (test.IsPerfTest)
                        {
                            // These are largely about vendor and/or internet performance, so not worth doing in pass 0
                            continue;
                        }
                        if (!runTests.Run(test, 0, testNumber, dmpDir, false) || // No point in re-running a failed test
                            RunOnceTestNames.Contains(test.TestMethod.Name)) // No point in running certain tests more than once
                        {
                            removeList.Add(test);
                        }
                    }
                    runTests.Skyline.Set("NoVendorReaders", false);
                    runTests.AccessInternet = internet;
                    runTests.RunPerfTests = perftests;
                    runTests.CheckCrtLeaks = 0;

                    foreach (var removeTest in removeList)
                        testList.Remove(removeTest);
                    removeList.Clear();
                }

                // Pass 1: Look for cumulative leaks when test is run multiple times.
                if (pass1)
                {
                    if (!clientMode)
                    {
                        runTests.Log("\r\n");
                        runTests.Log("# Pass 1: Run tests multiple times to detect memory leaks.\r\n");
                        if (testList.Any(t => t.DoNotLeakTest))
                        {
                            // These are  too lengthy to run multiple times for leak testing, so not a good fit for pass 1
                            // But it's a shame to skip them entirely, so we flip the attribute so they run on perf test machines
                            runTests.Log("# Tests with NoLeakTesting attribute are skipped in pass 1 but prioritized in pass 2.\r\n");
                            runTests.Log("# Note that systems running perf tests invert the NoLeakTesting attribute to ensure overall coverage.\r\n");
                        }
                        if (testList.Any(t => t.IsPerfTest))
                        {
                            // These are generally too lengthy to run multiple times, so not a good fit for pass 1
                            runTests.Log("# Skipping perf tests for pass 1 leak checks.\r\n");
                        }
                    }

                    var maxDeltas = new LeakTracking();
                    int maxIterationCount = 0;

                    int pass1LoopCount = 0;
                    if (!pass2 && loopCount <= 0)
                        pass1LoopCount = int.MaxValue;

                    for (int pass1Count = 0; pass1Count <= pass1LoopCount; ++pass1Count)
                        for (int testNumber = 0; testNumber < testList.Count; testNumber++)
                        {
                            var test = testList[testNumber];
                            bool failed = false;

                            if (test.IsPerfTest)
                            {
                                // These are generally too lengthy to run multiple times, so not a good fit for pass 1
                                continue;
                            }

                            if (test.DoNotLeakTest)
                            {
                                // These are specifically too lengthy to run multiple times, so not a good fit for pass 1
                                continue;
                            }

                            if (failed)
                                continue;

                            // Run test repeatedly until we can confidently assess the leak status.
                            var numLeakCheckIterations = GetLeakCheckIterations(test);
                            var runTestForever = false;
                            var hangIteration = -1;
                            var listValues = new List<LeakTracking>();
                            LeakTracking? minDeltas = null;
                            int? passedIndex = null;
                            int iterationCount = 0;
                            string leakMessage = null;
                            var leakHanger = new LeakHanger();  // In case of a leak, this object will hang until freed by a debugger
                            for (int i = 0; i < numLeakCheckIterations || runTestForever; i++, iterationCount++)
                            {
                                // Run the test in the next language.
                                runTests.Language = new CultureInfo(allLanguages[i % allLanguages.Length]);
                                if (!runTests.Run(test, 1, testNumber, dmpDir, hangIteration >= 0 && (i - hangIteration) % 100 == 0))
                                {
                                    failed = true;
                                    removeList.Add(test);
                                    break;
                                }

                                // Run linear regression on memory size samples.
                                listValues.Add(new LeakTracking(runTests));
                                if (listValues.Count <= LeakTrailingDeltas)
                                    continue;

                                if (!runTestForever)
                                {
                                    // Stop accumulating points if all leak minimal values are below the threshold values.
                                    var lastDeltas = LeakTracking.MeanDeltas(listValues);
                                    minDeltas = minDeltas.HasValue ? minDeltas.Value.Min(lastDeltas) : lastDeltas;
                                    if (minDeltas.Value.BelowThresholds(LeakThresholds, test.TestMethod.Name))
                                    {
                                        passedIndex = passedIndex ?? i;

                                        if (!IsFixedLeakIterations && !leakHanger.IsTestMode)
                                            break;
                                    }

                                    // Report leak message at LeakCheckIterations, not the expanded count from GetLeakCheckIterations(test)
                                    if (leakHanger.IsTestMode ||
                                        GetLeakCheckReportEarly(test) && iterationCount + 1 == Math.Min(numLeakCheckIterations, LeakCheckIterations))
                                    {
                                        leakMessage = minDeltas.Value.GetLeakMessage(LeakThresholds, test.TestMethod.Name);
                                        if (leakMessage != null)
                                        {
                                            runTests.Log(leakMessage);
                                            // runTests.Log("# Entering infinite loop.");
                                            // leakHanger.Wait();

                                            if (!teamcityTestDecoration)
                                                runTestForever = true; // Once we break out of the loop, just keep running this test
                                            hangIteration = i;
                                            RunTests.MemoryManagement.HeapDiagnostics = true;
                                        }
                                    }
                                }

                                // Remove the oldest point unless this is the last iteration
                                // So that the report below will be based on the set that just
                                // failed the leak check
                                if (!passedIndex.HasValue || i < LeakCheckIterations - 1)
                                {
                                    listValues.RemoveAt(0);
                                }
                            }

                            if (failed)
                                continue;

                            if (!GetLeakCheckReportEarly(test))
                            {
                                leakMessage = minDeltas.Value.GetLeakMessage(LeakThresholds, test.TestMethod.Name);
                                if (leakMessage != null)
                                    runTests.Log(leakMessage);
                            }

                            if (leakMessage != null)
                                removeList.Add(test);
                            runTests.Log(minDeltas.Value.GetLogMessage(test.TestMethod.Name, iterationCount + 1));

                            maxDeltas = maxDeltas.Max(minDeltas.Value);
                            maxIterationCount = Math.Max(maxIterationCount, iterationCount);
                        }

                    runTests.Log(maxDeltas.GetLogMessage("MaximumLeaks", maxIterationCount));
                    foreach (var removeTest in removeList)
                        testList.Remove(removeTest);
                    removeList.Clear();
                }

                if (qualityMode)
                    languages = qualityLanguages;

                // Run all test passes.
                int pass = 2; // at this point we always start at pass 2 (pass0 and pass1 will have run already, optionally)
                int passEnd = pass + (int)loopCount;
                if (loopCount <= 0)
                {
                    passEnd = int.MaxValue;
                }

                if (!pass2)
                    return runTests.FailureCount == 0;

                if (pass < passEnd && testList.Count > 0 && !clientMode)
                {
                    runTests.Log("\r\n");
                    runTests.Log("# Pass 2+: Run tests in each selected language.\r\n");
                }

                // Move any tests with the NoLeakTesting attribute to the front of the list for pass 2, as we skipped them in pass 1
                testList = testList.Where(t => t.DoNotLeakTest)
                    .Concat(testList.Where(t => !t.DoNotLeakTest))
                    .ToList();

                int perfPass = pass; // For nightly tests, we'll run perf tests just once per language, and only in one language (dynamically chosen for coverage) if english and french (along with any others) are both enabled
                bool needsPerfTestPass2Warning = asNightly && testList.Any(t => t.IsPerfTest); // No perf tests, no warning
                var perfTestsOneLanguageOnly = asNightly && perftests && languages.Any(l => l.StartsWith("en")) && languages.Any(l => l.StartsWith("fr"));

                for (; pass < passEnd; pass++)
                {
                    if (testList.Count == 0)
                        break;

                    // Run each test in this test pass.
                    var testPass = randomOrder ? testList.RandomOrder().ToList() : testList;
                    for (int testNumber = 0; testNumber < testPass.Count; testNumber++)
                    {
                        var test = testPass[testNumber];

                        // Perf Tests are generally too lengthy to run multiple times (but non-english format check is useful, so rotate through on a per-day basis - including "tr")
                        var perfTestLanguage = allLanguages[DateTime.Now.DayOfYear % allLanguages.Length];
                        var languagesThisTest = (test.IsPerfTest && perfTestsOneLanguageOnly) ? new[] { perfTestLanguage } : languages;
                        if (perfTestsOneLanguageOnly && needsPerfTestPass2Warning)
                        {
                            // NB the phrase "# Perf tests" in a log is a key for SkylineNightly to post to a different URL - so don't mess with this.
                            runTests.Log("# Perf tests will be run only once, and only in one language, dynamically chosen (by DayOfYear%NumberOfLanguages) for coverage.  To run perf tests in specific languages, enable all but English.\r\n");
                            needsPerfTestPass2Warning = false;
                        }

                        // Run once (or repeat times) for each language.
                        for (int i = 0; i < languagesThisTest.Length; i++)
                        {
                            runTests.Language = new CultureInfo(languagesThisTest[i]);
                            var stopWatch = new Stopwatch();
                            stopWatch.Start(); // Limit the repeats in case of very long tests
                            for (int repeatCounter = 1; repeatCounter <= repeat; repeatCounter++)
                            {
                                if (asNightly && test.IsPerfTest && ((pass > perfPass) || (repeatCounter > 1)))
                                {
                                    // Perf Tests are generally too lengthy to run multiple times (but per-language check is useful)
                                    if (needsPerfTestPass2Warning)
                                    {
                                        // NB the phrase "# Perf tests" in a log is a key for SkylineNightly to post to a different URL - so don't mess with this.
                                        runTests.Log("# Perf tests will be run only once per language.\r\n");
                                        needsPerfTestPass2Warning = false;
                                    }
                                    break;
                                }
                                if (!runTests.Run(test, pass, testNumber, dmpDir, false) || // Test failed, don't rerun
                                    RunOnceTestNames.Contains(test.TestMethod.Name)) // No point in running certain tests more than once
                                {
                                    removeList.Add(test);
                                    i = languages.Length - 1;   // Don't run other languages.
                                    break;
                                }
                                if (maxSecondsPerTest > 0)
                                {
                                    var maxSecondsPerTestPerLanguage = maxSecondsPerTest / languagesThisTest.Length; // We'd like no more than 5 minutes per test across all languages when doing stess tests
                                    if (stopWatch.Elapsed.TotalSeconds > maxSecondsPerTestPerLanguage && repeatCounter <= repeat - 1)
                                    {
                                        runTests.Log("# Breaking repeat test at count {0} of requested {1} (at {2} minutes), to allow other tests and languages to run.\r\n", repeatCounter, repeat, stopWatch.Elapsed.TotalMinutes);
                                        break;
                                    }
                                }
                            }
                            if (profiling)
                                break;
                        }
                    }

                    foreach (var removeTest in removeList)
                        testList.Remove(removeTest);
                    removeList.Clear();
                }
            }

            Console.WriteLine($"Tests finished in {timer.Elapsed} ({timer.Elapsed.TotalSeconds}s)");
            return runTests.FailureCount == 0;
        }

        //
        // Check for local ban on certain tests in nightly runs
        //
        private static void HandleNightlyTestExclusions(List<TestInfo> testList, List<TestInfo> unfilteredTestList, StreamWriter log, bool asNightly)
        {
            if (asNightly)
            {
                const string EnvVarSkylineNightlyTestExclusions = "SKYLINE_NIGHTLY_TEST_EXCLUSIONS";
                var localNightlyBans = new HashSet<string>();
                var exclusions = (Environment.GetEnvironmentVariable(EnvVarSkylineNightlyTestExclusions) ?? string.Empty);
                foreach (var bannedPatterns in exclusions.Split(','))
                {
                    if (string.IsNullOrEmpty(bannedPatterns))
                    {
                        continue;
                    }
                    var pattern = new Regex(bannedPatterns.Trim());
                    foreach (var t in testList)
                    {
                        if (pattern.Match(t.TestMethod.Name).Success)
                        {
                            localNightlyBans.Add(t.TestMethod.Name);
                        }
                    }
                    foreach (var t in unfilteredTestList)
                    {
                        if (pattern.Match(t.TestMethod.Name).Success)
                        {
                            localNightlyBans.Add(t.TestMethod.Name);
                        }
                    }
                }

                testList.RemoveAll(t => localNightlyBans.Any(lb => Equals(lb, t.TestMethod.Name)));
                unfilteredTestList.RemoveAll(t => localNightlyBans.Any(lb => Equals(lb, t.TestMethod.Name)));

                if (localNightlyBans.Any())
                {
                    RunTests.Log(log, $"# Local environment variable ${EnvVarSkylineNightlyTestExclusions} is set as \"{exclusions}\", skipping these tests:\n");
                    foreach (var banned in localNightlyBans)
                    {
                        RunTests.Log(log, $"# {banned}\n");
                    }
                }
            }
        }

        /// <summary>
        /// A class that hangs indefinitely waiting for a debugger to be attached to
        /// end the wait by setting the _endWait value to true. Some complexity needed
        /// to be added to the Wait() function in order to keep the compiler from
        /// simply optimizing it away.
        /// </summary>
        private class LeakHanger
        {
            // ReSharper disable NotAccessedField.Local
            private bool _endWait;
            private long _iterationCount;
            private DateTime _startTime;
            // ReSharper restore NotAccessedField.Local

            public bool IsTestMode
            {
                get { return false; }
            }

            public bool EndWait
            {
                get { return _endWait; }
                set { _endWait = value; }
            }

            public void Wait()
            {
                _startTime = DateTime.Now;

                // Loop forever so someone can attach a debugger
                while (!EndWait)
                {
                    Thread.Sleep(5000);
                    _iterationCount++;
                }

                RunTests.MemoryManagement.HeapDiagnostics = true;
            }
        }

        // Load list of tests to be run into TestList.
        private static List<TestInfo> LoadTestList(CommandLineArgs commandLineArgs)
        {
            List<string> testNames;
            var testList = new List<TestInfo>();

            // Clear forms/tests cache if desired.
            var formArg = commandLineArgs.ArgAsString("form");

            // Load lists of tests to run.
            if (string.IsNullOrEmpty(formArg))
                testNames = LoadList(commandLineArgs.ArgAsString("test"));

            // Find which tests best cover the desired forms.
            else
            {
                var formLookup = new FormLookup();
                List<string> uncoveredForms;
                testNames = formLookup.FindTests(LoadList(formArg), out uncoveredForms);
                if (uncoveredForms.Count > 0)
                {
                    MessageBox.Show("No tests found to show these Forms: " + string.Join(", ", uncoveredForms), "Warning");
                    return testList;
                }
            }

            // Maintain order in list of explicitly specified tests
            var testDict = new Dictionary<string, int>();
            for (int i = 0; i < testNames.Count; i++)
            {
                if (testDict.ContainsKey(testNames[i]))
                {
                    MessageBox.Show("Duplicate test name: " + testNames[i]);
                    throw new ArgumentException("Duplicate test name: " + testNames[i]);
                }
                testDict.Add(testNames[i], i);
            }

            var testArray = new TestInfo[testNames.Count];

            var skipList = LoadList(commandLineArgs.ArgAsString("skip"));

            // Find tests in the test dlls.
            foreach (var testDll in TEST_DLLS)
            {
                foreach (var testInfo in RunTests.GetTestInfos(testDll))
                {
                    var testName = testInfo.TestClassType.Name + "." + testInfo.TestMethod.Name;
                    if (testNames.Count == 0 || testNames.Contains(testName) ||
                        testNames.Contains(testInfo.TestMethod.Name))
                    {
                        if (!skipList.Contains(testName) && !skipList.Contains(testInfo.TestMethod.Name))
                        {
                            if (testNames.Count == 0)
                                testList.Add(testInfo);
                            else
                            {
                                string lookup = testNames.Contains(testName) ? testName : testInfo.TestMethod.Name;
                                testArray[testDict[lookup]] = testInfo;
                            }
                        }
                    }
                }
            }
            if (testNames.Count > 0)
                testList.AddRange(testArray.Where(testInfo => testInfo != null));

            // Sort tests alphabetically, but run perf tests last for best coverage in a fixed amount of time.
            return testList.OrderBy(e => e.IsPerfTest).ThenBy(e => e.TestMethod.Name).ToList();
        }

        private static List<TestInfo> GetTestList(IEnumerable<string> dlls)
        {
            var testList = new List<TestInfo>();

            // Find tests in the test dlls.
            foreach (var testDll in dlls)
            {
                testList.AddRange(RunTests.GetTestInfos(testDll));
            }

            // Sort tests alphabetically.
            testList.Sort((x, y) => String.CompareOrdinal(x.TestMethod.Name, y.TestMethod.Name));

            return testList;
        }

        // Load a list of tests specified on the command line as a comma-separated list.  Any name prefixed with '@'
        // is a file containing test names separated by white space or new lines, with '#' indicating a comment.
        private static List<string> LoadList(string testList)
        {
            var inputList = testList.Split(',');
            var outputList = new List<string>();
            var allTests = GetTestList(TEST_DLLS);

            // Check for empty list.
            if (inputList.Length == 1 && inputList[0] == "")
            {
                return outputList;
            }

            foreach (var name in inputList)
            {
                if (name.StartsWith("@"))
                {
                    var file = name.Substring(1);
                    var lines = File.ReadAllLines(file);
                    foreach (var line in lines)
                    {
                        // remove comments
                        var lineParts = line.Split('#');
                        if (lineParts.Length > 0 && lineParts[0] != "")
                        {
                            // split multiple test names in one line
                            outputList.AddRange(lineParts[0].Trim().Split(' ', '\t'));
                        }
                    }
                }
                else if (name.StartsWith("~"))
                {
                    // e.g. ~.*Waters.*
                    var testRegex = new Regex(name.Substring(1));
                    foreach (var testInfo in allTests)
                    {
                        var testName = testInfo.TestClassType.Name + "." + testInfo.TestMethod.Name;
                        if (testRegex.IsMatch(testName))
                            outputList.Add(testName);
                    }
                }
                else if (name.EndsWith(".dll", StringComparison.CurrentCultureIgnoreCase))
                {
                    foreach (var testInfo in RunTests.GetTestInfos(name))
                        outputList.Add(testInfo.TestClassType.Name + "." + testInfo.TestMethod.Name);
                }
                else
                {
                    outputList.Add(name);
                }
            }

            return outputList;
        }

        private class DebuggerListener : IDisposable
        {
            private readonly RunTests _runTests;
            private readonly AutoResetEvent _doneSignal;
            private readonly BackgroundWorker _bw;
            private static bool _debuggerAttached;

            public DebuggerListener(RunTests runTests)
            {
                _runTests = runTests;
                _doneSignal = new AutoResetEvent(false);
                _bw = new BackgroundWorker {WorkerSupportsCancellation = true};
                _bw.DoWork += ListenForDebugger;
                _bw.RunWorkerAsync(runTests);
            }

            private void ListenForDebugger(object sender, DoWorkEventArgs e)
            {
                while (!_debuggerAttached && !_bw.CancellationPending)
                {
                    if (Debugger.IsAttached)
                    {
                        _debuggerAttached = true;
                        _runTests.Log("\r\n#!!!!! DEBUGGING STARTED !!!!!\r\n");
                    }
                    Thread.Sleep(100);
                }
                _doneSignal.Set();
            }

            public void Dispose()
            {
                _bw.CancelAsync();
                _doneSignal.WaitOne();
            }
        }

        private class LeakingTest
        {
            public string TestName;
            public double LeakSize;
        }

        // Generate a summary report of errors and memory leaks from a log file.
        private static void Report(string logFile)
        {
            var logLines = File.ReadAllLines(logFile);

            var errorList = new List<string>();
            var leakList = new List<LeakingTest>();
            var handleLeakList = new List<LeakingTest>();
            var crtLeakList = new List<LeakingTest>();

            string error = null;
            foreach (var line in logLines)
            {
                if (error != null)
                {
                    if (line == "!!!")
                    {
                        errorList.Add(error);
                        error = null;
                    }
                    else
                    {
                        error += "# " + line + "\n";
                    }
                    continue;
                }

                var parts = Regex.Replace(line, @"\s+", " ").Trim().Split(' ');

                // Is it an error line?
                if (parts[0] == "!!!")
                {
                    var test = parts[1];
                    var failureType = parts[2];

                    if (failureType == "LEAKED")
                    {
                        var leakSize = double.Parse(parts[3]);
                        leakList.Add(new LeakingTest { TestName = test, LeakSize = leakSize });
                        continue;
                    }
                    else if (failureType == "HANDLE-LEAKED")
                    {
                        var leakSize = double.Parse(parts[3]);
                        handleLeakList.Add(new LeakingTest { TestName = test, LeakSize = leakSize });
                        continue;
                    }
                    else if (failureType == "CRT-LEAKED")
                    {
                        var leakSize = long.Parse(parts[3]);
                        crtLeakList.Add(new LeakingTest { TestName = test, LeakSize = leakSize });
                        continue;
                    }

                    error = "# " + test + " FAILED:\n";
                }
            }

            // Print list of errors sorted in descending order of frequency.
            Console.WriteLine();
            if (errorList.Count == 0)
                Console.WriteLine("# No failures.\n");
            foreach (var failure in errorList)
                Console.WriteLine(failure);

            if (leakList.Count > 0)
            {
                Console.WriteLine();
                Console.WriteLine("# Leaking tests (bytes leaked per run):");
                ReportLeaks(leakList);
            }

            if (handleLeakList.Count > 0)
            {
                Console.WriteLine();
                Console.WriteLine("# Leaking handles tests (handles per run):");
                ReportLeaks(handleLeakList);
            }

            if (crtLeakList.Count > 0)
            {
                Console.WriteLine();
                Console.WriteLine("# Tests leaking unmanaged memory:");
                ReportLeaks(crtLeakList);
            }
        }

        private static void ReportLeaks(IEnumerable<LeakingTest> leakList)
        {
            foreach (var leakTest in leakList.OrderByDescending(test => test.LeakSize))
            {
                Console.WriteLine("#    {0,-36} {1,10:0.#}",
                    leakTest.TestName.Substring(0, Math.Min(36, leakTest.TestName.Length)),
                    leakTest.LeakSize);
            }
        }

        // Display help documentation.
        private static void Help()
        {
            Console.WriteLine(@"
TestRunner with no parameters runs all Skyline unit tests (marked [TestMethod])
in random order until the process is killed.  It produces a log file (TestRunner.log)
in the current directory.  You can get a summary of errors and memory leaks by running
""TestRunner report"".

Here is a list of recognized arguments:

    test=[test1,test2,...]          Run one or more tests by name (separated by ',').
                                    Test names can be just the method name, or the method
                                    name prefixed by the class name and a period
                                    (such as IrtTest.IrtFunctionalTest).  Tests must belong
                                    to a class marked [TestClass], although the method does
                                    not need to be marked [TestMethod] to be included in a
                                    test run.  A name prefixed by '@' (such as ""@fail.txt"")
                                    refers to a text file containing test names separated by
                                    white space or new lines.  These files can also include
                                    single-line comments starting with a '#' character.

    skip=[test1,test2,...]          Skip the tests specified by name, using the same scheme
                                    as the test option described above.  You can specify
                                    tests by name or by file (prefixed by the '@' character).

    filter=[a-b,c-d,...]            Once the list of tests has been generated using the test
                                    and/or skip options, filter allows ranges of tests to be
                                    run.  This can be useful in narrowing down a problem that
                                    occurred somewhere in a large test set.  For example,
                                    filter=1-10 will run the first 10 tests in the alphabetized
                                    list. Multiple ranges are allowed, such as 
                                    filter=3-7,9,13-19.

    loop=[n]                        Run the tests ""n"" times, where n is a non-negative
                                    integer.  A value of 0 will run the tests forever
                                    (or until the process is killed).  That is the default
                                    setting if the loop argument is not specified.

    repeat=[n]                      Repeat each test ""n"" times, where n is a positive integer.
                                    This can help diagnose consistent memory leaks, in contrast
                                    with a leak that occurs only the first time a test is run.

    maxsecondspertest=[n]           Used in conjunction with the repeat value, this limits the
                                    amount of time a repeated test will take to no more than ""n"" 
                                    seconds, where  n is an integer greater than 0.  If this time 
                                    is exceeded, the test will not be repeated further.

    random=[on|off]                 Run the tests in random order (random=on, the default)
                                    or alphabetic order (random=off).  Each test is selected
                                    exactly once per loop, regardless of the order.
                                    
    offscreen=[on|off]              Set offscreen=on (the default) to keep Skyline windows
                                    from flashing on the desktop during a test run.

    language=[language1,language2,...]  Choose a random language from this list before executing
                                    each test.  Default value is ""en-US,fr-FR"".  You can
                                    specify just one language if you want all tests to run
                                    in that language.

    demo=[on|off]                   Set demo=on to pause slightly at PauseForScreenshot() calls
                                    maximize the main window and show all-chromatograms graph
                                    in lower-right corner

    multi=[n]                       Multiply timeouts in unit tests by a factor of ""n"".
                                    This is necessary when running multiple instances of 
                                    TestRunner simultaneously.

    log=[file]                      Writes log information to the specified file.  The
                                    default log file is TestRunner.log in the current
                                    directory.

    report=[file]                   Displays a summary of the errors and memory leaks
                                    recorded in the log file produced during a prior
                                    run of TestRunner.  If you don't specify a file,
                                    it will use TestRunner.log in the current directory.
                                    The report is formatted so it can be used as an input
                                    file for the ""test"" or ""skip"" options in a subsequent
                                    run.

    retrydatadownloads=[on|off]     Set retrydatadownloads=on to enable retry of data downloads
                                    on test failures, with the idea that the failure might be due
                                    to stale data sets.

    originalurls=[on|off]           Set originalurls=on to use direct links to download-on-the-fly
                                    dependencies like Crux and MSFragger. Otherwise a cached
                                    location on AWS S3 will be used.

    profile=[on|off]                Set profile=on to enable memory profiling mode.
                                    TestRunner will pause for 10 seconds after the first
                                    test is run to allow you to take a memory snapshot.
                                    After the test run it will sleep instead of terminating
                                    to allow you to take a final memory snapshot.

    vendors=[on|off]                If vendors=on, Skyline's tests will use vendor readers to
                                    read data files.  If vendors=off, tests will read data using
                                    the mzML format.  This is useful to isolate memory leaks or
                                    other problems that might occur in the vendor readers.

    clipboardcheck                  When this argument is specified, TestRunner runs
                                    each test once, and makes sure that it did not use
                                    the system clipboard.  If a test uses the clipboard,
                                    stress testing might be compromised on a computer
                                    which is running other processes simultaneously.

    parallelmode=[off|server]       When set to server, TestRunner will launch Docker workers
                                    to run the configured tests in parallel. Docker Desktop
                                    must be installed and containers must be enabled in the
                                    operating system. Ask Matt for the Getting Started guide.

    workercount=[n]                 The number of parallel workers to run. One of the workers
                                    will be on the host, so only workercount - 1 Docker
                                    containers will be launched.

    workerport=[n]                  The port the parallel server will listen for worker connections
                                    on. If unset, a random port will be used.

    keepworkerlogs=[on|off]         Set keepworkerlogs=on to persist individual logs from each 
                                    Docker worker. Useful for debugging issues related to running
                                    tests inside a container.
");
        }

        private static void ThreadExceptionEventHandler(Object sender, ThreadExceptionEventArgs e)
        {
            Console.WriteLine("Report from TestRunner.Program.ThreadExceptionEventHandler:");
            Console.WriteLine(e.Exception.Message);
            if (string.IsNullOrEmpty(e.Exception.StackTrace))
                Console.WriteLine("No stacktrace");
            else
                Console.WriteLine(e.Exception.StackTrace);
            if (e.Exception.InnerException != null)
            {
                Console.WriteLine("Inner exception:");
                Console.WriteLine(e.Exception.InnerException.Message);
                if (string.IsNullOrEmpty(e.Exception.InnerException.StackTrace))
                    Console.WriteLine("No stacktrace");
                else
                    Console.WriteLine(e.Exception.InnerException.StackTrace);
            }
            else
            {
                Console.WriteLine("No inner exception.");
            }
            Console.Out.Flush(); // Get this info to TeamCity or SkylineTester ASAP
        }

        public static IEnumerable<TItem> RandomOrder<TItem>(this IList<TItem> list)
        {
            int count = list.Count;
            var indexOrder = new int[count];
            for (int i = 0; i < count; i++)
                indexOrder[i] = i;
            Random r = new Random();
            for (int i = 0; i < count; i++)
            {
                int index = r.Next(count);
                int swap = indexOrder[0];
                indexOrder[0] = indexOrder[index];
                indexOrder[index] = swap;
            }
            foreach (int i in indexOrder)
            {
                yield return list[i];
            }
        }
    }
}
>>>>>>> c90aac94
<|MERGE_RESOLUTION|>--- conflicted
+++ resolved
@@ -1,4 +1,3 @@
-<<<<<<< HEAD
 /*
  * Original author: Don Marsh <donmarsh .at. u.washington.edu>,
  *                  MacCoss Lab, Department of Genome Sciences, UW
@@ -268,6 +267,7 @@
         [STAThread, MethodImpl(MethodImplOptions.NoOptimization)]
         static int Main(string[] args)
         {
+            Console.OutputEncoding = Encoding.UTF8;
             Application.SetUnhandledExceptionMode(UnhandledExceptionMode.CatchException);
             Application.ThreadException += ThreadExceptionEventHandler;
 
@@ -289,9 +289,6 @@
                     Report(commandLineArgs.ArgAsString("report"));
                     return 0;
             }
-
-            if (commandLineArgs.ArgAsString("language") != "en" && commandLineArgs.ArgAsString("language") != "en-US")
-                Console.OutputEncoding = Encoding.UTF8;  // So we can send Japanese to SkylineTester, which monitors our stdout
 
             Console.WriteLine();
             if (!commandLineArgs.ArgAsBool("status") && !commandLineArgs.ArgAsBool("buildcheck") && !commandLineArgs.HasArg("listonly") && commandLineArgs.ArgAsBool("showheader"))
@@ -2104,7 +2101,6 @@
         // Generate a summary report of errors and memory leaks from a log file.
         private static void Report(string logFile)
         {
-            Console.OutputEncoding = Encoding.UTF8;
             var logLines = File.ReadAllLines(logFile);
 
             var errorList = new List<string>();
@@ -2366,2363 +2362,4 @@
             }
         }
     }
-}
-=======
-/*
- * Original author: Don Marsh <donmarsh .at. u.washington.edu>,
- *                  MacCoss Lab, Department of Genome Sciences, UW
- *
- * Copyright 2012 University of Washington - Seattle, WA
- * 
- * Licensed under the Apache License, Version 2.0 (the "License");
- * you may not use this file except in compliance with the License.
- * You may obtain a copy of the License at
- *
- *     http://www.apache.org/licenses/LICENSE-2.0
- *
- * Unless required by applicable law or agreed to in writing, software
- * distributed under the License is distributed on an "AS IS" BASIS,
- * WITHOUT WARRANTIES OR CONDITIONS OF ANY KIND, either express or implied.
- * See the License for the specific language governing permissions and
- * limitations under the License.
- */
-
-using System;
-using System.Collections.Concurrent;
-using System.Collections.Generic;
-using System.ComponentModel;
-using System.Diagnostics;
-using System.Globalization;
-using System.IO;
-using System.Linq;
-using System.Net;
-using System.Net.NetworkInformation;
-using System.Reflection;
-using System.Runtime.CompilerServices;
-using System.Text;
-using System.Text.RegularExpressions;
-using System.Threading;
-using System.Threading.Tasks;
-using System.Windows.Forms;
-using Ionic.Zip;
-using Microsoft.Win32;
-using NetMQ;
-using NetMQ.Sockets;
-using Newtonsoft.Json.Linq;
-using pwiz.Common.Collections;
-using pwiz.Common.SystemUtil;
-using pwiz.Skyline.Model.Tools;
-using pwiz.Skyline.Util;
-//WARNING: Including TestUtil in this project causes a strange build problem, where the first
-//         build from Visual Studio after a full bjam build removes all of the Skyline project
-//         root files from the Skyline bin directory, leaving it un-runnable until a full
-//         rebuild is performed.  Do not commit a reference to TestUtil to this project without
-//         testing this case and getting someone else to validate that you have fixed this
-//         problem.
-//using pwiz.SkylineTestUtil;
-using TestRunnerLib;
-using TestRunnerLib.PInvoke;
-
-
-namespace TestRunner
-{
-    internal static class Program
-    {
-        private static readonly string[] TEST_DLLS = { "Test.dll", "TestData.dll", "TestConnected.dll", "TestFunctional.dll", "TestTutorial.dll", "CommonTest.dll", "TestPerf.dll" };
-
-        private static readonly string executingDirectory = Path.GetDirectoryName(Assembly.GetExecutingAssembly().Location);
-        private static readonly string[] allLanguages = new FindLanguages(executingDirectory, "en-US", "fr-FR", "tr-TR").Enumerate().ToArray(); // Languages used in pass 1, and in pass 2 perftets
-        private static readonly string[] qualityLanguages = allLanguages.Where(l => !l.StartsWith("tr")).ToArray(); // "fr" and "tr" pretty much test the same thing, so just use fr in pass 2
-
-        private const int LeakTrailingDeltas = 7;   // Number of trailing deltas to average and check against thresholds below
-        // CONSIDER: Ideally these thresholds would be zero, but memory and handle retention are not stable enough to support that
-        //           The problem is that we don't reliably return to exactly the same state during EndTest and these numbers go both up and down
-        private const int KB = 1024;
-        private static LeakTracking LeakThresholds = new LeakTracking
-        {
-            // Average delta per test between 8 runs (7 deltas)
-            TotalMemory = 150 * KB, // Too much variance to track leaks in just 12 runs
-            HeapMemory = 20 * KB,
-            ManagedMemory = 8 * KB,
-            TotalHandles = 2,
-            UserGdiHandles = 1
-        };
-        private const int CrtLeakThreshold = 1000;  // No longer used
-        private const int LeakCheckIterations = 24; // Maximum number of runs to try to achieve below thresholds for trailing deltas
-        private static bool IsFixedLeakIterations { get { return false; } } // CONSIDER: It would be nice to make this true to reduce test run count variance
-
-        class ExpandedLeakCheck
-        {
-            public ExpandedLeakCheck(int? iterations = null, bool reportLeakEarly = false)
-            {
-                Iterations = iterations ?? LeakCheckIterations * 2;
-                ReportLeakEarly = reportLeakEarly;
-            }
-
-            /// <summary>
-            /// Only if <see cref="ReportLeakEarly"/> is false, the number of
-            /// iterations used to detect a leak is extended to this value.
-            /// </summary>
-            public int Iterations { get; set; }
-
-            /// <summary>
-            /// Leaks get reported at the normal number of iterations. If a leak
-            /// is detected testing begins an infinite loop on the failing test
-            /// to get more information on whether it is truly leaking.
-            /// </summary>
-            public bool ReportLeakEarly { get; set; }
-        }
-
-        // These tests get extra runs to meet the leak thresholds
-        private static Dictionary<string, ExpandedLeakCheck> LeakCheckIterationsOverrideByTestName = new Dictionary<string, ExpandedLeakCheck>
-        {
-            // These tests check leaks at the normal time and then start an infinite
-            // loop when a leak is detected.
-            {"TestGroupedStudiesTutorialDraft", new ExpandedLeakCheck(LeakCheckIterations * 4, true)},
-            {"TestInstrumentInfo", new ExpandedLeakCheck(LeakCheckIterations * 2, true)},
-            // These tests expand the number of iterations before reporting a leak
-            // with no potential for infinite looping on a detected leak.
-            {"TestLibraryExplorer", new ExpandedLeakCheck()},
-            {"TestLibraryExplorerAsSmallMolecules", new ExpandedLeakCheck()},
-        };
-
-        //  These tests only need to be run once, regardless of language, so they get turned off in pass 0 after a single invocation
-        public static string[] RunOnceTestNames = { "AaantivirusTestExclusion", "CodeInspection" };
-
-        // These tests are allowed to fail the total memory leak threshold, and extra iterations are not done to stabilize a spiky total memory distribution
-        public static string[] MutedTotalMemoryLeakTestNames = { "TestMs1Tutorial", "TestGroupedStudiesTutorialDraft", "TestPermuteIsotopeModifications" };
-
-        // These tests are allowed to fail the heap memory leak threshold, and extra iterations are not done to stabilize a spiky total memory distribution
-        public static string[] MutedHeapMemoryLeakTestNames = { };
-
-        // These tests are allowed to fail the total handle leak threshold, and extra iterations are not done to stabilize a spiky total handle distribution
-        public static string[] MutedTotalHandleLeakTestNames = { };
-
-        // These tests are allowed to fail the user/GDI handle leak threshold, and extra iterations are not done to stabilize a spiky handle distribution
-        public static string[] MutedUserGdiHandleLeakTestNames = { };
-
-        private static int GetLeakCheckIterations(TestInfo test)
-        {
-            return LeakCheckIterationsOverrideByTestName.TryGetValue(test.TestMethod.Name, out var value)
-                ? value.Iterations
-                : LeakCheckIterations;
-        }
-
-        private static bool GetLeakCheckReportEarly(TestInfo test)
-        {
-            return LeakCheckIterationsOverrideByTestName.ContainsKey(test.TestMethod.Name) &&
-                   LeakCheckIterationsOverrideByTestName[test.TestMethod.Name].ReportLeakEarly;
-        }
-
-
-        private struct LeakTracking
-        {
-            public LeakTracking(RunTests runTests) : this()
-            {
-                TotalMemory = runTests.TotalMemoryBytes;
-                HeapMemory = runTests.CommittedMemoryBytes;
-                ManagedMemory = runTests.ManagedMemoryBytes;
-                TotalHandles = runTests.LastTotalHandleCount;
-                UserGdiHandles = runTests.LastUserHandleCount + runTests.LastGdiHandleCount;
-            }
-
-            public double TotalMemory { get; set; }
-            public double HeapMemory { get; set; }
-            public double ManagedMemory { get; set; }
-            public double TotalHandles { get; set; }
-            public double UserGdiHandles { get; set; }
-
-            public bool BelowThresholds(LeakTracking leakThresholds, string testName)
-            {
-                return (TotalMemory < leakThresholds.TotalMemory || MutedTotalMemoryLeakTestNames.Contains(testName)) &&
-                       (HeapMemory < leakThresholds.HeapMemory || MutedHeapMemoryLeakTestNames.Contains(testName)) &&
-                       ManagedMemory < leakThresholds.ManagedMemory &&
-                       (TotalHandles < leakThresholds.TotalHandles || MutedTotalHandleLeakTestNames.Contains(testName)) &&
-                       (UserGdiHandles < leakThresholds.UserGdiHandles || MutedUserGdiHandleLeakTestNames.Contains(testName));
-            }
-
-            public static LeakTracking MeanDeltas(List<LeakTracking> values)
-            {
-                return new LeakTracking
-                {
-                    TotalMemory = MeanDelta(values, l => l.TotalMemory),
-                    HeapMemory = MeanDelta(values, l => l.HeapMemory),
-                    ManagedMemory = MeanDelta(values, l => l.ManagedMemory),
-                    TotalHandles = MeanDelta(values, l => l.TotalHandles),
-                    UserGdiHandles = MeanDelta(values, l => l.UserGdiHandles)
-                };
-            }
-            private static double MeanDelta(List<LeakTracking> values, Func<LeakTracking, double> getValue)
-            {
-                var listDelta = new List<double>();
-                for (int i = 1; i < values.Count; i++)
-                    listDelta.Add(getValue(values[i]) - getValue(values[i - 1]));
-                return listDelta.Average();
-            }
-
-            public string GetLeakMessage(LeakTracking leakThresholds, string testName)
-            {
-                var message = string.Empty;
-                if (ManagedMemory >= leakThresholds.ManagedMemory)
-                    message += string.Format("!!! {0} LEAKED {1:0.#} Managed bytes\r\n", testName, ManagedMemory);
-                if (HeapMemory >= leakThresholds.HeapMemory && !MutedHeapMemoryLeakTestNames.Contains(testName))
-                    message += string.Format("!!! {0} LEAKED {1:0.#} Heap bytes\r\n", testName, HeapMemory);
-                if (TotalMemory >= leakThresholds.TotalMemory && !MutedTotalMemoryLeakTestNames.Contains(testName))
-                    message += string.Format("!!! {0} LEAKED {1:0.#} bytes\r\n", testName, TotalMemory);
-                if (UserGdiHandles >= leakThresholds.UserGdiHandles && !MutedUserGdiHandleLeakTestNames.Contains(testName))
-                    message += string.Format("!!! {0} HANDLE-LEAKED {1:0.#} User+GDI\r\n", testName, UserGdiHandles);
-                if (TotalHandles >= leakThresholds.TotalHandles && !MutedTotalHandleLeakTestNames.Contains(testName))
-                    message += string.Format("!!! {0} HANDLE-LEAKED {1:0.#} Total\r\n", testName, TotalHandles);
-                return string.IsNullOrEmpty(message) ? null : message;
-            }
-
-            public string GetLogMessage(string testName, int passedCount)
-            {
-                // Report the final mean average deltas over the passing or final 8 runs (7 deltas)
-                return string.Format("# {0} deltas ({1}): {2}\r\n", testName, passedCount, this);
-            }
-
-            public override string ToString()
-            {
-                return string.Format("managed = {0:0.#} KB, heap = {1:0.#} KB, memory = {2:0.#} KB, user-gdi = {3:0.#}, total = {4:0.#}",
-                    ManagedMemory / KB, HeapMemory / KB, TotalMemory / KB, UserGdiHandles, TotalHandles);
-            }
-
-            public LeakTracking Max(LeakTracking lastDeltas)
-            {
-                return new LeakTracking
-                {
-                    TotalMemory = Math.Max(TotalMemory, lastDeltas.TotalMemory),
-                    HeapMemory = Math.Max(HeapMemory, lastDeltas.HeapMemory),
-                    ManagedMemory = Math.Max(ManagedMemory, lastDeltas.ManagedMemory),
-                    TotalHandles = Math.Max(TotalHandles, lastDeltas.TotalHandles),
-                    UserGdiHandles = Math.Max(UserGdiHandles, lastDeltas.UserGdiHandles)
-                };
-            }
-
-            public LeakTracking Min(LeakTracking lastDeltas)
-            {
-                return new LeakTracking
-                {
-                    TotalMemory = Math.Min(TotalMemory, lastDeltas.TotalMemory),
-                    HeapMemory = Math.Min(HeapMemory, lastDeltas.HeapMemory),
-                    ManagedMemory = Math.Min(ManagedMemory, lastDeltas.ManagedMemory),
-                    TotalHandles = Math.Min(TotalHandles, lastDeltas.TotalHandles),
-                    UserGdiHandles = Math.Min(UserGdiHandles, lastDeltas.UserGdiHandles)
-                };
-            }
-        }
-
-        static readonly string commandLineOptions =
-            "?;/?;-?;help;skylinetester;debug;results;" +
-            "test;skip;filter;form;" +
-            "loop=0;repeat=1;pause=0;startingshot=1;random=off;offscreen=on;multi=1;wait=off;internet=off;originalurls=off;" +
-            "parallelmode=off;workercount=0;waitforworkers=off;keepworkerlogs=off;checkdocker=on;workername;queuehost;workerport;workertimeout;alwaysupcltpassword;" +
-            "coverage=off;dotcoverexe=jetbrains.dotcover.commandlinetools\\2023.3.3\\tools\\dotCover.exe;" +
-            "maxsecondspertest=-1;" +
-            "demo=off;showformnames=off;status=off;buildcheck=0;" +
-            "quality=off;pass0=off;pass1=off;pass2=on;" +
-            "perftests=off;" +
-            "retrydatadownloads=off;" +
-            "runsmallmoleculeversions=off;" +
-            "recordauditlogs=off;" +
-            "clipboardcheck=off;profile=off;vendors=on;language=fr-FR,en-US;" +
-            "log=TestRunner.log;report=TestRunner.log;dmpdir=Minidumps;teamcitytestdecoration=off;teamcitytestsuite=;verbose=off;listonly;showheader=on";
-
-        private static readonly string dotCoverFilters = "/Filters=+:module=TestRunner /Filters=+:module=Skyline-daily /Filters=+:module=Skyline* /Filters=+:module=CommonTest " +
-                                                         "/Filters=+:module=Test* /Filters=+:module=MSGraph /Filters=+:module=ProteomeDb /Filters=+:module=BiblioSpec " +
-                                                         "/Filters=+:module=pwiz.Common* /Filters=+:module=ProteowizardWrapper* /Filters=+:module=BullseyeSharp /Filters=+:module=PanoramaClient " +
-                                                         "/Filters=-:class=alglib /Filters=-:class=Inference.*";
-
-        [STAThread, MethodImpl(MethodImplOptions.NoOptimization)]
-        static int Main(string[] args)
-        {
-            Console.OutputEncoding = Encoding.UTF8;
-            Application.SetUnhandledExceptionMode(UnhandledExceptionMode.CatchException);
-            Application.ThreadException += ThreadExceptionEventHandler;
-
-            _testRunStartTime = DateTime.UtcNow;
-
-            // Parse command line args and initialize default values.
-            var commandLineArgs = new CommandLineArgs(args, commandLineOptions);
-
-            switch (commandLineArgs.SearchArgs("?;/?;-?;help;report"))
-            {
-                case "?":
-                case "/?":
-                case "-?":
-                case "help":
-                    Help();
-                    return 0;
-
-                case "report":
-                    Report(commandLineArgs.ArgAsString("report"));
-                    return 0;
-            }
-
-            Console.WriteLine();
-            if (!commandLineArgs.ArgAsBool("status") && !commandLineArgs.ArgAsBool("buildcheck") && !commandLineArgs.HasArg("listonly") && commandLineArgs.ArgAsBool("showheader"))
-            {
-                Console.WriteLine("TestRunner " + string.Join(" ", args) + "\n");
-                Console.WriteLine("Process: {0}\n", Process.GetCurrentProcess().Id);
-            }
-
-            if (commandLineArgs.HasArg("debug"))
-            {
-                Console.WriteLine("*** Launching debugger ***\n\n");
-
-                // NOTE: For efficient debugging of Skyline, it is most useful to choose a debugger
-                // that already has Skyline.sln loaded.  Otherwise, you might not be able to set
-                // breakpoints.
-                Debugger.Break();
-            }
-
-            // Create log file.
-            var logStream = new FileStream(
-                commandLineArgs.ArgAsString("log"),
-                FileMode.Create,
-                FileAccess.Write,
-                FileShare.ReadWrite);
-            var log = new StreamWriter(logStream);
-
-            bool allTestsPassed = true;
-
-            // run a client that listens for messages which tell the client to run a test, or quit
-            if (commandLineArgs.ArgAsString("parallelmode") == "client")
-            {
-                return ListenToTestQueue(log, commandLineArgs);
-            }
-
-            try
-            {
-                // Load list of tests.
-                var unfilteredTestList = LoadTestList(commandLineArgs);
-
-                // Filter test list.
-                var testList = unfilteredTestList;
-                if (commandLineArgs.HasArg("filter"))
-                {
-                    testList = new List<TestInfo>();
-                    var filterRanges = commandLineArgs.ArgAsString("filter").Split(',');
-                    foreach (var range in filterRanges)
-                    {
-                        var bounds = range.Split('-');
-                        if (bounds.Length < 1 || bounds.Length > 2)
-                        {
-                            throw new ArgumentException("Unrecognized filter parameter: {0}", range);
-                        }
-                        int low;
-                        if (!int.TryParse(bounds[0], out low))
-                        {
-                            throw new ArgumentException("Unrecognized filter parameter: {0}", range);
-                        }
-                        int high = low;
-                        if (bounds.Length == 2 && !int.TryParse(bounds[1], out high))
-                        {
-                            throw new ArgumentException("Unrecognized filter parameter: {0}", range);
-                        }
-                        for (var i = low-1; i <= high-1; i++)
-                        {
-                            testList.Add(unfilteredTestList[i]);
-                        }
-                    }
-                }
-
-                if (testList.Count == 0)
-                {
-                    Console.WriteLine("No tests found");
-                    allTestsPassed = false;
-                }
-                else if (commandLineArgs.HasArg("listonly"))
-                {
-                    foreach(var test in testList)
-                        Console.WriteLine("{0}\t{1}", Path.GetFileName(test.TestClassType.Assembly.CodeBase), test.TestMethod.Name);
-                    return 0;
-                }
-                else
-                {
-                    var passes = commandLineArgs.ArgAsLong("loop");
-                    var repeat = commandLineArgs.ArgAsLong("repeat");
-                    if (commandLineArgs.ArgAsBool("buildcheck"))
-                    {
-                        passes = 1;
-                        repeat = 1;
-                    }
-
-                    TeamCityStartTestSuite(commandLineArgs);
-
-                    // Prevent system sleep.
-                    using (new Kernel32Test.SystemSleep())
-                    {
-                        // Pause before first test for profiling.
-                        bool profiling = commandLineArgs.ArgAsBool("profile");
-                        if (profiling)
-                        {
-                            Console.WriteLine("\nRunning each test once to warm up memory...\n");
-                            allTestsPassed = RunTestPasses(testList, unfilteredTestList, commandLineArgs, log, 1, 1,
-                                true);
-                            Console.WriteLine("\nTaking memory snapshot...\n");
-                            MemoryProfiler.Snapshot("start");
-                            if (passes == 0)
-                                passes = 1;
-                        }
-
-                        allTestsPassed =
-                            RunTestPasses(testList, unfilteredTestList, commandLineArgs, log, passes, repeat, profiling) &&
-                            allTestsPassed;
-
-                        // Pause for profiling
-                        if (profiling)
-                        {
-                            Console.WriteLine("\nTaking second memory snapshot...\n");
-                            MemoryProfiler.Snapshot("end");
-                        }
-                    }
-
-                    TeamCityFinishTestSuite(commandLineArgs);
-                }
-            }
-            catch (Exception e)
-            {
-                Console.WriteLine("\nCaught exception in TestRunnner.Program.Main:\n" + e.Message);
-                if (string.IsNullOrEmpty(e.StackTrace))
-                    Console.WriteLine("No stacktrace");
-                else
-                    Console.WriteLine(e.StackTrace);
-                if (e.InnerException != null)
-                {
-                    var inner = e.InnerException;
-                    int i = 0;
-                    while (inner != null)
-                    {
-                        Console.WriteLine($"Inner exception {++i}:");
-                        Console.WriteLine(inner.Message);
-                        if (string.IsNullOrEmpty(inner.StackTrace))
-                            Console.WriteLine("No stacktrace");
-                        else
-                            Console.WriteLine(inner.StackTrace);
-                        inner = inner.InnerException;
-                    }
-                }
-                else
-                {
-                    Console.WriteLine("No inner exception.");
-                }
-                Console.Out.Flush(); // Get this info to TeamCity or SkylineTester ASAP
-                allTestsPassed = false;
-            }
-
-            // Display report.
-            log.Close();
-            Console.WriteLine("\n");
-            if (!commandLineArgs.ArgAsBool("status"))
-                Report(commandLineArgs.ArgAsString("log"));
-
-            // Ungraceful exit to avoid unwinding errors
-            //Process.GetCurrentProcess().Kill();
-
-            if (commandLineArgs.ArgAsBool("wait"))
-            {
-                GC.Collect();
-                GC.WaitForPendingFinalizers();
-                GC.Collect();
-                Console.Out.WriteLine("Press <enter> to continue");
-                Console.ReadLine();
-            }
-
-            // delete per-process tools directory
-            if (Path.GetFileName(ToolDescriptionHelpers.GetToolsDirectory()) != "Tools")
-                DirectoryEx.SafeDelete(ToolDescriptionHelpers.GetToolsDirectory());
-
-            return allTestsPassed ? 0 : 1;
-        }
-
-        // from https://stackoverflow.com/questions/13634868/get-the-default-gateway
-        public static IPAddress GetDefaultGateway()
-        {
-            return NetworkInterface
-                .GetAllNetworkInterfaces()
-                .Where(n => n.OperationalStatus == OperationalStatus.Up)
-                .Where(n => n.NetworkInterfaceType != NetworkInterfaceType.Loopback)
-                .SelectMany(n => n.GetIPProperties()?.GatewayAddresses)
-                .Select(g => g?.Address)
-                .FirstOrDefault(a => a?.AddressFamily != System.Net.Sockets.AddressFamily.InterNetworkV6);
-                // .Where(a => Array.FindIndex(a.GetAddressBytes(), b => b != 0) >= 0)
-        }
-
-        private static int ListenToTestQueue(StreamWriter log, CommandLineArgs commandLineArgs)
-        {
-            bool allTestsPassed = true;
-            int CLIENT_WAIT_TIMEOUT = 10; // time to wait for a message from server before exiting, in seconds
-
-            Action<string> TeeLog = msg =>
-            {
-                Console.WriteLine(msg);
-                log.WriteLine(msg);
-            };
-
-            string host;
-            if (commandLineArgs.HasArg("queuehost"))
-                host = commandLineArgs.ArgAsString("queuehost");
-            else
-                host = GetDefaultGateway()?.ToString() ?? "localhost";
-
-            string workerName = commandLineArgs.ArgAsString("workername") ?? throw new InvalidOperationException("parallelmode=client processes must have workername parameter set");
-            int workerPort = Convert.ToInt32(commandLineArgs.ArgAsString("workerport") ?? throw new InvalidOperationException("parallelmode=client processes must have workerport parameter set"));
-
-            Console.WriteLine($"Connecting to host at {host}:{workerPort}");
-            using (var sender = new PushSocket($">tcp://{host}:{workerPort}"))
-            using (var receiver = new PullSocket())
-            using (var sender2 = new PushSocket())
-            using (var cts = new CancellationTokenSource())
-            {
-                var factory = new TaskFactory(cts.Token);
-
-                int heartbeatPort = 0;
-
-                // start heartbeat thread from server
-                void SendWorkerHeartbeat()
-                {
-                    using (var heartbeatReceiver = new PushSocket())
-                    {
-                        Interlocked.Add(ref heartbeatPort, heartbeatReceiver.BindRandomPort("tcp://*"));
-
-                        const int maxAttempts = 3;
-                        while (!cts.IsCancellationRequested)
-                        {
-                            for (int attempts = 0; attempts < maxAttempts; ++attempts)
-                            {
-                                if (!heartbeatReceiver.TrySendFrameEmpty(TimeSpan.FromSeconds(15)))
-                                {
-                                    TeeLog("Server heartbeat could not be sent.");
-                                    if (attempts == maxAttempts-1)
-                                    {
-                                        cts.Cancel();
-                                        break;
-                                    }
-                                    continue;
-                                }
-                                break;
-                            }
-                            Thread.Sleep(3000);
-                        }
-                    }
-                }
-
-                factory.StartNew(() => {
-                    try
-                    {
-                        SendWorkerHeartbeat();
-                    }
-                    catch (Exception e)
-                    {
-                        TeeLog("Error sending worker heartbeat: " + e);
-                        Environment.Exit(1);
-                    }
-                }, TaskCreationOptions.LongRunning);
-
-                while(heartbeatPort == 0)
-                    Thread.Sleep(500);
-
-                int tasksPort = receiver.BindRandomPort("tcp://*"); // port for receiving tasks from server
-                int resultsPort = sender2.BindRandomPort("tcp://*"); // port for sending results to server
-
-                string ip = workerName.Contains("hostWorker") ? "localhost" : Dns.GetHostEntry(Dns.GetHostName()).AddressList
-                    .First(a => a.AddressFamily != System.Net.Sockets.AddressFamily.InterNetworkV6).ToString();
-                string workerId = $"{workerName}/{ip}/{tasksPort}/{resultsPort}/{heartbeatPort}";
-                TeeLog($"Sending worker name and IP: {workerId}");
-                sender.SendFrame(workerId);
-
-
-                receiver.ReceiveReady += (s, args) =>
-                {
-                    var msg = receiver.ReceiveFrameString();
-
-                    // first check for a quit message 
-                    if (msg == "TestRunnerQuit")
-                    {
-                        cts.Cancel();
-                        return;
-                    }
-
-                    string testName = msg.Split('/')[0];
-                    string testLanguage = msg.Split('/')[1];
-                    int testPass = Convert.ToInt32(msg.Split('/')[2]);
-                    int[] passEnabled = { 0, 0, 0 };
-                    passEnabled[testPass] = 1;
-                    var cargs = new CommandLineArgs(new[] { "test=" + testName }, commandLineOptions);
-                    commandLineArgs.SetArg("language", testLanguage);
-                    for (var pass = 0; pass < passEnabled.Length; pass++)
-                    {
-                        var enabled = passEnabled[pass];
-                        commandLineArgs.SetArg("pass" + pass, enabled.ToString());
-                    }
-
-                    var testList = LoadTestList(cargs);
-                    TeeLog($"Starting test {testName}-{testLanguage}-{testPass}");
-                    using (var testLogStream = new MemoryStream())
-                    using (var testLog = new StreamWriter(testLogStream, new UTF8Encoding(false)))
-                    {
-                        bool passed = RunTestPasses(testList, testList, commandLineArgs, testLog, 1, 1);
-                        allTestsPassed &= passed;
-                        TeeLog(Encoding.UTF8.GetString(testLogStream.GetBuffer()));
-                        var resultBuffer = testLogStream.GetBuffer().Prepend(Convert.ToByte(passed));
-                        if (!sender2.TrySendFrame(TimeSpan.FromSeconds(CLIENT_WAIT_TIMEOUT), resultBuffer.ToArray(), (int) testLogStream.Length+1))
-                        {
-                            TeeLog($"Exiting due to no response from server in {CLIENT_WAIT_TIMEOUT} seconds.");
-                            cts.Cancel();
-                        }
-                    }
-
-                    //sender.SendFrame(passed.ToString());
-                };
-
-                Thread.Sleep(1000);
-
-                while (!cts.IsCancellationRequested)
-                {
-                    // This should be redundant with the new "Starting test" message, but may help debugging if there are connection issues
-                    // TeeLog("Waiting for message");
-                    if (!sender2.TrySignalOK())
-                    {
-                        Thread.Sleep(2000);
-                        continue;
-                    }
-
-                    if (!receiver.Poll(TimeSpan.FromSeconds(CLIENT_WAIT_TIMEOUT)))
-                    {
-                        TeeLog($"Exiting due to no response from server in {CLIENT_WAIT_TIMEOUT} seconds.");
-                        cts.Cancel();
-                    }
-                }
-            }
-            return allTestsPassed ? 0 : 1;
-        }
-
-        private static long MinBytesPerNormalWorker => MemoryInfo.Gibibyte * 2;
-        private static long MinBytesPerBigWorker => MemoryInfo.Gibibyte * 6;
-        //static bool testRequeue = true;
-
-        private static string GetPasswordFromConsole()
-        {
-            ConsoleKey key;
-            string pass = string.Empty;
-            do
-            {
-                var keyInfo = Console.ReadKey(intercept: true);
-                key = keyInfo.Key;
-
-                if (key == ConsoleKey.Backspace && pass.Length > 0)
-                {
-                    Console.Write("\b \b");
-                    pass = pass.Substring(0, pass.Length - 1);
-                }
-                else if (!char.IsControl(keyInfo.KeyChar))
-                {
-                    Console.Write("*");
-                    pass += keyInfo.KeyChar;
-                }
-            } while (key != ConsoleKey.Enter);
-
-            return pass;
-        }
-
-        private static void CheckDocker(CommandLineArgs commandLineArgs)
-        {
-            var dockerVersionOutput = RunTests.RunCommand("docker", "version -f \"{{json .}}\"", RunTests.IS_DOCKER_RUNNING_MESSAGE);
-            var dockerVersionJson = JObject.Parse(dockerVersionOutput);
-            if (dockerVersionJson["Server"]["Os"].Value<string>() != "windows")
-            {
-                Console.WriteLine("Switching Docker engine to Windows containers (this will stop any running containers)...");
-                RunTests.RunCommand($"{Environment.GetEnvironmentVariable("ProgramFiles")}\\Docker\\Docker\\DockerCli.exe",
-                    "-SwitchWindowsEngine",
-                    "Are Hyper-V and Container features enabled?");
-            }
-
-            //RunCommand("netsh", $"advfirewall firewall add rule name=\"TestRunner\" dir=in action=allow protocol=tcp program=\"{Assembly.GetExecutingAssembly().Location}\"", string.Empty, true, true);
-
-            var dockerImagesOutput = RunTests.RunCommand("docker", $"images {RunTests.DOCKER_IMAGE_NAME}", RunTests.IS_DOCKER_RUNNING_MESSAGE);
-            bool hasImage = dockerImagesOutput.Contains(RunTests.DOCKER_IMAGE_NAME);
-            if (hasImage && commandLineArgs.ArgAsBool("checkdocker"))
-            {
-                // check that it can run (for some reason the images get stale and stop working after a period of time)
-                var pwizRoot = Path.GetDirectoryName(Path.GetDirectoryName(GetSkylineDirectory().FullName));
-                string workerName = $"docker_check{GetTestRunTimeStamp()}";
-                string testRunnerExe = GetTestRunnerExe();
-                string dockerArgs = $"run --name {workerName} --rm -v \"{pwizRoot}\":c:\\pwiz {RunTests.DOCKER_IMAGE_NAME} \"{testRunnerExe} help\"";
-                Console.WriteLine("Checking that Docker always_up_runner container can run.");
-                string checkOutput = RunTests.RunCommand("docker", dockerArgs, "Error checking whether always_up_runner can start");
-                if (checkOutput.Contains("StartService FAILED"))
-                {
-                    Console.WriteLine("Check failed. Deleting and rebuilding always_up_runner image.");
-                    // rebuild image
-                    RunTests.RunCommand("docker", $"rmi {RunTests.DOCKER_IMAGE_NAME}", "Error deleting always_up_runner");
-                    hasImage = false;
-                }
-            }
-
-            if (!hasImage)
-            {
-                Console.WriteLine($"'{RunTests.DOCKER_IMAGE_NAME}' is missing; building it now.");
-                var buildPath = RunTests.ALWAYS_UP_RUNNER_REPO;
-                if (!File.Exists(RunTests.ALWAYS_UP_SERVICE_EXE))
-                {
-                    using var tmpDir = new TemporaryDirectory();
-                    using var webClient = new WebClient();
-                    string tmpFile = Path.Combine(tmpDir.DirPath, "master.zip");
-                    webClient.DownloadFile("https://github.com/ProteoWizard/AlwaysUpRunner/archive/refs/heads/master.zip", tmpFile);
-
-                    using var alwaysUpRunnerCode = new ZipFile(tmpFile);
-                    alwaysUpRunnerCode.ExtractAll(Path.GetDirectoryName(buildPath)!, ExtractExistingFileAction.OverwriteSilently);
-
-                    Console.Write("Enter password to extract AlwaysUpCLT_licensed_binaries: ");
-                    var pass = commandLineArgs.ArgAsStringOrDefault("alwaysupcltpassword") ?? GetPasswordFromConsole();
-                    RunTests.RunCommand(Path.Combine(buildPath, "AlwaysUpCLT_licensed_binaries.exe"), $"-y \"-p{pass}\" \"-o{buildPath}\"", "Wrong password?");
-                }
-
-                string productName = (string) Registry.GetValue(@"HKEY_LOCAL_MACHINE\SOFTWARE\Microsoft\Windows NT\CurrentVersion", "ProductName", null);
-                var dockerBaseImage = Environment.OSVersion.Version.Build >= 22000 || productName.Contains("Server")
-                    ? string.Empty
-                    : "--build-arg BASE_WINDOWS_IMAGE=mcr.microsoft.com/windows:1809-amd64";
-                RunTests.RunCommand("docker", $"build \"{buildPath}\" -t \"{RunTests.DOCKER_IMAGE_NAME}\" {dockerBaseImage}", RunTests.IS_DOCKER_RUNNING_MESSAGE, true);
-            }
-        }
-
-        private static int LaunchHostWorker(CommandLineArgs commandLineArgs, int workerPort, StreamWriter log, ConcurrentBag<string> coverageSnapshots)
-        {
-            var pwizRoot = Path.GetDirectoryName(Path.GetDirectoryName(GetSkylineDirectory().FullName));
-            Assume.IsNotNull(pwizRoot);
-            // Adding timestamp to worker name voids conflicts between this and any previous invocation
-            string workerName = $"hostWorker{GetTestRunTimeStamp()}";
-            string testRunnerLog = string.Empty;
-            if (commandLineArgs.ArgAsBool("keepworkerlogs"))
-                testRunnerLog = @$"log={pwizRoot}\TestRunner-{workerName}.log";
-
-            // here paths are in host space
-            var testRunnerExe = Assembly.GetExecutingAssembly().Location;
-            var testRunnerArgs = $"parallelmode=client showheader=0 {testRunnerLog}";
-            if (commandLineArgs.ArgAsBool("coverage"))
-            {
-                string dotCoverExe = GetFullDotCoverExePath(commandLineArgs);
-                testRunnerArgs =
-                    $"cover {dotCoverFilters} /Output={pwizRoot}\\coverage-{workerName}.dcvr /ReturnTargetExitCode /AnalyzeTargetArguments=false /TargetExecutable={testRunnerExe} -- " +
-                    testRunnerArgs;
-                testRunnerExe = Path.Combine(pwizRoot!, dotCoverExe);
-                coverageSnapshots.Add($"coverage-{workerName}.dcvr");
-            }
-            testRunnerArgs = AddPassThroughArguments(commandLineArgs, testRunnerArgs);
-            testRunnerArgs += $" workerport={workerPort} workername={workerName} queuehost=localhost";
-            Console.WriteLine($"Launching {workerName}: {testRunnerExe} {testRunnerArgs}");
-            log?.WriteLine($"Launching {workerName}: {testRunnerExe} {testRunnerArgs}");
-            var psi = new ProcessStartInfo(testRunnerExe, testRunnerArgs);
-            psi.WindowStyle = ProcessWindowStyle.Minimized;
-            psi.CreateNoWindow = false;
-            psi.UseShellExecute = true;
-            var proc = Process.Start(psi);
-            if (proc?.WaitForExit(1000) ?? true)
-            {
-                throw new IOException($"Error launching host worker: {proc?.ExitCode ?? -1}");
-            }
-            return proc.Id;
-        }
-
-        private static string LaunchDockerWorker(int i, CommandLineArgs commandLineArgs, ref string workerNames, bool bigWorker,
-            long workerBytes, int workerPort, StreamWriter log, ConcurrentBag<string> coverageSnapshots)
-        {
-            var pwizRoot = Path.GetDirectoryName(Path.GetDirectoryName(GetSkylineDirectory().FullName));
-            // Adding timestamp to worker name voids conflicts between this and any previous invocation
-            string workerName = bigWorker ? $"docker_big_worker{GetTestRunTimeStamp()}_{i}" : $"docker_worker{GetTestRunTimeStamp()}_{i}";
-            string dockerRunRedirect = string.Empty;
-            string testRunnerLog = @$"c:\AlwaysUpCLT\TestRunner-{workerName}.log";
-            if (commandLineArgs.ArgAsBool("keepworkerlogs"))
-                testRunnerLog = @$"c:\pwiz\TestRunner-{workerName}.log";
-
-            // paths in testRunnerCmd are in container-space (c:\pwiz is mounted from pwizRoot, c:\downloads is mounted from GetDownloadsPath(), c:\AlwaysUpCLT is not copied to the host)
-            var testRunnerExe = GetTestRunnerExe();
-            var testRunnerCmd = $@" parallelmode=client showheader=0 results=c:\AlwaysUpCLT\TestResults_{i} log={testRunnerLog} workerport={workerPort} workername={workerName}";
-            
-            if (commandLineArgs.ArgAsBool("coverage"))
-            {
-                var dotCoverExe = commandLineArgs.ArgAsString("dotcoverexe"); // use relative path
-                testRunnerCmd =
-                    $@"c:\pwiz\{dotCoverExe} cover {dotCoverFilters} /Output=c:\pwiz\coverage-{workerName}.dcvr /ReturnTargetExitCode /AnalyzeTargetArguments=false /TargetExecutable={testRunnerExe} -- " +
-                    testRunnerCmd;
-                coverageSnapshots.Add($"coverage-{workerName}.dcvr");
-            }
-            else
-                testRunnerCmd = testRunnerExe + " " + testRunnerCmd;
-            testRunnerCmd = AddPassThroughArguments(commandLineArgs, testRunnerCmd);
-
-            string dockerArgs = $"run --name {workerName} --rm -m {workerBytes}b -v \"{PathEx.GetDownloadsPath()}\":c:\\downloads -v \"{pwizRoot}\":c:\\pwiz {RunTests.DOCKER_IMAGE_NAME} \"{testRunnerCmd}\" {dockerRunRedirect}";
-            Console.WriteLine($"Launching {workerName}: docker {dockerArgs}");
-            log?.WriteLine($"Launching {workerName}: docker {dockerArgs}");
-            workerNames = (workerNames ?? "") + $"{workerName} ";
-            var psi = new ProcessStartInfo("docker", dockerArgs);
-            psi.WindowStyle = ProcessWindowStyle.Minimized;
-            psi.CreateNoWindow = false;
-            psi.UseShellExecute = true;
-            var proc = Process.Start(psi);
-            if (proc?.WaitForExit(1000) ?? true)
-            {
-                Console.WriteLine($"Error launching docker worker: {proc?.ExitCode ?? -1}");
-                log?.WriteLine($"Error launching docker worker: {proc?.ExitCode ?? -1}");
-            }
-            return workerName;
-        }
-
-        private static DateTime _testRunStartTime;
-        // Avoids conflicts between this and any previous invocation that may not have torn down its workers yet
-        // Helps when a run is cancelled then quickly restarted, as often happens when you realize you've forgotten
-        // to select certain tests etc
-        private static string GetTestRunTimeStamp()
-        {
-            return $"_{_testRunStartTime.ToString("yyyyMMddHHmmss")}";
-        }
-
-        private static string AddPassThroughArguments(CommandLineArgs commandLineArgs, string testRunnerCmd)
-        {
-            foreach (string p in new[] { "perftests", "teamcitytestdecoration", "buildcheck", "runsmallmoleculeversions", "recordauditlogs" })
-                testRunnerCmd += $" {p}={commandLineArgs.ArgAsString(p)}";
-            return testRunnerCmd;
-        }
-
-        private static string GetTestRunnerExe()
-        {
-            // paths in testRunnerCmd are in container-space (c:\pwiz is mounted from pwizRoot, c:\downloads is mounted from GetDownloadsPath(), c:\AlwaysUpCLT is not copied to the host)
-            var testRunnerExe = Assembly.GetExecutingAssembly().Location;
-            int iRelative = testRunnerExe.IndexOf(@"pwiz_tools\Skyline\bin", StringComparison.CurrentCultureIgnoreCase);
-            testRunnerExe = iRelative != -1
-                ? Path.Combine(@"c:\pwiz", testRunnerExe.Substring(iRelative))
-                : @"c:\pwiz\pwiz_tools\Skyline\bin\x64\Release\TestRunner.exe";
-            // N.B. TestResults_<n> could technically just be TestResults since each VM has its own drive, but it makes for a more readable log and
-            // is also used in pwiz_tools\Skyline\TestRunnerLib\RunTests.cs to determine the test client ID
-            return testRunnerExe;
-        }
-
-        private static void LaunchAndWaitForDockerWorker(int i, CommandLineArgs commandLineArgs, ref string workerNames, bool bigWorker,
-            long workerBytes, int workerPort, ConcurrentDictionary<string, ParallelWorkerInfo> workerInfo, StreamWriter log, ConcurrentBag<string> coverageSnapshots)
-        {
-            string currentWorkerNames = workerNames;
-            string workerName = LaunchDockerWorker(i, commandLineArgs, ref currentWorkerNames, bigWorker, workerBytes, workerPort, log, coverageSnapshots);
-            for (int attempt = 0; attempt< 10; ++attempt)
-            {
-                Thread.Sleep(3000);
-                if (workerInfo.ContainsKey(workerName))
-                {
-                    workerNames = currentWorkerNames;
-                    return;
-                }
-            }
-            throw new Exception($"Worker {workerName} did not connect.");
-        }
-
-        private class QueuedTestInfo
-        {
-            public QueuedTestInfo(TestInfo testInfo, string language, int loopCount, int pass)
-            {
-                TestInfo = testInfo;
-                Language = language;
-                LoopCount = loopCount;
-                Pass = pass;
-            }
-            public TestInfo TestInfo { get; }
-            public string Language { get; }
-            public int LoopCount { get; private set; }
-            public int Pass { get; }
-
-            public void IncrementLoopCount()
-            {
-                ++LoopCount;
-            }
-        }
-
-        private class ParallelWorkerInfo
-        {
-            public bool IsAlive { get; set; } = true;
-            public string CurrentTest { get; set; }
-        }
-
-        private static int HostWorkerPid { get; set; }
-
-        private static bool PushToTestQueue(List<TestInfo> testList, List<TestInfo> unfilteredTestList, CommandLineArgs commandLineArgs, StreamWriter log)
-        {
-            var cts = new CancellationTokenSource();
-            var factory = new TaskFactory(cts.Token);
-            var testQueue = new ConcurrentQueue<QueuedTestInfo>();
-            var nonParallelTestQueue = new ConcurrentQueue<QueuedTestInfo>();
-            var workerInfoByName = new ConcurrentDictionary<string, ParallelWorkerInfo>();
-            var coverageSnapshots = new ConcurrentBag<string>();
-            var tasks = new List<Task>();
-            var timer = new Stopwatch();
-            int testsFailed = 0;
-            int testsResultsReturned = 0;
-            int workerCount = (int) commandLineArgs.ArgAsLong("workercount");
-            int dockerWorkerCount = workerCount - 1;
-            var dockerTimeoutSecondsOverride = Environment.GetEnvironmentVariable("SKYLINE_TESTRUNNER_DOCKER_TIMEOUT_SEC");
-            int workerTimeout = Convert.ToInt32(commandLineArgs.ArgAsStringOrDefault("workertimeout", dockerTimeoutSecondsOverride ?? "60"));
-            int loop = (int) commandLineArgs.ArgAsLong("loop");
-            bool[] passEnabled = {
-                commandLineArgs.ArgAsBool("pass0"),
-                commandLineArgs.ArgAsBool("pass1"),
-                commandLineArgs.ArgAsBool("pass2")
-            };
-            var languages = GetLanguages(commandLineArgs);
-            if (commandLineArgs.ArgAsBool("buildcheck"))
-            {
-                loop = 1;
-                languages = new[] { "en-US" };
-            }
-
-            Action<string, StreamWriter, int> LogTestOutput = (testOutput, testLog, pass) =>
-            {
-                testOutput = testOutput.Trim(' ', '\t', '\r', '\n');
-                testOutput = Regex.Replace(testOutput, @"\d+ failures", $"{testsFailed} failures");
-                testOutput = Regex.Replace(testOutput, @"^(\[\d+:\d+\])?\s*(\d+)\.(\d+)?", $" $1 {pass}.{testsResultsReturned} ", RegexOptions.Multiline);
-
-                Console.WriteLine(testOutput);
-                testLog.WriteLine(testOutput);
-            };
-
-            for (int pass=0; pass < passEnabled.Length; ++pass)
-            {
-                if (!passEnabled[pass])
-                    continue;
-
-                // add tests to the queue (at least once, multiple times if loop > 1 and pass2)
-                int loopCount = pass == 2 ? Math.Max(1, loop) : 1;
-                var passLanguages = pass > 0 ? languages : new[] { "fr" };
-                for (int i = 0; i < loopCount; ++i)
-                {
-                    foreach (var testInfo in testList)
-                    {
-                        var queue = testInfo.DoNotRunInParallel ? nonParallelTestQueue : testQueue;
-                        foreach (var language in passLanguages)
-                            queue.Enqueue(new QueuedTestInfo(testInfo, language, i, pass));
-                    }
-                }
-            }
-
-            if (testQueue.Count < dockerWorkerCount)
-            {
-                Console.WriteLine($"There are fewer parallelizable test/language pairs ({testQueue.Count}) than the number of specified parallel workers; reducing workercount to {testQueue.Count + 1}.");
-                workerCount = testQueue.Count + 1;
-                dockerWorkerCount = testQueue.Count;
-            }
-
-            // check docker daemon is working and build always_up_runner if necessary
-            if (dockerWorkerCount > 0)
-                CheckDocker(commandLineArgs);
-
-            // open socket that listens for workers to connect
-            using (var receiver = new PullSocket())
-            {
-                // get system-assigned port which will passed to workers with "workerport" parameter
-                int workerPort;
-                if (commandLineArgs.HasArg("workerport"))
-                {
-                    workerPort = (int)commandLineArgs.ArgAsLong("workerport");
-                }
-                else
-                {
-                    // Select the first unused port above 9810 to communicate with the worker.
-                    // The Windows server "macs2.gs.washington.edu" is configured to be able to use any port between 9810 and 9820
-                    workerPort = UnusedPortFinder.FindUnusedPort(9810, 65535);
-                }
-                receiver.Bind($"tcp://*:{workerPort}");
-                string workerNames = null;
-
-                // try to kill docker workers if process is terminated externally (e.g. SkylineTester)
-                Kernel32Test.SetConsoleCtrlHandler(c =>
-                {
-                    RunTests.KillParallelWorkers(HostWorkerPid, workerNames);
-                    cts.Cancel();
-                    Process.GetCurrentProcess().Kill();
-                    return true;
-                }, true);
-
-                if (dockerWorkerCount > 0)
-                {
-                    long availableBytesForNormalWorkers = MemoryInfo.AvailableBytes - MinBytesPerBigWorker;
-
-                    int normalWorkerCount = workerCount - 1;
-                    long normalWorkerBytes = MinBytesPerNormalWorker * normalWorkerCount;
-                    long totalWorkerBytes = normalWorkerBytes + MinBytesPerBigWorker;
-                    if (availableBytesForNormalWorkers < normalWorkerBytes)
-                        throw new ArgumentException($"not enough free memory ({MemoryInfo.AvailableBytes / MemoryInfo.Mebibyte} MB) for {workerCount} workers: need at least {totalWorkerBytes / MemoryInfo.Mebibyte} MB");
-
-                    long perWorkerBytes = availableBytesForNormalWorkers / normalWorkerCount;
-
-                    void LaunchDockerWorkers()
-                    {
-                        bool waitForWorkerConnect = commandLineArgs.ArgAsBool("waitforworkers");
-                        if (waitForWorkerConnect)
-                        {
-                            for (int i = 0; i < normalWorkerCount; ++i)
-                            {
-                                int i2 = i;
-                                TryHelper.Try<Exception>(() => LaunchAndWaitForDockerWorker(i2, commandLineArgs, ref workerNames, false, perWorkerBytes, workerPort, workerInfoByName, log, coverageSnapshots), 4, 3000);
-                            }
-                        }
-                        else
-                        {
-                            for (int i = 0; i < normalWorkerCount; ++i)
-                            {
-                                LaunchDockerWorker(i, commandLineArgs, ref workerNames, false, perWorkerBytes, workerPort, log, coverageSnapshots);
-                                Thread.Sleep(1000);
-                            }
-                        }
-                        //LaunchDockerWorker(normalWorkerCount, commandLineArgs, ref workerNames, true);
-                    }
-
-                    factory.StartNew(() => {
-                        try
-                        {
-                            LaunchDockerWorkers();
-                        }
-                        catch (Exception e)
-                        {
-                            Console.Error.WriteLine("Error launching Docker workers: " + e);
-                            Environment.Exit(1);
-                        }
-                    });
-                }
-
-                // fix this to get PID of TestRunner, not dotCover
-                HostWorkerPid = LaunchHostWorker(commandLineArgs, workerPort, log, coverageSnapshots);
-                bool workersFinished = false;
-
-                // wait for workers to finish
-                void WaitForWorkersToFinish()
-                {
-                    // server test thread will not return until all workers have finished in order to handle requeued tests
-                    while (!cts.IsCancellationRequested || workerInfoByName.IsEmpty || workerInfoByName.Any(kvp => kvp.Value.IsAlive))
-                    {
-                        if (workerInfoByName.IsEmpty || workerInfoByName.Any(kvp => kvp.Value.IsAlive))
-                        {
-                            Thread.Sleep(1000);
-                            continue;
-                        }
-
-                        workersFinished = true;
-                        cts.Cancel();
-                    }
-                }
-
-                tasks.Add(factory.StartNew(() => {
-                    try
-                    {
-                        WaitForWorkersToFinish();
-                    }
-                    catch (Exception e)
-                    {
-                        Console.Error.WriteLine("Error running worker wait thread: " + e);
-                        Environment.Exit(1);
-                    }
-                }, TaskCreationOptions.LongRunning));
-
-                Console.WriteLine("Running {0}{1} tests{2}{3} in parallel with {4} workers...",
-                    testList.Count,
-                    testList.Count < unfilteredTestList.Count ? "/" + unfilteredTestList.Count : "",
-                    (loop <= 0) ? " forever" : (loop == 1) ? "" : " in " + loop + " loops",
-                    "", /*(repeat <= 1) ? "" : ", repeated " + repeat + " times each per language",*/
-                    workerCount);
-
-                var waitingForWorkers = new Stopwatch();
-                waitingForWorkers.Start();
-
-                // main thread listens for workers to connect
-                while (!cts.IsCancellationRequested)
-                {
-                    // listen for workerName/IP/tasksPort/resultsPort/heartbeatPort string from a worker
-                    if (!receiver.TryReceiveFrameString(TimeSpan.FromSeconds(1), out var workerId))
-                    {
-                        if (waitingForWorkers.Elapsed.TotalSeconds > workerTimeout)
-                        {
-                            Console.Error.WriteLine($"No workers connected to the server in {workerTimeout} seconds.");
-                            Console.Error.WriteLine("Be sure to check BOTH public and private options if prompted to \"Allow TestRunner to communicate on these networks\".");
-                            Console.Error.WriteLine("See https://skyline.ms/wiki/home/development/page.view?name=Troubleshooting_parallel_mode for troubleshooting tips.\r\n");
-
-                            Environment.Exit(1);
-                        }
-                        continue;
-                    }
-
-                    waitingForWorkers.Stop();
-
-                    string[] workerIdParts = workerId.Split('/');
-                    string workerName = workerIdParts[0];
-                    string workerIP = workerIdParts[1];
-                    string tasksPort = workerIdParts[2];
-                    string resultsPort = workerIdParts[3];
-                    string heartbeatPort = workerIdParts[4];
-                    bool isBigWorker = workerName.Contains("hostWorker");
-                    var workerInfo = workerInfoByName[workerName] = new ParallelWorkerInfo();
-
-                    Console.WriteLine($"Connection from worker {workerId}");
-                    void HandleWorkerConnection()
-                    {
-                        using (var workerSender = new PushSocket($">tcp://{workerIP}:{tasksPort}"))
-                        using (var workerReceiver = new PullSocket($">tcp://{workerIP}:{resultsPort}"))
-                        {
-
-                            while (!cts.IsCancellationRequested)
-                            {
-                                // listen for "ready" signal from worker
-                                if (!workerReceiver.TryReceiveSignal(TimeSpan.FromSeconds(3), out bool signal) && workerInfo.IsAlive)
-                                    continue;
-
-                                if (!workerInfo.IsAlive)
-                                    return;
-
-                                QueuedTestInfo testInfo = null;
-                                if (isBigWorker)
-                                    nonParallelTestQueue.TryDequeue(out testInfo);
-                                if (testInfo == null)
-                                    testQueue.TryDequeue(out testInfo);
-
-                                if (testInfo == null)
-                                {
-                                    // not done until all workers are done (in order to wait for possibled requeued tests)
-                                    //done = true;
-                                    workerSender.TrySendFrame("TestRunnerQuit");
-                                    workerInfo.IsAlive = false;
-                                    return;
-                                }
-
-                                string testName = testInfo.TestInfo.TestMethod.Name;
-                                bool gotResult = false;
-                                try
-                                {
-                                    //Console.WriteLine(testInfo.TestMethod.Name);
-                                    workerInfo.CurrentTest = testInfo.TestInfo.TestMethod.Name + "/" + testInfo.Language + "/" + testInfo.Pass;
-                                    if (!workerSender.TrySendFrame(TimeSpan.FromSeconds(5), workerInfo.CurrentTest))
-                                        continue;
-                                    lock (timer) timer.Start();
-                                    byte[] result = null;
-                                    while (!workerReceiver.TryReceiveFrameBytes(TimeSpan.FromSeconds(5), out result) && workerInfo.IsAlive) { }
-                                    if (result == null)
-                                        continue;
-                                    gotResult = true;
-                                    bool testPassed = Convert.ToBoolean(result[0]);
-                                    if (!testPassed)
-                                        Interlocked.Increment(ref testsFailed);
-                                    string testOutput = Encoding.UTF8.GetString(result, 1, result.Length - 1);
-                                    LogTestOutput(testOutput, log, testInfo.Pass + testInfo.LoopCount);
-                                    Interlocked.Increment(ref testsResultsReturned);
-                                    if (testInfo.Pass == 2)
-                                        testInfo.IncrementLoopCount();
-                                    if (loop == 0)
-                                        (testInfo.TestInfo.DoNotRunInParallel ? nonParallelTestQueue : testQueue).Enqueue(testInfo);
-                                }
-                                finally
-                                {
-                                    if (/*testRequeue && testInfo.TestMethod.Name == "TestSwathIsolationLists" ||*/ !gotResult && !cts.IsCancellationRequested)
-                                    {
-                                        //if (testInfo.TestMethod.Name == "TestSwathIsolationLists")
-                                        //    testRequeue = false;
-                                        Console.Error.WriteLine($"No result for test {workerInfo.CurrentTest}; requeuing...");
-                                        (testInfo.TestInfo.DoNotRunInParallel ? nonParallelTestQueue : testQueue).Enqueue(testInfo);
-                                    }
-                                }
-                            }
-                        }
-                    }
-
-                    tasks.Add(factory.StartNew(() => {
-                        try
-                        {
-                            HandleWorkerConnection();
-                        }
-                        catch (Exception e)
-                        {
-                            Console.Error.WriteLine("Error in worker handling thread: " + e);
-                            Environment.Exit(1);
-                        }
-                    }, TaskCreationOptions.LongRunning));
-
-                    // start heartbeat for worker
-                    void ListenForWorkerHeartbeat()
-                    {
-                        using (var workerHeartbeat = new PullSocket($">tcp://{workerIP}:{heartbeatPort}"))
-                        {
-                            var msg = new Msg();
-                            msg.InitEmpty();
-                            while (!cts.IsCancellationRequested)
-                            {
-                                if (!workerHeartbeat.TryReceive(ref msg, TimeSpan.FromSeconds(5)))
-                                {
-                                    workerInfo.IsAlive = false;
-
-                                    if (testQueue.IsEmpty || cts.IsCancellationRequested)
-                                        return;
-                                    Console.WriteLine($"Worker {workerName} stopped responding while working on test {workerInfo.CurrentTest}.");
-                                    if (commandLineArgs.ArgAsBool("coverage"))
-                                    {
-                                        Console.WriteLine("Aborting coverage run due to failed worker (coverage from that worker is lost).");
-                                        RunTests.KillParallelWorkers(HostWorkerPid);
-                                        Process.GetCurrentProcess().Kill();
-                                    }
-
-                                    if (workerCount > 0 && !cts.IsCancellationRequested && !workerInfoByName.Any(kvp => kvp.Value.IsAlive))
-                                    {
-                                        Console.WriteLine("No more workers alive: starting another worker.");
-                                        LaunchDockerWorker(workerInfoByName.Count + 1, commandLineArgs, ref workerNames, true, MinBytesPerBigWorker, workerPort, log, coverageSnapshots);
-                                    }
-                                    return;
-                                }
-                                //Console.WriteLine($"Heartbeat from {workerIP}.");
-                                Thread.Sleep(3000);
-                            }
-                            workerInfo.IsAlive = false;
-                        }
-                    }
-
-                    factory.StartNew(() => {
-                        try
-                        {
-                            ListenForWorkerHeartbeat();
-                        }
-                        catch (Exception e)
-                        {
-                            Console.Error.WriteLine("Error listening for worker heartbeat: " + e);
-                            Environment.Exit(1);
-                        }
-                    }, TaskCreationOptions.LongRunning);
-                }
-
-                if (!workersFinished && cts.IsCancellationRequested)
-                    return false;
-                Console.WriteLine("Waiting for worker tasks to finish.");
-                foreach (var task in tasks)
-                    task.Wait();
-            }
-            Console.WriteLine($"Parallel testing finished in {timer.Elapsed} ({timer.Elapsed.TotalSeconds}s)");
-            if (coverageSnapshots.Any())
-                GenerateCoverageReport(commandLineArgs, coverageSnapshots);
-            return testsFailed == 0;
-        }
-
-        private static string GetFullDotCoverExePath(CommandLineArgs commandLineArgs)
-        {
-            var pwizRoot = Path.GetDirectoryName(Path.GetDirectoryName(GetSkylineDirectory().FullName));
-            if (pwizRoot == null)
-                throw new InvalidOperationException("Unable to determine path to ProteoWizard root directory.");
-            return Path.Combine(pwizRoot, commandLineArgs.ArgAsString("dotcoverexe"));
-        }
-
-        private static void GenerateCoverageReport(CommandLineArgs commandLineArgs, ConcurrentBag<string> coverageSnapshots)
-        {
-            var pwizRoot = Path.GetDirectoryName(Path.GetDirectoryName(GetSkylineDirectory().FullName))!;
-            string dotCoverExe = GetFullDotCoverExePath(commandLineArgs);
-            string mergedCoverageFilepath = Path.Combine(pwizRoot, $"coverage{GetTestRunTimeStamp()}.dcvr");
-            var snapshotsWithFullPath = coverageSnapshots.Select(s => Path.Combine(pwizRoot, s)).ToList();
-            string mergeLogPath = Path.Combine(pwizRoot, "merge.log");
-            string mergeErrLogPath = Path.Combine(pwizRoot, "merge.err.log");
-            // wait for the snapshots to be saved
-            foreach (var snapshot in snapshotsWithFullPath)
-            {
-                for (int retry = 0; retry < 10 && !File.Exists(snapshot); ++retry)
-                    Thread.Sleep(500);
-                if (!File.Exists(snapshot))
-                    throw new FileNotFoundException($"coverage snapshot {snapshot} did not get saved to disk");
-            }
-            var psi = new ProcessStartInfo(dotCoverExe, $"merge /LogFile={mergeLogPath} /Output={mergedCoverageFilepath} /Source=" + string.Join(";", snapshotsWithFullPath));
-            psi.CreateNoWindow = true;
-            psi.UseShellExecute = false;
-            var mergeProcess = Process.Start(psi);
-            if (mergeProcess == null || mergeProcess.WaitForExit(10000) && mergeProcess.ExitCode != 0)
-            {
-                Console.WriteLine($"Error merging coverage snapshots: {mergeProcess?.ExitCode ?? -1}");
-                Console.WriteLine("Command: " + psi.FileName + " " + psi.Arguments);
-                return;
-            }
-            File.Delete(mergeLogPath);
-            File.Delete(mergeErrLogPath);
-
-            string coverageReportFilename = Path.ChangeExtension(mergedCoverageFilepath, ".html");
-            psi.Arguments = $"report /ReportType=html /Source={mergedCoverageFilepath} /Output={coverageReportFilename}";
-            var reportProcess = Process.Start(psi);
-            if (reportProcess == null || reportProcess.WaitForExit(10000) && reportProcess.ExitCode != 0)
-            {
-                Console.WriteLine($"Error generating coverage report: {reportProcess?.ExitCode ?? -1}");
-                Console.WriteLine("Command: " + psi.FileName + " " + psi.Arguments);
-                return;
-            }
-
-            foreach(var snapshot in snapshotsWithFullPath)
-                FileEx.SafeDelete(snapshot);
-            Process.Start(coverageReportFilename);
-        }
-
-        private static string[] GetLanguages(CommandLineArgs args)
-        {
-            string value = args.ArgAsString("language");
-            if (value == "all")
-                return allLanguages;
-            return value.Split(',').Select(GetCanonicalLanguage).ToArray();
-        }
-
-        private static string GetCanonicalLanguage(string rawLanguage)
-        {
-            // If the raw language is a prefix of something from allLanguages, use
-            // the full name.
-            foreach (var language in allLanguages)
-            {
-                if (language.StartsWith(rawLanguage))
-                    return language;
-            }
-            return rawLanguage;
-        }
-
-        private static DirectoryInfo GetSkylineDirectory()
-        {
-            string skylinePath = Path.GetDirectoryName(Assembly.GetExecutingAssembly().Location);
-            var skylineDirectory = skylinePath != null ? new DirectoryInfo(skylinePath) : null;
-            while (skylineDirectory != null)
-            {
-                skylineDirectory = skylineDirectory.Parent;
-                if (skylineDirectory == null)
-                    break;
-
-                if (skylineDirectory.Name.ToLowerInvariant() == "skyline")
-                    return skylineDirectory;
-                else
-                    foreach (var subdir in skylineDirectory.GetDirectories())
-                        if (Directory.Exists(Path.Combine(subdir.FullName, "pwiz_tools", "Skyline")))
-                            return new DirectoryInfo(Path.Combine(subdir.FullName, "pwiz_tools", "Skyline"));
-            }
-
-            return null;
-        }
-
-        private static void TeamCitySettings(CommandLineArgs commandLineArgs, out bool teamcityTestDecoration, out string testSpecification)
-        {
-            teamcityTestDecoration = commandLineArgs.ArgAsBool("teamcitytestdecoration");
-            testSpecification = commandLineArgs.ArgAsStringOrDefault("teamcitytestsuite") ??
-                                commandLineArgs.ArgAsStringOrDefault("test") ??
-                                "all";
-        }
-
-        private static void TeamCityStartTestSuite(CommandLineArgs commandLineArgs)
-        {
-            TeamCitySettings(commandLineArgs, out bool teamcityTestDecoration, out string testSpecification);
-            if (teamcityTestDecoration)
-                Console.WriteLine($"##teamcity[testSuiteStarted name='{testSpecification}']");
-        }
-
-        private static void TeamCityFinishTestSuite(CommandLineArgs commandLineArgs)
-        {
-            TeamCitySettings(commandLineArgs, out bool teamcityTestDecoration, out string testSpecification);
-            if (teamcityTestDecoration)
-                Console.WriteLine($"##teamcity[testSuiteFinished name='{testSpecification}']");
-        }
-
-        // Run all test passes.
-        private static bool RunTestPasses(
-            List<TestInfo> testList, 
-            List<TestInfo> unfilteredTestList, 
-            CommandLineArgs commandLineArgs, 
-            StreamWriter log, 
-            long loopCount, 
-            long repeat,
-            bool profiling = false)
-        {
-            bool buildMode = commandLineArgs.ArgAsBool("buildcheck");
-            bool randomOrder = commandLineArgs.ArgAsBool("random");
-            bool demoMode = commandLineArgs.ArgAsBool("demo");
-            bool offscreen = commandLineArgs.ArgAsBool("offscreen");
-            bool internet = commandLineArgs.ArgAsBool("internet");
-            bool useOriginalURLs = commandLineArgs.ArgAsBool("originalurls");
-            bool perftests = commandLineArgs.ArgAsBool("perftests");
-            bool retrydatadownloads = commandLineArgs.ArgAsBool("retrydatadownloads"); // When true, re-download data files on test failure in case its due to data staleness
-            bool runsmallmoleculeversions = commandLineArgs.ArgAsBool("runsmallmoleculeversions"); // Run the various tests that are versions of other tests with the document completely converted to small molecules?
-            bool recordauditlogs = commandLineArgs.ArgAsBool("recordauditlogs"); // Replace or create audit logs for tutorial tests
-            bool useVendorReaders = commandLineArgs.ArgAsBool("vendors");
-            bool showStatus = commandLineArgs.ArgAsBool("status");
-            bool showFormNames = commandLineArgs.ArgAsBool("showformnames");
-            bool qualityMode = commandLineArgs.ArgAsBool("quality");
-            bool pass0 = commandLineArgs.ArgAsBool("pass0");
-            bool pass1 = commandLineArgs.ArgAsBool("pass1");
-            bool pass2 = commandLineArgs.ArgAsBool("pass2");
-            int timeoutMultiplier = (int) commandLineArgs.ArgAsLong("multi");
-            int pauseSeconds = (int) commandLineArgs.ArgAsLong("pause");
-            int pauseStartingScreenshot = (int)commandLineArgs.ArgAsLong("startingshot");
-            var formList = commandLineArgs.ArgAsString("form");
-            if (!formList.IsNullOrEmpty())
-                perftests = true;
-            var pauseDialogs = (string.IsNullOrEmpty(formList)) ? null : formList.Split(',');
-            var results = commandLineArgs.ArgAsString("results");
-            var maxSecondsPerTest = commandLineArgs.ArgAsDouble("maxsecondspertest");
-            var dmpDir = commandLineArgs.ArgAsString("dmpdir");
-            bool teamcityTestDecoration = commandLineArgs.ArgAsBool("teamcitytestdecoration");
-            bool verbose = commandLineArgs.ArgAsBool("verbose");
-            string parallelMode = commandLineArgs.ArgAsString("parallelmode");
-            bool serverMode = parallelMode == "server";
-            bool clientMode = parallelMode == "client";
-            bool asNightly = offscreen && qualityMode;  // While it is possible to run quality off screen from the Quality tab, this is what we use to distinguish for treatment of perf tests
-            bool coverage = commandLineArgs.ArgAsBool("coverage");
-
-            // If pausing for screenshots, make sure this process is allowed to fully activate its forms
-            if (pauseSeconds != 0)
-            {
-                Process.GetCurrentProcess().AllowSetForegroundWindow();
-            }
-
-            // If running Nightly tests, remove any flagged for exclusion by the NoNightlyTesting custom attribute
-            if (asNightly)
-            {
-                testList.RemoveAll(test => test.DoNotRunInNightly);
-                unfilteredTestList.RemoveAll(test => test.DoNotRunInNightly);
-            }
-
-            // If we haven't been told to run perf tests, remove any from the list
-            // which may have shown up by default
-            if (!perftests)
-            {
-                testList.RemoveAll(test => test.IsPerfTest);
-                unfilteredTestList.RemoveAll(test => test.IsPerfTest);
-            }
-            else
-            {
-                // Take advantage of the extra time available in perftest runs to do the leak tests we
-                // skip in regular nightlies - but skip leak tests covered in regular nightlies
-                foreach (var test in unfilteredTestList)
-                {
-                    test.DoNotLeakTest = !test.DoNotLeakTest;
-                }
-            }
-
-            // If this is a nightly run, check the SKYLINE_NIGHTLY_TEST_EXCLUSIONS env var 
-            HandleNightlyTestExclusions(testList, unfilteredTestList, log, asNightly);
-
-            // Even if we have been told to run perftests, if none are in the list
-            // then make sure we don't chat about perf tests in the log
-            perftests &= testList.Any(t => t.IsPerfTest);
-
-            if (buildMode)
-            {
-                randomOrder = false;
-                demoMode = false;
-                offscreen = true;
-                useVendorReaders = true;
-                showStatus = false;
-                qualityMode = false;
-                pauseSeconds = 0;
-            }
-
-            if (serverMode)
-            {
-                if (coverage)
-                {
-                    if (!File.Exists(GetFullDotCoverExePath(commandLineArgs)))
-                        throw new ArgumentException($"The file specified by dotcoverexe ({commandLineArgs.ArgAsString("dotcoverexe")} does not exist: it must be the path to command-line dotCover.exe relative to the pwiz root");
-                }
-
-                return PushToTestQueue(testList, unfilteredTestList, commandLineArgs, log);
-            }
-
-            if (coverage)
-                throw new ArgumentException("Coverage only works in parallel testing mode.");
-
-            var runTests = new RunTests(
-                demoMode, buildMode, offscreen, internet, useOriginalURLs, showStatus, perftests,
-                runsmallmoleculeversions, recordauditlogs, teamcityTestDecoration,
-                retrydatadownloads,
-                pauseDialogs, pauseSeconds, pauseStartingScreenshot, useVendorReaders, timeoutMultiplier, 
-                results, log, verbose, clientMode);
-
-            var timer = new Stopwatch();
-            timer.Start();
-            using (new DebuggerListener(runTests))
-            {
-                if (asNightly && !string.IsNullOrEmpty(dmpDir) && Directory.Exists(dmpDir))
-                {
-                    runTests.Log("# Deleting memory dumps.\r\n");
-
-                    var dmpDirInfo = new DirectoryInfo(dmpDir);
-                    var memoryDumps = dmpDirInfo.GetFileSystemInfos("*.dmp")
-                        .OrderBy(f => f.CreationTime)
-                        .ToArray();
-
-                    runTests.Log("# Found {0} memory dumps in {1}.\r\n", memoryDumps.Length, dmpDir);
-
-                    // Only keep 5 pairs. If memory dumps are deleted manually it could
-                    // happen that we delete a pre-dump but not a post-dump
-                    if (memoryDumps.Length > 10)
-                    {
-                        foreach (var dmp in memoryDumps.Take(memoryDumps.Length - 10))
-                        {
-                            // Just to double check that we don't delete other files
-                            if (dmp.Extension == ".dmp" &&
-                                (dmp.Name.StartsWith("pre_") || dmp.Name.StartsWith("post_")))
-                            {
-                                runTests.Log("# Deleting {0}.\r\n", dmp.FullName);
-                                File.Delete(dmp.FullName);
-
-                                if (File.Exists(dmp.FullName))
-                                    runTests.Log("# WARNING: {0} not deleted.\r\n", dmp.FullName);
-                            }
-                            else
-                            {
-                                runTests.Log("# Skipping deletion of {0}.\r\n", dmp.FullName);
-                            }
-                        }
-                    }
-
-                    runTests.Log("\r\n");
-                }
-
-                if (commandLineArgs.ArgAsBool("clipboardcheck"))
-                {
-                    runTests.TestContext.Properties["ClipboardCheck"] = "TestRunner clipboard check";
-                    Console.WriteLine("Checking clipboard use for {0} tests...\n", testList.Count);
-                    loopCount = 1;
-                    randomOrder = false;
-                }
-                else if (commandLineArgs.ArgAsBool("showheader"))
-                {
-                    if (!randomOrder && formList.IsNullOrEmpty() && perftests)
-                        runTests.Log("Perf tests will run last, for maximum overall test coverage.\r\n");
-                        runTests.Log("Running {0}{1} tests{2}{3}...\r\n",
-                        testList.Count,
-                        testList.Count < unfilteredTestList.Count ? "/" + unfilteredTestList.Count : "",
-                        (loopCount <= 0) ? " forever" : (loopCount == 1) ? "" : " in " + loopCount + " loops",
-                        (repeat <= 1) ? "" : ", repeated " + repeat + " times each per language");
-                }
-
-                // Get list of languages
-                var languages = buildMode
-                    ? new[] { "en-US" }
-                    : GetLanguages(commandLineArgs);
-
-                if (showFormNames)
-                    runTests.Skyline.Set("ShowFormNames", true);
-
-                var removeList = new List<TestInfo>();
-
-                // Pass 0: Test an interesting collection of edge cases:
-                //         French number format,
-                //         No vendor readers,
-                //         No internet access,
-                if (pass0)
-                {
-                    if (!clientMode)
-                    {
-                        runTests.Log("\r\n");
-                        runTests.Log("# Pass 0: Run with French number format, no vendor readers, no internet access.\r\n");
-                        if (testList.Any(t => t.IsPerfTest))
-                        {
-                            // These are largely about vendor and/or internet performance, so not worth doing in pass 0
-                            runTests.Log("# Skipping perf tests for pass 0.\r\n");
-                        }
-                    }
-
-                    runTests.Language = new CultureInfo("fr");
-                    runTests.Skyline.Set("NoVendorReaders", true);
-                    runTests.AccessInternet = false;
-                    runTests.RunPerfTests = false;
-                    runTests.CheckCrtLeaks = CrtLeakThreshold;
-                    for (int testNumber = 0; testNumber < testList.Count; testNumber++)
-                    {
-                        var test = testList[testNumber];
-                        if (test.IsPerfTest)
-                        {
-                            // These are largely about vendor and/or internet performance, so not worth doing in pass 0
-                            continue;
-                        }
-                        if (!runTests.Run(test, 0, testNumber, dmpDir, false) || // No point in re-running a failed test
-                            RunOnceTestNames.Contains(test.TestMethod.Name)) // No point in running certain tests more than once
-                        {
-                            removeList.Add(test);
-                        }
-                    }
-                    runTests.Skyline.Set("NoVendorReaders", false);
-                    runTests.AccessInternet = internet;
-                    runTests.RunPerfTests = perftests;
-                    runTests.CheckCrtLeaks = 0;
-
-                    foreach (var removeTest in removeList)
-                        testList.Remove(removeTest);
-                    removeList.Clear();
-                }
-
-                // Pass 1: Look for cumulative leaks when test is run multiple times.
-                if (pass1)
-                {
-                    if (!clientMode)
-                    {
-                        runTests.Log("\r\n");
-                        runTests.Log("# Pass 1: Run tests multiple times to detect memory leaks.\r\n");
-                        if (testList.Any(t => t.DoNotLeakTest))
-                        {
-                            // These are  too lengthy to run multiple times for leak testing, so not a good fit for pass 1
-                            // But it's a shame to skip them entirely, so we flip the attribute so they run on perf test machines
-                            runTests.Log("# Tests with NoLeakTesting attribute are skipped in pass 1 but prioritized in pass 2.\r\n");
-                            runTests.Log("# Note that systems running perf tests invert the NoLeakTesting attribute to ensure overall coverage.\r\n");
-                        }
-                        if (testList.Any(t => t.IsPerfTest))
-                        {
-                            // These are generally too lengthy to run multiple times, so not a good fit for pass 1
-                            runTests.Log("# Skipping perf tests for pass 1 leak checks.\r\n");
-                        }
-                    }
-
-                    var maxDeltas = new LeakTracking();
-                    int maxIterationCount = 0;
-
-                    int pass1LoopCount = 0;
-                    if (!pass2 && loopCount <= 0)
-                        pass1LoopCount = int.MaxValue;
-
-                    for (int pass1Count = 0; pass1Count <= pass1LoopCount; ++pass1Count)
-                        for (int testNumber = 0; testNumber < testList.Count; testNumber++)
-                        {
-                            var test = testList[testNumber];
-                            bool failed = false;
-
-                            if (test.IsPerfTest)
-                            {
-                                // These are generally too lengthy to run multiple times, so not a good fit for pass 1
-                                continue;
-                            }
-
-                            if (test.DoNotLeakTest)
-                            {
-                                // These are specifically too lengthy to run multiple times, so not a good fit for pass 1
-                                continue;
-                            }
-
-                            if (failed)
-                                continue;
-
-                            // Run test repeatedly until we can confidently assess the leak status.
-                            var numLeakCheckIterations = GetLeakCheckIterations(test);
-                            var runTestForever = false;
-                            var hangIteration = -1;
-                            var listValues = new List<LeakTracking>();
-                            LeakTracking? minDeltas = null;
-                            int? passedIndex = null;
-                            int iterationCount = 0;
-                            string leakMessage = null;
-                            var leakHanger = new LeakHanger();  // In case of a leak, this object will hang until freed by a debugger
-                            for (int i = 0; i < numLeakCheckIterations || runTestForever; i++, iterationCount++)
-                            {
-                                // Run the test in the next language.
-                                runTests.Language = new CultureInfo(allLanguages[i % allLanguages.Length]);
-                                if (!runTests.Run(test, 1, testNumber, dmpDir, hangIteration >= 0 && (i - hangIteration) % 100 == 0))
-                                {
-                                    failed = true;
-                                    removeList.Add(test);
-                                    break;
-                                }
-
-                                // Run linear regression on memory size samples.
-                                listValues.Add(new LeakTracking(runTests));
-                                if (listValues.Count <= LeakTrailingDeltas)
-                                    continue;
-
-                                if (!runTestForever)
-                                {
-                                    // Stop accumulating points if all leak minimal values are below the threshold values.
-                                    var lastDeltas = LeakTracking.MeanDeltas(listValues);
-                                    minDeltas = minDeltas.HasValue ? minDeltas.Value.Min(lastDeltas) : lastDeltas;
-                                    if (minDeltas.Value.BelowThresholds(LeakThresholds, test.TestMethod.Name))
-                                    {
-                                        passedIndex = passedIndex ?? i;
-
-                                        if (!IsFixedLeakIterations && !leakHanger.IsTestMode)
-                                            break;
-                                    }
-
-                                    // Report leak message at LeakCheckIterations, not the expanded count from GetLeakCheckIterations(test)
-                                    if (leakHanger.IsTestMode ||
-                                        GetLeakCheckReportEarly(test) && iterationCount + 1 == Math.Min(numLeakCheckIterations, LeakCheckIterations))
-                                    {
-                                        leakMessage = minDeltas.Value.GetLeakMessage(LeakThresholds, test.TestMethod.Name);
-                                        if (leakMessage != null)
-                                        {
-                                            runTests.Log(leakMessage);
-                                            // runTests.Log("# Entering infinite loop.");
-                                            // leakHanger.Wait();
-
-                                            if (!teamcityTestDecoration)
-                                                runTestForever = true; // Once we break out of the loop, just keep running this test
-                                            hangIteration = i;
-                                            RunTests.MemoryManagement.HeapDiagnostics = true;
-                                        }
-                                    }
-                                }
-
-                                // Remove the oldest point unless this is the last iteration
-                                // So that the report below will be based on the set that just
-                                // failed the leak check
-                                if (!passedIndex.HasValue || i < LeakCheckIterations - 1)
-                                {
-                                    listValues.RemoveAt(0);
-                                }
-                            }
-
-                            if (failed)
-                                continue;
-
-                            if (!GetLeakCheckReportEarly(test))
-                            {
-                                leakMessage = minDeltas.Value.GetLeakMessage(LeakThresholds, test.TestMethod.Name);
-                                if (leakMessage != null)
-                                    runTests.Log(leakMessage);
-                            }
-
-                            if (leakMessage != null)
-                                removeList.Add(test);
-                            runTests.Log(minDeltas.Value.GetLogMessage(test.TestMethod.Name, iterationCount + 1));
-
-                            maxDeltas = maxDeltas.Max(minDeltas.Value);
-                            maxIterationCount = Math.Max(maxIterationCount, iterationCount);
-                        }
-
-                    runTests.Log(maxDeltas.GetLogMessage("MaximumLeaks", maxIterationCount));
-                    foreach (var removeTest in removeList)
-                        testList.Remove(removeTest);
-                    removeList.Clear();
-                }
-
-                if (qualityMode)
-                    languages = qualityLanguages;
-
-                // Run all test passes.
-                int pass = 2; // at this point we always start at pass 2 (pass0 and pass1 will have run already, optionally)
-                int passEnd = pass + (int)loopCount;
-                if (loopCount <= 0)
-                {
-                    passEnd = int.MaxValue;
-                }
-
-                if (!pass2)
-                    return runTests.FailureCount == 0;
-
-                if (pass < passEnd && testList.Count > 0 && !clientMode)
-                {
-                    runTests.Log("\r\n");
-                    runTests.Log("# Pass 2+: Run tests in each selected language.\r\n");
-                }
-
-                // Move any tests with the NoLeakTesting attribute to the front of the list for pass 2, as we skipped them in pass 1
-                testList = testList.Where(t => t.DoNotLeakTest)
-                    .Concat(testList.Where(t => !t.DoNotLeakTest))
-                    .ToList();
-
-                int perfPass = pass; // For nightly tests, we'll run perf tests just once per language, and only in one language (dynamically chosen for coverage) if english and french (along with any others) are both enabled
-                bool needsPerfTestPass2Warning = asNightly && testList.Any(t => t.IsPerfTest); // No perf tests, no warning
-                var perfTestsOneLanguageOnly = asNightly && perftests && languages.Any(l => l.StartsWith("en")) && languages.Any(l => l.StartsWith("fr"));
-
-                for (; pass < passEnd; pass++)
-                {
-                    if (testList.Count == 0)
-                        break;
-
-                    // Run each test in this test pass.
-                    var testPass = randomOrder ? testList.RandomOrder().ToList() : testList;
-                    for (int testNumber = 0; testNumber < testPass.Count; testNumber++)
-                    {
-                        var test = testPass[testNumber];
-
-                        // Perf Tests are generally too lengthy to run multiple times (but non-english format check is useful, so rotate through on a per-day basis - including "tr")
-                        var perfTestLanguage = allLanguages[DateTime.Now.DayOfYear % allLanguages.Length];
-                        var languagesThisTest = (test.IsPerfTest && perfTestsOneLanguageOnly) ? new[] { perfTestLanguage } : languages;
-                        if (perfTestsOneLanguageOnly && needsPerfTestPass2Warning)
-                        {
-                            // NB the phrase "# Perf tests" in a log is a key for SkylineNightly to post to a different URL - so don't mess with this.
-                            runTests.Log("# Perf tests will be run only once, and only in one language, dynamically chosen (by DayOfYear%NumberOfLanguages) for coverage.  To run perf tests in specific languages, enable all but English.\r\n");
-                            needsPerfTestPass2Warning = false;
-                        }
-
-                        // Run once (or repeat times) for each language.
-                        for (int i = 0; i < languagesThisTest.Length; i++)
-                        {
-                            runTests.Language = new CultureInfo(languagesThisTest[i]);
-                            var stopWatch = new Stopwatch();
-                            stopWatch.Start(); // Limit the repeats in case of very long tests
-                            for (int repeatCounter = 1; repeatCounter <= repeat; repeatCounter++)
-                            {
-                                if (asNightly && test.IsPerfTest && ((pass > perfPass) || (repeatCounter > 1)))
-                                {
-                                    // Perf Tests are generally too lengthy to run multiple times (but per-language check is useful)
-                                    if (needsPerfTestPass2Warning)
-                                    {
-                                        // NB the phrase "# Perf tests" in a log is a key for SkylineNightly to post to a different URL - so don't mess with this.
-                                        runTests.Log("# Perf tests will be run only once per language.\r\n");
-                                        needsPerfTestPass2Warning = false;
-                                    }
-                                    break;
-                                }
-                                if (!runTests.Run(test, pass, testNumber, dmpDir, false) || // Test failed, don't rerun
-                                    RunOnceTestNames.Contains(test.TestMethod.Name)) // No point in running certain tests more than once
-                                {
-                                    removeList.Add(test);
-                                    i = languages.Length - 1;   // Don't run other languages.
-                                    break;
-                                }
-                                if (maxSecondsPerTest > 0)
-                                {
-                                    var maxSecondsPerTestPerLanguage = maxSecondsPerTest / languagesThisTest.Length; // We'd like no more than 5 minutes per test across all languages when doing stess tests
-                                    if (stopWatch.Elapsed.TotalSeconds > maxSecondsPerTestPerLanguage && repeatCounter <= repeat - 1)
-                                    {
-                                        runTests.Log("# Breaking repeat test at count {0} of requested {1} (at {2} minutes), to allow other tests and languages to run.\r\n", repeatCounter, repeat, stopWatch.Elapsed.TotalMinutes);
-                                        break;
-                                    }
-                                }
-                            }
-                            if (profiling)
-                                break;
-                        }
-                    }
-
-                    foreach (var removeTest in removeList)
-                        testList.Remove(removeTest);
-                    removeList.Clear();
-                }
-            }
-
-            Console.WriteLine($"Tests finished in {timer.Elapsed} ({timer.Elapsed.TotalSeconds}s)");
-            return runTests.FailureCount == 0;
-        }
-
-        //
-        // Check for local ban on certain tests in nightly runs
-        //
-        private static void HandleNightlyTestExclusions(List<TestInfo> testList, List<TestInfo> unfilteredTestList, StreamWriter log, bool asNightly)
-        {
-            if (asNightly)
-            {
-                const string EnvVarSkylineNightlyTestExclusions = "SKYLINE_NIGHTLY_TEST_EXCLUSIONS";
-                var localNightlyBans = new HashSet<string>();
-                var exclusions = (Environment.GetEnvironmentVariable(EnvVarSkylineNightlyTestExclusions) ?? string.Empty);
-                foreach (var bannedPatterns in exclusions.Split(','))
-                {
-                    if (string.IsNullOrEmpty(bannedPatterns))
-                    {
-                        continue;
-                    }
-                    var pattern = new Regex(bannedPatterns.Trim());
-                    foreach (var t in testList)
-                    {
-                        if (pattern.Match(t.TestMethod.Name).Success)
-                        {
-                            localNightlyBans.Add(t.TestMethod.Name);
-                        }
-                    }
-                    foreach (var t in unfilteredTestList)
-                    {
-                        if (pattern.Match(t.TestMethod.Name).Success)
-                        {
-                            localNightlyBans.Add(t.TestMethod.Name);
-                        }
-                    }
-                }
-
-                testList.RemoveAll(t => localNightlyBans.Any(lb => Equals(lb, t.TestMethod.Name)));
-                unfilteredTestList.RemoveAll(t => localNightlyBans.Any(lb => Equals(lb, t.TestMethod.Name)));
-
-                if (localNightlyBans.Any())
-                {
-                    RunTests.Log(log, $"# Local environment variable ${EnvVarSkylineNightlyTestExclusions} is set as \"{exclusions}\", skipping these tests:\n");
-                    foreach (var banned in localNightlyBans)
-                    {
-                        RunTests.Log(log, $"# {banned}\n");
-                    }
-                }
-            }
-        }
-
-        /// <summary>
-        /// A class that hangs indefinitely waiting for a debugger to be attached to
-        /// end the wait by setting the _endWait value to true. Some complexity needed
-        /// to be added to the Wait() function in order to keep the compiler from
-        /// simply optimizing it away.
-        /// </summary>
-        private class LeakHanger
-        {
-            // ReSharper disable NotAccessedField.Local
-            private bool _endWait;
-            private long _iterationCount;
-            private DateTime _startTime;
-            // ReSharper restore NotAccessedField.Local
-
-            public bool IsTestMode
-            {
-                get { return false; }
-            }
-
-            public bool EndWait
-            {
-                get { return _endWait; }
-                set { _endWait = value; }
-            }
-
-            public void Wait()
-            {
-                _startTime = DateTime.Now;
-
-                // Loop forever so someone can attach a debugger
-                while (!EndWait)
-                {
-                    Thread.Sleep(5000);
-                    _iterationCount++;
-                }
-
-                RunTests.MemoryManagement.HeapDiagnostics = true;
-            }
-        }
-
-        // Load list of tests to be run into TestList.
-        private static List<TestInfo> LoadTestList(CommandLineArgs commandLineArgs)
-        {
-            List<string> testNames;
-            var testList = new List<TestInfo>();
-
-            // Clear forms/tests cache if desired.
-            var formArg = commandLineArgs.ArgAsString("form");
-
-            // Load lists of tests to run.
-            if (string.IsNullOrEmpty(formArg))
-                testNames = LoadList(commandLineArgs.ArgAsString("test"));
-
-            // Find which tests best cover the desired forms.
-            else
-            {
-                var formLookup = new FormLookup();
-                List<string> uncoveredForms;
-                testNames = formLookup.FindTests(LoadList(formArg), out uncoveredForms);
-                if (uncoveredForms.Count > 0)
-                {
-                    MessageBox.Show("No tests found to show these Forms: " + string.Join(", ", uncoveredForms), "Warning");
-                    return testList;
-                }
-            }
-
-            // Maintain order in list of explicitly specified tests
-            var testDict = new Dictionary<string, int>();
-            for (int i = 0; i < testNames.Count; i++)
-            {
-                if (testDict.ContainsKey(testNames[i]))
-                {
-                    MessageBox.Show("Duplicate test name: " + testNames[i]);
-                    throw new ArgumentException("Duplicate test name: " + testNames[i]);
-                }
-                testDict.Add(testNames[i], i);
-            }
-
-            var testArray = new TestInfo[testNames.Count];
-
-            var skipList = LoadList(commandLineArgs.ArgAsString("skip"));
-
-            // Find tests in the test dlls.
-            foreach (var testDll in TEST_DLLS)
-            {
-                foreach (var testInfo in RunTests.GetTestInfos(testDll))
-                {
-                    var testName = testInfo.TestClassType.Name + "." + testInfo.TestMethod.Name;
-                    if (testNames.Count == 0 || testNames.Contains(testName) ||
-                        testNames.Contains(testInfo.TestMethod.Name))
-                    {
-                        if (!skipList.Contains(testName) && !skipList.Contains(testInfo.TestMethod.Name))
-                        {
-                            if (testNames.Count == 0)
-                                testList.Add(testInfo);
-                            else
-                            {
-                                string lookup = testNames.Contains(testName) ? testName : testInfo.TestMethod.Name;
-                                testArray[testDict[lookup]] = testInfo;
-                            }
-                        }
-                    }
-                }
-            }
-            if (testNames.Count > 0)
-                testList.AddRange(testArray.Where(testInfo => testInfo != null));
-
-            // Sort tests alphabetically, but run perf tests last for best coverage in a fixed amount of time.
-            return testList.OrderBy(e => e.IsPerfTest).ThenBy(e => e.TestMethod.Name).ToList();
-        }
-
-        private static List<TestInfo> GetTestList(IEnumerable<string> dlls)
-        {
-            var testList = new List<TestInfo>();
-
-            // Find tests in the test dlls.
-            foreach (var testDll in dlls)
-            {
-                testList.AddRange(RunTests.GetTestInfos(testDll));
-            }
-
-            // Sort tests alphabetically.
-            testList.Sort((x, y) => String.CompareOrdinal(x.TestMethod.Name, y.TestMethod.Name));
-
-            return testList;
-        }
-
-        // Load a list of tests specified on the command line as a comma-separated list.  Any name prefixed with '@'
-        // is a file containing test names separated by white space or new lines, with '#' indicating a comment.
-        private static List<string> LoadList(string testList)
-        {
-            var inputList = testList.Split(',');
-            var outputList = new List<string>();
-            var allTests = GetTestList(TEST_DLLS);
-
-            // Check for empty list.
-            if (inputList.Length == 1 && inputList[0] == "")
-            {
-                return outputList;
-            }
-
-            foreach (var name in inputList)
-            {
-                if (name.StartsWith("@"))
-                {
-                    var file = name.Substring(1);
-                    var lines = File.ReadAllLines(file);
-                    foreach (var line in lines)
-                    {
-                        // remove comments
-                        var lineParts = line.Split('#');
-                        if (lineParts.Length > 0 && lineParts[0] != "")
-                        {
-                            // split multiple test names in one line
-                            outputList.AddRange(lineParts[0].Trim().Split(' ', '\t'));
-                        }
-                    }
-                }
-                else if (name.StartsWith("~"))
-                {
-                    // e.g. ~.*Waters.*
-                    var testRegex = new Regex(name.Substring(1));
-                    foreach (var testInfo in allTests)
-                    {
-                        var testName = testInfo.TestClassType.Name + "." + testInfo.TestMethod.Name;
-                        if (testRegex.IsMatch(testName))
-                            outputList.Add(testName);
-                    }
-                }
-                else if (name.EndsWith(".dll", StringComparison.CurrentCultureIgnoreCase))
-                {
-                    foreach (var testInfo in RunTests.GetTestInfos(name))
-                        outputList.Add(testInfo.TestClassType.Name + "." + testInfo.TestMethod.Name);
-                }
-                else
-                {
-                    outputList.Add(name);
-                }
-            }
-
-            return outputList;
-        }
-
-        private class DebuggerListener : IDisposable
-        {
-            private readonly RunTests _runTests;
-            private readonly AutoResetEvent _doneSignal;
-            private readonly BackgroundWorker _bw;
-            private static bool _debuggerAttached;
-
-            public DebuggerListener(RunTests runTests)
-            {
-                _runTests = runTests;
-                _doneSignal = new AutoResetEvent(false);
-                _bw = new BackgroundWorker {WorkerSupportsCancellation = true};
-                _bw.DoWork += ListenForDebugger;
-                _bw.RunWorkerAsync(runTests);
-            }
-
-            private void ListenForDebugger(object sender, DoWorkEventArgs e)
-            {
-                while (!_debuggerAttached && !_bw.CancellationPending)
-                {
-                    if (Debugger.IsAttached)
-                    {
-                        _debuggerAttached = true;
-                        _runTests.Log("\r\n#!!!!! DEBUGGING STARTED !!!!!\r\n");
-                    }
-                    Thread.Sleep(100);
-                }
-                _doneSignal.Set();
-            }
-
-            public void Dispose()
-            {
-                _bw.CancelAsync();
-                _doneSignal.WaitOne();
-            }
-        }
-
-        private class LeakingTest
-        {
-            public string TestName;
-            public double LeakSize;
-        }
-
-        // Generate a summary report of errors and memory leaks from a log file.
-        private static void Report(string logFile)
-        {
-            var logLines = File.ReadAllLines(logFile);
-
-            var errorList = new List<string>();
-            var leakList = new List<LeakingTest>();
-            var handleLeakList = new List<LeakingTest>();
-            var crtLeakList = new List<LeakingTest>();
-
-            string error = null;
-            foreach (var line in logLines)
-            {
-                if (error != null)
-                {
-                    if (line == "!!!")
-                    {
-                        errorList.Add(error);
-                        error = null;
-                    }
-                    else
-                    {
-                        error += "# " + line + "\n";
-                    }
-                    continue;
-                }
-
-                var parts = Regex.Replace(line, @"\s+", " ").Trim().Split(' ');
-
-                // Is it an error line?
-                if (parts[0] == "!!!")
-                {
-                    var test = parts[1];
-                    var failureType = parts[2];
-
-                    if (failureType == "LEAKED")
-                    {
-                        var leakSize = double.Parse(parts[3]);
-                        leakList.Add(new LeakingTest { TestName = test, LeakSize = leakSize });
-                        continue;
-                    }
-                    else if (failureType == "HANDLE-LEAKED")
-                    {
-                        var leakSize = double.Parse(parts[3]);
-                        handleLeakList.Add(new LeakingTest { TestName = test, LeakSize = leakSize });
-                        continue;
-                    }
-                    else if (failureType == "CRT-LEAKED")
-                    {
-                        var leakSize = long.Parse(parts[3]);
-                        crtLeakList.Add(new LeakingTest { TestName = test, LeakSize = leakSize });
-                        continue;
-                    }
-
-                    error = "# " + test + " FAILED:\n";
-                }
-            }
-
-            // Print list of errors sorted in descending order of frequency.
-            Console.WriteLine();
-            if (errorList.Count == 0)
-                Console.WriteLine("# No failures.\n");
-            foreach (var failure in errorList)
-                Console.WriteLine(failure);
-
-            if (leakList.Count > 0)
-            {
-                Console.WriteLine();
-                Console.WriteLine("# Leaking tests (bytes leaked per run):");
-                ReportLeaks(leakList);
-            }
-
-            if (handleLeakList.Count > 0)
-            {
-                Console.WriteLine();
-                Console.WriteLine("# Leaking handles tests (handles per run):");
-                ReportLeaks(handleLeakList);
-            }
-
-            if (crtLeakList.Count > 0)
-            {
-                Console.WriteLine();
-                Console.WriteLine("# Tests leaking unmanaged memory:");
-                ReportLeaks(crtLeakList);
-            }
-        }
-
-        private static void ReportLeaks(IEnumerable<LeakingTest> leakList)
-        {
-            foreach (var leakTest in leakList.OrderByDescending(test => test.LeakSize))
-            {
-                Console.WriteLine("#    {0,-36} {1,10:0.#}",
-                    leakTest.TestName.Substring(0, Math.Min(36, leakTest.TestName.Length)),
-                    leakTest.LeakSize);
-            }
-        }
-
-        // Display help documentation.
-        private static void Help()
-        {
-            Console.WriteLine(@"
-TestRunner with no parameters runs all Skyline unit tests (marked [TestMethod])
-in random order until the process is killed.  It produces a log file (TestRunner.log)
-in the current directory.  You can get a summary of errors and memory leaks by running
-""TestRunner report"".
-
-Here is a list of recognized arguments:
-
-    test=[test1,test2,...]          Run one or more tests by name (separated by ',').
-                                    Test names can be just the method name, or the method
-                                    name prefixed by the class name and a period
-                                    (such as IrtTest.IrtFunctionalTest).  Tests must belong
-                                    to a class marked [TestClass], although the method does
-                                    not need to be marked [TestMethod] to be included in a
-                                    test run.  A name prefixed by '@' (such as ""@fail.txt"")
-                                    refers to a text file containing test names separated by
-                                    white space or new lines.  These files can also include
-                                    single-line comments starting with a '#' character.
-
-    skip=[test1,test2,...]          Skip the tests specified by name, using the same scheme
-                                    as the test option described above.  You can specify
-                                    tests by name or by file (prefixed by the '@' character).
-
-    filter=[a-b,c-d,...]            Once the list of tests has been generated using the test
-                                    and/or skip options, filter allows ranges of tests to be
-                                    run.  This can be useful in narrowing down a problem that
-                                    occurred somewhere in a large test set.  For example,
-                                    filter=1-10 will run the first 10 tests in the alphabetized
-                                    list. Multiple ranges are allowed, such as 
-                                    filter=3-7,9,13-19.
-
-    loop=[n]                        Run the tests ""n"" times, where n is a non-negative
-                                    integer.  A value of 0 will run the tests forever
-                                    (or until the process is killed).  That is the default
-                                    setting if the loop argument is not specified.
-
-    repeat=[n]                      Repeat each test ""n"" times, where n is a positive integer.
-                                    This can help diagnose consistent memory leaks, in contrast
-                                    with a leak that occurs only the first time a test is run.
-
-    maxsecondspertest=[n]           Used in conjunction with the repeat value, this limits the
-                                    amount of time a repeated test will take to no more than ""n"" 
-                                    seconds, where  n is an integer greater than 0.  If this time 
-                                    is exceeded, the test will not be repeated further.
-
-    random=[on|off]                 Run the tests in random order (random=on, the default)
-                                    or alphabetic order (random=off).  Each test is selected
-                                    exactly once per loop, regardless of the order.
-                                    
-    offscreen=[on|off]              Set offscreen=on (the default) to keep Skyline windows
-                                    from flashing on the desktop during a test run.
-
-    language=[language1,language2,...]  Choose a random language from this list before executing
-                                    each test.  Default value is ""en-US,fr-FR"".  You can
-                                    specify just one language if you want all tests to run
-                                    in that language.
-
-    demo=[on|off]                   Set demo=on to pause slightly at PauseForScreenshot() calls
-                                    maximize the main window and show all-chromatograms graph
-                                    in lower-right corner
-
-    multi=[n]                       Multiply timeouts in unit tests by a factor of ""n"".
-                                    This is necessary when running multiple instances of 
-                                    TestRunner simultaneously.
-
-    log=[file]                      Writes log information to the specified file.  The
-                                    default log file is TestRunner.log in the current
-                                    directory.
-
-    report=[file]                   Displays a summary of the errors and memory leaks
-                                    recorded in the log file produced during a prior
-                                    run of TestRunner.  If you don't specify a file,
-                                    it will use TestRunner.log in the current directory.
-                                    The report is formatted so it can be used as an input
-                                    file for the ""test"" or ""skip"" options in a subsequent
-                                    run.
-
-    retrydatadownloads=[on|off]     Set retrydatadownloads=on to enable retry of data downloads
-                                    on test failures, with the idea that the failure might be due
-                                    to stale data sets.
-
-    originalurls=[on|off]           Set originalurls=on to use direct links to download-on-the-fly
-                                    dependencies like Crux and MSFragger. Otherwise a cached
-                                    location on AWS S3 will be used.
-
-    profile=[on|off]                Set profile=on to enable memory profiling mode.
-                                    TestRunner will pause for 10 seconds after the first
-                                    test is run to allow you to take a memory snapshot.
-                                    After the test run it will sleep instead of terminating
-                                    to allow you to take a final memory snapshot.
-
-    vendors=[on|off]                If vendors=on, Skyline's tests will use vendor readers to
-                                    read data files.  If vendors=off, tests will read data using
-                                    the mzML format.  This is useful to isolate memory leaks or
-                                    other problems that might occur in the vendor readers.
-
-    clipboardcheck                  When this argument is specified, TestRunner runs
-                                    each test once, and makes sure that it did not use
-                                    the system clipboard.  If a test uses the clipboard,
-                                    stress testing might be compromised on a computer
-                                    which is running other processes simultaneously.
-
-    parallelmode=[off|server]       When set to server, TestRunner will launch Docker workers
-                                    to run the configured tests in parallel. Docker Desktop
-                                    must be installed and containers must be enabled in the
-                                    operating system. Ask Matt for the Getting Started guide.
-
-    workercount=[n]                 The number of parallel workers to run. One of the workers
-                                    will be on the host, so only workercount - 1 Docker
-                                    containers will be launched.
-
-    workerport=[n]                  The port the parallel server will listen for worker connections
-                                    on. If unset, a random port will be used.
-
-    keepworkerlogs=[on|off]         Set keepworkerlogs=on to persist individual logs from each 
-                                    Docker worker. Useful for debugging issues related to running
-                                    tests inside a container.
-");
-        }
-
-        private static void ThreadExceptionEventHandler(Object sender, ThreadExceptionEventArgs e)
-        {
-            Console.WriteLine("Report from TestRunner.Program.ThreadExceptionEventHandler:");
-            Console.WriteLine(e.Exception.Message);
-            if (string.IsNullOrEmpty(e.Exception.StackTrace))
-                Console.WriteLine("No stacktrace");
-            else
-                Console.WriteLine(e.Exception.StackTrace);
-            if (e.Exception.InnerException != null)
-            {
-                Console.WriteLine("Inner exception:");
-                Console.WriteLine(e.Exception.InnerException.Message);
-                if (string.IsNullOrEmpty(e.Exception.InnerException.StackTrace))
-                    Console.WriteLine("No stacktrace");
-                else
-                    Console.WriteLine(e.Exception.InnerException.StackTrace);
-            }
-            else
-            {
-                Console.WriteLine("No inner exception.");
-            }
-            Console.Out.Flush(); // Get this info to TeamCity or SkylineTester ASAP
-        }
-
-        public static IEnumerable<TItem> RandomOrder<TItem>(this IList<TItem> list)
-        {
-            int count = list.Count;
-            var indexOrder = new int[count];
-            for (int i = 0; i < count; i++)
-                indexOrder[i] = i;
-            Random r = new Random();
-            for (int i = 0; i < count; i++)
-            {
-                int index = r.Next(count);
-                int swap = indexOrder[0];
-                indexOrder[0] = indexOrder[index];
-                indexOrder[index] = swap;
-            }
-            foreach (int i in indexOrder)
-            {
-                yield return list[i];
-            }
-        }
-    }
-}
->>>>>>> c90aac94
+}