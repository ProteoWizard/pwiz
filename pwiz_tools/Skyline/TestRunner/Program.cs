﻿/*
 * Original author: Don Marsh <donmarsh .at. u.washington.edu>,
 *                  MacCoss Lab, Department of Genome Sciences, UW
 *
 * Copyright 2012 University of Washington - Seattle, WA
 * 
 * Licensed under the Apache License, Version 2.0 (the "License");
 * you may not use this file except in compliance with the License.
 * You may obtain a copy of the License at
 *
 *     http://www.apache.org/licenses/LICENSE-2.0
 *
 * Unless required by applicable law or agreed to in writing, software
 * distributed under the License is distributed on an "AS IS" BASIS,
 * WITHOUT WARRANTIES OR CONDITIONS OF ANY KIND, either express or implied.
 * See the License for the specific language governing permissions and
 * limitations under the License.
 */

using System;
using System.Collections.Generic;
using System.Diagnostics;
using System.Globalization;
using System.IO;
using System.Linq;
using System.Reflection;
using System.Runtime.InteropServices;
using System.Text;
using System.Text.RegularExpressions;
using System.Threading;
using System.Windows.Forms;
//WARNING: Including TestUtil in this project causes a strange build problem, where the first
//         build from Visual Studio after a full bjam build removes all of the Skyline project
//         root files from the Skyline bin directory, leaving it un-runnable until a full
//         rebuild is performed.  Do not commit a reference to TestUtil to this project without
//         testing this case and getting someone else to validate that you have fixed this
//         problem.
//using pwiz.SkylineTestUtil;
using TestRunnerLib;

namespace TestRunner
{
    internal static class Program
    {
        private static readonly string[] TEST_DLLS = { "Test.dll", "TestA.dll", "TestConnected.dll", "TestFunctional.dll", "TestTutorial.dll", "CommonTest.dll", "TestPerf.dll" };
        private const int LeakTrailingDeltas = 7;   // Number of trailing deltas to average and check against thresholds below
        // CONSIDER: Ideally these thresholds would be zero, but memory and handle retention are not stable enough to support that
        //           The problem is that we don't reliably return to exactly the same state during EndTest and these numbers go both up and down
        private const int KB = 1024;
        private static LeakTracking LeakThresholds = new LeakTracking
        {
            // Average delta per test between 8 runs (7 deltas)
            TotalMemory = 150 * KB, // Too much variance to track leaks in just 12 runs
            HeapMemory = 20 * KB,
            ManagedMemory = 8 * KB,
            TotalHandles = 2,
            UserGdiHandles = 1
        };
        private const int CrtLeakThreshold = 1000;  // No longer used
        private const int LeakCheckIterations = 24; // Maximum number of runs to try to achieve below thresholds for trailing deltas
        private static bool IsFixedLeakIterations { get { return false; } } // CONSIDER: It would be nice to make this true to reduce test run count variance

        // These tests get twice as many runs to meet the leak thresholds when using fixed iterations
        private static string[] LeakExceptionTests =
        {
            "TestAbsoluteQuantificationTutorial",
            "TestCEOptimizationTutorial",
            "TestMethodRefinementTutorial",
            "TestTargetedMSMSTutorial",
            "TestMs1Tutorial"
        };

        private static int GetLeakCheckIterations(TestInfo test)
        {
            return IsFixedLeakIterations && LeakExceptionTests.Contains(test.TestMethod.Name)
                ? LeakCheckIterations * 2
                : LeakCheckIterations;
        }


        private struct LeakTracking
        {
            public LeakTracking(RunTests runTests) : this()
            {
                TotalMemory = runTests.TotalMemoryBytes;
                HeapMemory = runTests.CommittedMemoryBytes;
                ManagedMemory = runTests.ManagedMemoryBytes;
                TotalHandles = runTests.LastTotalHandleCount;
                UserGdiHandles = runTests.LastUserHandleCount + runTests.LastGdiHandleCount;
            }

            public double TotalMemory { get; set; }
            public double HeapMemory { get; set; }
            public double ManagedMemory { get; set; }
            public double TotalHandles { get; set; }
            public double UserGdiHandles { get; set; }

            public bool BelowThresholds(LeakTracking leakThresholds)
            {
                return TotalMemory < leakThresholds.TotalMemory &&
                       HeapMemory < leakThresholds.HeapMemory &&
                       ManagedMemory < leakThresholds.ManagedMemory &&
                       TotalHandles < leakThresholds.TotalHandles &&
                       UserGdiHandles < leakThresholds.UserGdiHandles;
            }

            public static LeakTracking MeanDeltas(List<LeakTracking> values)
            {
                return new LeakTracking
                {
                    TotalMemory = MeanDelta(values, l => l.TotalMemory),
                    HeapMemory = MeanDelta(values, l => l.HeapMemory),
                    ManagedMemory = MeanDelta(values, l => l.ManagedMemory),
                    TotalHandles = MeanDelta(values, l => l.TotalHandles),
                    UserGdiHandles = MeanDelta(values, l => l.UserGdiHandles)
                };
            }
            private static double MeanDelta(List<LeakTracking> values, Func<LeakTracking, double> getValue)
            {
                var listDelta = new List<double>();
                for (int i = 1; i < values.Count; i++)
                    listDelta.Add(getValue(values[i]) - getValue(values[i - 1]));
                return listDelta.Average();
            }

            public string GetLeakMessage(LeakTracking leakThresholds, string testName)
            {
                if (ManagedMemory >= leakThresholds.ManagedMemory)
                    return string.Format("!!! {0} LEAKED {1:0.#} Managed bytes\r\n", testName, ManagedMemory);
                if (HeapMemory >= leakThresholds.HeapMemory)
                    return string.Format("!!! {0} LEAKED {1:0.#} Heap bytes\r\n", testName, HeapMemory);
                if (TotalMemory >= leakThresholds.TotalMemory)
                    return string.Format("!!! {0} LEAKED {1:0.#} bytes\r\n", testName, TotalMemory);
                if (UserGdiHandles >= leakThresholds.UserGdiHandles)
                    return string.Format("!!! {0} HANDLE-LEAKED {1:0.#} User+GDI\r\n", testName, UserGdiHandles);
                if (TotalHandles >= leakThresholds.TotalHandles)
                    return string.Format("!!! {0} HANDLE-LEAKED {1:0.#} Total\r\n", testName, TotalHandles);
                return null;
            }

            public string GetLogMessage(string testName, int passedCount)
            {
                // Report the final mean average deltas over the passing or final 8 runs (7 deltas)
                return string.Format("# {0} deltas ({1}): {2}\r\n", testName, passedCount, this);
            }

            public override string ToString()
            {
                return string.Format("managed = {0:0.#} KB, heap = {1:0.#} KB, memory = {2:0.#} KB, user-gdi = {3:0.#}, total = {4:0.#}",
                    ManagedMemory / KB, HeapMemory / KB, TotalMemory / KB, UserGdiHandles, TotalHandles);
            }

            public LeakTracking Max(LeakTracking lastDeltas)
            {
                return new LeakTracking
                {
                    TotalMemory = Math.Max(TotalMemory, lastDeltas.TotalMemory),
                    HeapMemory = Math.Max(HeapMemory, lastDeltas.HeapMemory),
                    ManagedMemory = Math.Max(ManagedMemory, lastDeltas.ManagedMemory),
                    TotalHandles = Math.Max(TotalHandles, lastDeltas.TotalHandles),
                    UserGdiHandles = Math.Max(UserGdiHandles, lastDeltas.UserGdiHandles)
                };
            }

            public LeakTracking Min(LeakTracking lastDeltas)
            {
                return new LeakTracking
                {
                    TotalMemory = Math.Min(TotalMemory, lastDeltas.TotalMemory),
                    HeapMemory = Math.Min(HeapMemory, lastDeltas.HeapMemory),
                    ManagedMemory = Math.Min(ManagedMemory, lastDeltas.ManagedMemory),
                    TotalHandles = Math.Min(TotalHandles, lastDeltas.TotalHandles),
                    UserGdiHandles = Math.Min(UserGdiHandles, lastDeltas.UserGdiHandles)
                };
            }
        }

        [STAThread]
        static int Main(string[] args)
        {
            Application.SetUnhandledExceptionMode(UnhandledExceptionMode.CatchException);
            Application.ThreadException += ThreadExceptionEventHandler;

            Console.OutputEncoding = Encoding.UTF8;  // So we can send Japanese to SkylineTester, which monitors our stdout

            // Parse command line args and initialize default values.
            const string commandLineOptions =
                "?;/?;-?;help;skylinetester;debug;results;" +
                "test;skip;filter;form;" +
                "loop=0;repeat=1;pause=0;random=off;offscreen=on;multi=1;wait=off;internet=off;" +
                "maxsecondspertest=-1;" +
                "demo=off;showformnames=off;showpages=off;status=off;buildcheck=0;screenshotlist;" +
                "quality=off;pass0=off;pass1=off;" +
                "runsmallmoleculeversions=off;" +
                "testsmallmolecules=off;" +
                "clipboardcheck=off;profile=off;vendors=on;language=fr-FR,en-US;" +
<<<<<<< HEAD
                "log=TestRunner.log;report=TestRunner.log;skipcategories=SmallMolecules,Perf";
=======
                "log=TestRunner.log;report=TestRunner.log;dmpdir=Minidumps";
>>>>>>> 56995734
            var commandLineArgs = new CommandLineArgs(args, commandLineOptions);

            switch (commandLineArgs.SearchArgs("?;/?;-?;help;report"))
            {
                case "?":
                case "/?":
                case "-?":
                case "help":
                    Help();
                    return 0;

                case "report":
                    Report(commandLineArgs.ArgAsString("report"));
                    return 0;
            }

            Console.WriteLine();
            if (!commandLineArgs.ArgAsBool("status") && !commandLineArgs.ArgAsBool("buildcheck"))
            {
                Console.WriteLine("TestRunner " + string.Join(" ", args) + "\n");
                Console.WriteLine("Process: {0}\n", Process.GetCurrentProcess().Id);
            }

            if (commandLineArgs.HasArg("debug"))
            {
                Console.WriteLine("*** Launching debugger ***\n\n");

                // NOTE: For efficient debugging of Skyline, it is most useful to choose a debugger
                // that already has Skyline.sln loaded.  Otherwise, you might not be able to set
                // breakpoints.
                Debugger.Break();
            }

            // Create log file.
            var logStream = new FileStream(
                commandLineArgs.ArgAsString("log"),
                FileMode.Create,
                FileAccess.Write,
                FileShare.ReadWrite);
            var log = new StreamWriter(logStream);

            bool allTestsPassed = true;

            try
            {
                // Load list of tests.
                var unfilteredTestList = LoadTestList(commandLineArgs);

                // Filter test list.
                var testList = unfilteredTestList;
                if (commandLineArgs.HasArg("filter"))
                {
                    testList = new List<TestInfo>();
                    var filterRanges = commandLineArgs.ArgAsString("filter").Split(',');
                    foreach (var range in filterRanges)
                    {
                        var bounds = range.Split('-');
                        if (bounds.Length < 1 || bounds.Length > 2)
                        {
                            throw new ArgumentException("Unrecognized filter parameter: {0}", range);
                        }
                        int low;
                        if (!int.TryParse(bounds[0], out low))
                        {
                            throw new ArgumentException("Unrecognized filter parameter: {0}", range);
                        }
                        int high = low;
                        if (bounds.Length == 2 && !int.TryParse(bounds[1], out high))
                        {
                            throw new ArgumentException("Unrecognized filter parameter: {0}", range);
                        }
                        for (var i = low-1; i <= high-1; i++)
                        {
                            testList.Add(unfilteredTestList[i]);
                        }
                    }
                }

                if (testList.Count == 0)
                {
                    Console.WriteLine("No tests found");
                    allTestsPassed = false;
                }
                else
                {
                    var passes = commandLineArgs.ArgAsLong("loop");
                    var repeat = commandLineArgs.ArgAsLong("repeat");
                    if (commandLineArgs.ArgAsBool("buildcheck"))
                    {
                        passes = 1;
                        repeat = 1;
                    }

                    // Prevent system sleep.
                    using (new SystemSleep())
                    {
                        // Pause before first test for profiling.
                        bool profiling = commandLineArgs.ArgAsBool("profile");
                        if (profiling)
                        {
                            Console.WriteLine("\nRunning each test once to warm up memory...\n");
                            allTestsPassed = RunTestPasses(testList, unfilteredTestList, commandLineArgs, log, 1, 1,
                                true);
                            Console.WriteLine("\nTaking memory snapshot...\n");
                            MemoryProfiler.Snapshot("start");
                            if (passes == 0)
                                passes = 1;
                        }

                        allTestsPassed =
                            RunTestPasses(testList, unfilteredTestList, commandLineArgs, log, passes, repeat, profiling) &&
                            allTestsPassed;

                        // Pause for profiling
                        if (profiling)
                        {
                            Console.WriteLine("\nTaking second memory snapshot...\n");
                            MemoryProfiler.Snapshot("end");
                        }
                    }
                }
            }
            catch (Exception e)
            {
                Console.WriteLine("\nCaught exception in TestRunnner.Program.Main:\n" + e.Message);
                if (string.IsNullOrEmpty(e.StackTrace))
                    Console.WriteLine("No stacktrace");
                else
                    Console.WriteLine(e.StackTrace);
                if (e.InnerException != null)
                {
                    Console.WriteLine("Inner exception:");
                    Console.WriteLine(e.InnerException.Message);
                    if (string.IsNullOrEmpty(e.InnerException.StackTrace))
                        Console.WriteLine("No stacktrace");
                    else
                        Console.WriteLine(e.InnerException.StackTrace);
                }
                else
                {
                    Console.WriteLine("No inner exception.");
                }
                Console.Out.Flush(); // Get this info to TeamCity or SkylineTester ASAP
                allTestsPassed = false;
            }

            // Display report.
            log.Close();
            Console.WriteLine("\n");
            if (!commandLineArgs.ArgAsBool("status"))
                Report(commandLineArgs.ArgAsString("log"));

            // Ungraceful exit to avoid unwinding errors
            //Process.GetCurrentProcess().Kill();

            if (commandLineArgs.ArgAsBool("wait"))
                Console.ReadKey();

            return allTestsPassed ? 0 : 1;
        }

        private static DirectoryInfo GetSkylineDirectory()
        {
            string skylinePath = Path.GetDirectoryName(Assembly.GetExecutingAssembly().Location);
            var skylineDirectory = skylinePath != null ? new DirectoryInfo(skylinePath) : null;
            while (skylineDirectory != null && skylineDirectory.Name != "Skyline")
                skylineDirectory = skylineDirectory.Parent;
            return skylineDirectory;
        }

        // Run all test passes.
        private static bool RunTestPasses(
            List<TestInfo> testList, 
            List<TestInfo> unfilteredTestList, 
            CommandLineArgs commandLineArgs, 
            StreamWriter log, 
            long loopCount, 
            long repeat,
            bool profiling = false)
        {
            bool buildMode = commandLineArgs.ArgAsBool("buildcheck");
            bool randomOrder = commandLineArgs.ArgAsBool("random");
            bool demoMode = commandLineArgs.ArgAsBool("demo");
            bool offscreen = commandLineArgs.ArgAsBool("offscreen");
            bool internet = commandLineArgs.ArgAsBool("internet");
            bool addsmallmoleculenodes = commandLineArgs.ArgAsBool("testsmallmolecules"); // Add the magic small molecule test node to every document?
            bool useVendorReaders = commandLineArgs.ArgAsBool("vendors");
            bool showStatus = commandLineArgs.ArgAsBool("status");
            bool showFormNames = commandLineArgs.ArgAsBool("showformnames");
            bool showMatchingPages = commandLineArgs.ArgAsBool("showpages");
            bool qualityMode = commandLineArgs.ArgAsBool("quality");
            bool pass0 = commandLineArgs.ArgAsBool("pass0");
            bool pass1 = commandLineArgs.ArgAsBool("pass1");
            int timeoutMultiplier = (int) commandLineArgs.ArgAsLong("multi");
            int pauseSeconds = (int) commandLineArgs.ArgAsLong("pause");
            var formList = commandLineArgs.ArgAsString("form");
            var pauseDialogs = (string.IsNullOrEmpty(formList)) ? null : formList.Split(',');
            var results = commandLineArgs.ArgAsString("results");
            var maxSecondsPerTest = commandLineArgs.ArgAsDouble("maxsecondspertest");
            var dmpDir = commandLineArgs.ArgAsString("dmpdir");

            bool asNightly = offscreen && qualityMode;  // While it is possible to run quality off screen from the Quality tab, this is what we use to distinguish for treatment of perf tests

            // Even if we have been told to run perftests, if none are in the list
            // then make sure we don't chat about perf tests in the log
            bool anyperftests = testList.Any(t => t.IsPerfTest);

            if (buildMode)
            {
                randomOrder = false;
                demoMode = false;
                offscreen = true;
                useVendorReaders = true;
                showStatus = false;
                qualityMode = false;
                pauseSeconds = 0;
            }

            var runTests = new RunTests(
                demoMode, buildMode, offscreen, internet, showStatus, addsmallmoleculenodes,
                pauseDialogs, pauseSeconds, useVendorReaders, timeoutMultiplier, 
                results, log);

            if (commandLineArgs.ArgAsBool("clipboardcheck"))
            {
                runTests.TestContext.Properties["ClipboardCheck"] = "TestRunner clipboard check";
                Console.WriteLine("Checking clipboard use for {0} tests...\n", testList.Count);
                loopCount = 1;
                randomOrder = false;
            }
            else
            {
                if (!randomOrder && anyperftests)
                    runTests.Log("Perf tests will run last, for maximum overall test coverage.\r\n");
                runTests.Log("Running {0}{1} tests{2}{3}...\r\n",
                    testList.Count,
                    testList.Count < unfilteredTestList.Count ? "/" + unfilteredTestList.Count : "",
                    (loopCount <= 0) ? " forever" : (loopCount == 1) ? "" : " in " + loopCount + " loops",
                    (repeat <= 1) ? "" : ", repeated " + repeat + " times each per language");
            }

            // Get list of languages
            var languages = buildMode 
                ? new[] {"en"} 
                : commandLineArgs.ArgAsString("language").Split(',');

            if (showFormNames)
                runTests.Skyline.Set("ShowFormNames", true);
            if (showMatchingPages)
                runTests.Skyline.Set("ShowMatchingPages", true);

            var executingDirectory = Path.GetDirectoryName(Assembly.GetExecutingAssembly().Location);
            var qualityLanguages = new FindLanguages(executingDirectory, "en", "fr").Enumerate().ToArray();
            var removeList = new List<TestInfo>();

            // Pass 0: Test an interesting collection of edge cases:
            //         French number format,
            //         No vendor readers,
            //         No internet access,
            //         Old reports
            if (pass0)
            {
                runTests.Log("\r\n");
                runTests.Log("# Pass 0: Run with French number format, no vendor readers, no internet access, old reports.\r\n");

                runTests.Language = new CultureInfo("fr");
                runTests.Skyline.Set("NoVendorReaders", true);
                runTests.AccessInternet = false;
                runTests.LiveReports = false;
                runTests.AddSmallMoleculeNodes = false;
                runTests.CheckCrtLeaks = CrtLeakThreshold;
                bool warnedPass0PerfTest = false;
                for (int testNumber = 0; testNumber < testList.Count; testNumber++)
                {
                    var test = testList[testNumber];
                    if (test.IsPerfTest)
                    {
                        // These are largely about vendor and/or internet performance, so not worth doing in pass 0
                        if (!warnedPass0PerfTest)
                        {
                            warnedPass0PerfTest = true;
                            runTests.Log("# Skipping perf tests for pass 0.\r\n");
                        }
                        continue;
                    }
                    if (!runTests.Run(test, 0, testNumber, dmpDir))
                        removeList.Add(test);
                }
                runTests.Skyline.Set("NoVendorReaders", false);
                runTests.AccessInternet = internet;
                runTests.LiveReports = true;
                runTests.AddSmallMoleculeNodes = addsmallmoleculenodes;
                runTests.CheckCrtLeaks = 0;

                foreach (var removeTest in removeList)
                    testList.Remove(removeTest);
                removeList.Clear();
            }

            // Pass 1: Look for cumulative leaks when test is run multiple times.
            if (pass1)
            {
                runTests.Log("\r\n");
                runTests.Log("# Pass 1: Run tests multiple times to detect memory leaks.\r\n");
                bool warnedPass1PerfTest = false;
                var maxDeltas = new LeakTracking();
                int maxIterationCount = 0;

                for (int testNumber = 0; testNumber < testList.Count; testNumber++)
                {
                    var test = testList[testNumber];
                    bool failed = false;

                    if (test.IsPerfTest)
                    {
                        // These are generally too lengthy to run multiple times, so not a good fit for pass 1
                        if (!warnedPass1PerfTest)
                        {
                            warnedPass1PerfTest = true;
                            runTests.Log("# Skipping perf tests for pass 1 leak checks.\r\n");
                        }
                        continue;  
                    }

                    if (failed)
                        continue;

                    // Run test repeatedly until we can confidently assess the leak status.
                    var listValues = new List<LeakTracking>();
                    LeakTracking? minDeltas = null;
                    int? passedIndex = null;
                    for (int i = 0; i < GetLeakCheckIterations(test); i++)
                    {
                        // Run the test in the next language.
                        runTests.Language =
                            new CultureInfo(qualityLanguages[i%qualityLanguages.Length]);
                        if (!runTests.Run(test, 1, testNumber, dmpDir))
                        {
                            failed = true;
                            removeList.Add(test);
                            break;
                        }

                        // Run linear regression on memory size samples.
                        listValues.Add(new LeakTracking(runTests));
                        if (listValues.Count <= LeakTrailingDeltas)
                            continue;

                        // Stop accumulating points if all leak minimal values are below the threshold values.
                        var lastDeltas = LeakTracking.MeanDeltas(listValues);
                        minDeltas = minDeltas.HasValue ? minDeltas.Value.Min(lastDeltas) : lastDeltas;
                        if (minDeltas.Value.BelowThresholds(LeakThresholds))
                        {
                            passedIndex = passedIndex ?? i;

                            if (!IsFixedLeakIterations)
                                break;
                        }

                        // Remove the oldest point unless this is the last iteration
                        // So that the report below will be based on the set that just
                        // failed the leak check
                        if (!passedIndex.HasValue || i < LeakCheckIterations - 1)
                        {
                            listValues.RemoveAt(0);
                        }
                    }

                    if (failed)
                        continue;

                    string leakMessage = minDeltas.Value.GetLeakMessage(LeakThresholds, test.TestMethod.Name);
                    int iterationCount = passedIndex + 1 ?? LeakCheckIterations;
                    if (leakMessage != null)
                    {
                        runTests.Log(leakMessage);
                        removeList.Add(test);
                    }
                    runTests.Log(minDeltas.Value.GetLogMessage(test.TestMethod.Name, iterationCount));

                    maxDeltas = maxDeltas.Max(minDeltas.Value);
                    maxIterationCount = Math.Max(maxIterationCount, iterationCount);
                }

                runTests.Log(maxDeltas.GetLogMessage("MaximumLeaks", maxIterationCount));
                foreach (var removeTest in removeList)
                    testList.Remove(removeTest);
                removeList.Clear();
            }

            if (qualityMode)
                languages = qualityLanguages;

            // Run all test passes.
            int pass = 1;
            int passEnd = pass + (int) loopCount;
            if (pass0 || pass1)
            {
                pass++;
                passEnd++;
            }
            if (loopCount <= 0)
            {
                passEnd = int.MaxValue;
            }

            if (pass == 2 && pass < passEnd && testList.Count > 0)
            {
                runTests.Log("\r\n");
                runTests.Log("# Pass 2+: Run tests in each selected language.\r\n");
            }

            int perfPass = pass; // For nightly tests, we'll run perf tests just once per language, and only in one language (dynamically chosen for coverage) if english and french (along with any others) are both enabled
            bool needsPerfTestPass2Warning = asNightly && testList.Any(t => t.IsPerfTest); // No perf tests, no warning
            var perfTestsOneLanguageOnly = asNightly && anyperftests && languages.Any(l => l.StartsWith("en")) && languages.Any(l => l.StartsWith("fr"));
            bool flip = true;

            for (; pass < passEnd; pass++)
            {
                if (testList.Count == 0)
                    break;

                // Run each test in this test pass.
                var testPass = randomOrder ? testList.RandomOrder().ToList() : testList;
                for (int testNumber = 0; testNumber < testPass.Count; testNumber++)
                {
                    var test = testPass[testNumber];

                    // Perf Tests are generally too lengthy to run multiple times (but non-english format check is useful, so rotate through on a per-day basis)
                    var perfTestLanguage = languages[DateTime.Now.DayOfYear % languages.Length];
                    var languagesThisTest = (test.IsPerfTest && perfTestsOneLanguageOnly) ? new[] { perfTestLanguage } : languages;
                    if (perfTestsOneLanguageOnly && needsPerfTestPass2Warning)
                    {
                        // NB the phrase "# Perf tests" in a log is a key for SkylineNightly to post to a different URL - so don't mess with this.
                        runTests.Log("# Perf tests will be run only once, and only in one language, dynamically chosen (by DayOfYear%NumberOfLanguages) for coverage.  To run perf tests in specific languages, enable all but English.\r\n");
                        needsPerfTestPass2Warning = false;
                    }

                    // Run once (or repeat times) for each language.
                    for (int i = 0; i < languagesThisTest.Length; i++)
                    {
                        runTests.Language = new CultureInfo(languagesThisTest[i]);
                        var stopWatch = new Stopwatch();
                        stopWatch.Start(); // Limit the repeats in case of very long tests
                        for (int repeatCounter = 1; repeatCounter <= repeat; repeatCounter++)
                        {
                            if (asNightly && test.IsPerfTest && ((pass > perfPass) || (repeatCounter > 1)))
                            {
                                // Perf Tests are generally too lengthy to run multiple times (but per-language check is useful)
                                if (needsPerfTestPass2Warning)
                                {
                                    // NB the phrase "# Perf tests" in a log is a key for SkylineNightly to post to a different URL - so don't mess with this.
                                    runTests.Log("# Perf tests will be run only once per language.\r\n");
                                    needsPerfTestPass2Warning = false;
                                }
                                break;
                            }
                            if (!runTests.Run(test, pass, testNumber, dmpDir))
                            {
                                removeList.Add(test);
                                i = languages.Length - 1;   // Don't run other languages.
                                break;
                            }
                            if ( maxSecondsPerTest > 0)
                            {
                                var maxSecondsPerTestPerLanguage = maxSecondsPerTest / languagesThisTest.Length; // We'd like no more than 5 minutes per test across all languages when doing stess tests
                                if (stopWatch.Elapsed.TotalSeconds > maxSecondsPerTestPerLanguage && repeatCounter <= repeat - 1)
                                {
                                    runTests.Log("# Breaking repeat test at count {0} of requested {1} (at {2} minutes), to allow other tests and languages to run.\r\n", repeatCounter, repeat, stopWatch.Elapsed.TotalMinutes);
                                    break;
                                }
                            }
                        }
                        if (profiling)
                            break;
                    }
                }

                foreach (var removeTest in removeList)
                    testList.Remove(removeTest);
                removeList.Clear();
                runTests.AddSmallMoleculeNodes = addsmallmoleculenodes && (flip = !flip); // Do this in every other pass, so we get it both ways
            }

            return runTests.FailureCount == 0;
        }

        // Load list of tests to be run into TestList.
        private static List<TestInfo> LoadTestList(CommandLineArgs commandLineArgs)
        {
            List<string> testNames;
            var testList = new List<TestInfo>();

            // Clear forms/tests cache if desired.
            var formArg = commandLineArgs.ArgAsString("form");

            // Load lists of tests to run.
            if (string.IsNullOrEmpty(formArg))
                testNames = LoadList(commandLineArgs.ArgAsString("test"));

            // Find which tests best cover the desired forms.
            else
            {
                var formLookup = new FormLookup();
                List<string> uncoveredForms;
                testNames = formLookup.FindTests(LoadList(formArg), out uncoveredForms);
                if (uncoveredForms.Count > 0)
                {
                    MessageBox.Show("No tests found to show these Forms: " + string.Join(", ", uncoveredForms), "Warning");
                    return testList;
                }
            }

            // Maintain order in list of explicitly specified tests
            var testDict = new Dictionary<string, int>();
            for (int i = 0; i < testNames.Count; i++)
            {
                if (testDict.ContainsKey(testNames[i]))
                {
                    MessageBox.Show("Duplicate test name: " + testNames[i]);
                    throw new ArgumentException("Duplicate test name: " + testNames[i]);
                }
                testDict.Add(testNames[i], i);
            }

            var testArray = new TestInfo[testNames.Count];

            var skipList = LoadList(commandLineArgs.ArgAsString("skip"));
            HashSet<string> skipCategories = null;
            if (commandLineArgs.HasArg("skipcategories"))
            {
                skipCategories = new HashSet<String>(commandLineArgs.ArgAsString("skipcategories").Split(','));
            }

            // Find tests in the test dlls.
            foreach (var testDll in TEST_DLLS)
            {
                foreach (var testInfo in RunTests.GetTestInfos(testDll))
                {
                    if (skipCategories != null && testInfo.TestCategories.Any(skipCategories.Contains))
                    {
                        continue;
                    }
                    var testName = testInfo.TestClassType.Name + "." + testInfo.TestMethod.Name;
                    if (testNames.Count == 0 || testNames.Contains(testName) ||
                        testNames.Contains(testInfo.TestMethod.Name))
                    {
                        if (!skipList.Contains(testName) && !skipList.Contains(testInfo.TestMethod.Name))
                        {
                            if (testNames.Count == 0)
                                testList.Add(testInfo);
                            else
                            {
                                string lookup = testNames.Contains(testName) ? testName : testInfo.TestMethod.Name;
                                testArray[testDict[lookup]] = testInfo;
                            }
                        }
                    }
                }
            }
            if (testNames.Count > 0)
                testList.AddRange(testArray.Where(testInfo => testInfo != null));

            // Sort tests alphabetically, but run perf tests last for best coverage in a fixed amount of time.
            return testList.OrderBy(e => e.IsPerfTest).ThenBy(e => e.TestMethod.Name).ToList();
        }

        private static List<TestInfo> GetTestList(IEnumerable<string> dlls)
        {
            var testList = new List<TestInfo>();

            // Find tests in the test dlls.
            foreach (var testDll in dlls)
            {
                testList.AddRange(RunTests.GetTestInfos(testDll));
            }

            // Sort tests alphabetically.
            testList.Sort((x, y) => String.CompareOrdinal(x.TestMethod.Name, y.TestMethod.Name));

            return testList;
        }

        // Load a list of tests specified on the command line as a comma-separated list.  Any name prefixed with '@'
        // is a file containing test names separated by white space or new lines, with '#' indicating a comment.
        private static List<string> LoadList(string testList)
        {
            var inputList = testList.Split(',');
            var outputList = new List<string>();

            // Check for empty list.
            if (inputList.Length == 1 && inputList[0] == "")
            {
                return outputList;
            }

            foreach (var name in inputList)
            {
                if (name.StartsWith("@"))
                {
                    var file = name.Substring(1);
                    var lines = File.ReadAllLines(file);
                    foreach (var line in lines)
                    {
                        // remove comments
                        var lineParts = line.Split('#');
                        if (lineParts.Length > 0 && lineParts[0] != "")
                        {
                            // split multiple test names in one line
                            outputList.AddRange(lineParts[0].Trim().Split(' ', '\t'));
                        }
                    }
                }
                else if (name.EndsWith(".dll", StringComparison.CurrentCultureIgnoreCase))
                {
                    foreach (var testInfo in RunTests.GetTestInfos(name))
                        outputList.Add(testInfo.TestClassType.Name + "." + testInfo.TestMethod.Name);
                }
                else
                {
                    outputList.Add(name);
                }
            }

            return outputList;
        }

        private class LeakingTest
        {
            public string TestName;
            public double LeakSize;
        }

        // Generate a summary report of errors and memory leaks from a log file.
        private static void Report(string logFile)
        {
            var logLines = File.ReadAllLines(logFile);

            var errorList = new List<string>();
            var leakList = new List<LeakingTest>();
            var handleLeakList = new List<LeakingTest>();
            var crtLeakList = new List<LeakingTest>();

            string error = null;
            foreach (var line in logLines)
            {
                if (error != null)
                {
                    if (line == "!!!")
                    {
                        errorList.Add(error);
                        error = null;
                    }
                    else
                    {
                        error += "# " + line + "\n";
                    }
                    continue;
                }

                var parts = Regex.Replace(line, @"\s+", " ").Trim().Split(' ');

                // Is it an error line?
                if (parts[0] == "!!!")
                {
                    var test = parts[1];
                    var failureType = parts[2];
                   
                    if (failureType == "LEAKED")
                    {
                        var leakSize = double.Parse(parts[3]);
                        leakList.Add(new LeakingTest { TestName = test, LeakSize = leakSize });
                        continue;
                    }
                    else if (failureType == "HANDLE-LEAKED")
                    {
                        var leakSize = double.Parse(parts[3]);
                        handleLeakList.Add(new LeakingTest { TestName = test, LeakSize = leakSize });
                        continue;
                    }
                    else if (failureType == "CRT-LEAKED")
                    {
                        var leakSize = long.Parse(parts[3]);
                        crtLeakList.Add(new LeakingTest { TestName = test, LeakSize = leakSize });
                        continue;
                    }
                    
                    error = "# " + test + " FAILED:\n";
                }
            }

            // Print list of errors sorted in descending order of frequency.
            Console.WriteLine();
            if (errorList.Count == 0)
                Console.WriteLine("# No failures.\n");
            foreach (var failure in errorList)
                Console.WriteLine(failure);

            if (leakList.Count > 0)
            {
                Console.WriteLine();
                Console.WriteLine("# Leaking tests (bytes leaked per run):");
                ReportLeaks(leakList);
            }

            if (handleLeakList.Count > 0)
            {
                Console.WriteLine();
                Console.WriteLine("# Leaking handles tests (handles per run):");
                ReportLeaks(handleLeakList);
            }

            if (crtLeakList.Count > 0)
            {
                Console.WriteLine();
                Console.WriteLine("# Tests leaking unmanaged memory:");
                ReportLeaks(crtLeakList);
            }
        }

        private static void ReportLeaks(IEnumerable<LeakingTest> leakList)
        {
            foreach (var leakTest in leakList.OrderByDescending(test => test.LeakSize))
            {
                Console.WriteLine("#    {0,-36} {1,10:0.#}",
                    leakTest.TestName.Substring(0, Math.Min(36, leakTest.TestName.Length)),
                    leakTest.LeakSize);
            }
        }

        // Display help documentation.
        private static void Help()
        {
            Console.WriteLine(@"
TestRunner with no parameters runs all Skyline unit tests (marked [TestMethod])
in random order until the process is killed.  It produces a log file (TestRunner.log)
in the current directory.  You can get a summary of errors and memory leaks by running
""TestRunner report"".

Here is a list of recognized arguments:

    test=[test1,test2,...]          Run one or more tests by name (separated by ',').
                                    Test names can be just the method name, or the method
                                    name prefixed by the class name and a period
                                    (such as IrtTest.IrtFunctionalTest).  Tests must belong
                                    to a class marked [TestClass], although the method does
                                    not need to be marked [TestMethod] to be included in a
                                    test run.  A name prefixed by '@' (such as ""@fail.txt"")
                                    refers to a text file containing test names separated by
                                    white space or new lines.  These files can also include
                                    single-line comments starting with a '#' character.

    skip=[test1,test2,...]          Skip the tests specified by name, using the same scheme
                                    as the test option described above.  You can specify
                                    tests by name or by file (prefixed by the '@' character).

    filter=[a-b,c-d,...]            Once the list of tests has been generated using the test
                                    and/or skip options, filter allows ranges of tests to be
                                    run.  This can be useful in narrowing down a problem that
                                    occurred somewhere in a large test set.  For example,
                                    filter=1-10 will run the first 10 tests in the alphabetized
                                    list. Multiple ranges are allowed, such as 
                                    filter=3-7,9,13-19.

    loop=[n]                        Run the tests ""n"" times, where n is a non-negative
                                    integer.  A value of 0 will run the tests forever
                                    (or until the process is killed).  That is the default
                                    setting if the loop argument is not specified.

    repeat=[n]                      Repeat each test ""n"" times, where n is a positive integer.
                                    This can help diagnose consistent memory leaks, in contrast
                                    with a leak that occurs only the first time a test is run.

    maxsecondspertest=[n]           Used in conjunction with the repeat value, this limits the
                                    amount of time a repeated test will take to no more than ""n"" 
                                    seconds, where  n is an integer greater than 0.  If this time 
                                    is exceeded, the test will not be repeated further.

    random=[on|off]                 Run the tests in random order (random=on, the default)
                                    or alphabetic order (random=off).  Each test is selected
                                    exactly once per loop, regardless of the order.
                                    
    offscreen=[on|off]              Set offscreen=on (the default) to keep Skyline windows
                                    from flashing on the desktop during a test run.

    language=[language1,language2,...]  Choose a random language from this list before executing
                                    each test.  Default value is ""en-US,fr-FR"".  You can
                                    specify just one language if you want all tests to run
                                    in that language.

    demo=[on|off]                   Set demo=on to pause slightly at PauseForScreenshot() calls
                                    maximize the main window and show all-chromatograms graph
                                    in lower-right corner

    multi=[n]                       Multiply timeouts in unit tests by a factor of ""n"".
                                    This is necessary when running multiple instances of 
                                    TestRunner simultaneously.

    log=[file]                      Writes log information to the specified file.  The
                                    default log file is TestRunner.log in the current
                                    directory.

    report=[file]                   Displays a summary of the errors and memory leaks
                                    recorded in the log file produced during a prior
                                    run of TestRunner.  If you don't specify a file,
                                    it will use TestRunner.log in the current directory.
                                    The report is formatted so it can be used as an input
                                    file for the ""test"" or ""skip"" options in a subsequent
                                    run.

    profile=[on|off]                Set profile=on to enable memory profiling mode.
                                    TestRunner will pause for 10 seconds after the first
                                    test is run to allow you to take a memory snapshot.
                                    After the test run it will sleep instead of terminating
                                    to allow you to take a final memory snapshot.

    vendors=[on|off]                If vendors=on, Skyline's tests will use vendor readers to
                                    read data files.  If vendors=off, tests will read data using
                                    the mzML format.  This is useful to isolate memory leaks or
                                    other problems that might occur in the vendor readers.

    clipboardcheck                  When this argument is specified, TestRunner runs
                                    each test once, and makes sure that it did not use
                                    the system clipboard.  If a test uses the clipboard,
                                    stress testing might be compromised on a computer
                                    which is running other processes simultaneously.
");
        }

        private static void ThreadExceptionEventHandler(Object sender, ThreadExceptionEventArgs e)
        {
            Console.WriteLine("Report from TestRunner.Program.ThreadExceptionEventHandler:");
            Console.WriteLine(e.Exception.Message);
            if (string.IsNullOrEmpty(e.Exception.StackTrace))
                Console.WriteLine("No stacktrace");
            else
                Console.WriteLine(e.Exception.StackTrace);
            if (e.Exception.InnerException != null)
            {
                Console.WriteLine("Inner exception:");
                Console.WriteLine(e.Exception.InnerException.Message);
                if (string.IsNullOrEmpty(e.Exception.InnerException.StackTrace))
                    Console.WriteLine("No stacktrace");
                else
                    Console.WriteLine(e.Exception.InnerException.StackTrace);
            }
            else
            {
                Console.WriteLine("No inner exception.");
            }
            Console.Out.Flush(); // Get this info to TeamCity or SkylineTester ASAP
        }

        public static IEnumerable<TItem> RandomOrder<TItem>(this IList<TItem> list)
        {
            int count = list.Count;
            var indexOrder = new int[count];
            for (int i = 0; i < count; i++)
                indexOrder[i] = i;
            Random r = new Random();
            for (int i = 0; i < count; i++)
            {
                int index = r.Next(count);
                int swap = indexOrder[0];
                indexOrder[0] = indexOrder[index];
                indexOrder[index] = swap;
            }
            foreach (int i in indexOrder)
            {
                yield return list[i];
            }
        }

    }

    public class SystemSleep : IDisposable
    {
        private readonly EXECUTION_STATE _previousState;

        public SystemSleep()
        {
            // Prevent system sleep.
            _previousState = SetThreadExecutionState(
                EXECUTION_STATE.awaymode_required |
                EXECUTION_STATE.continuous |
                EXECUTION_STATE.system_required);
        }

        public void Dispose()
        {
            SetThreadExecutionState(_previousState);
        }

        [DllImport("kernel32.dll", CharSet = CharSet.Auto, SetLastError = true)]
        private static extern EXECUTION_STATE SetThreadExecutionState(EXECUTION_STATE esFlags);

        [Flags]
        private enum EXECUTION_STATE : uint
        {
            awaymode_required = 0x00000040,
            continuous = 0x80000000,
            system_required = 0x00000001
        }
    }
}
<|MERGE_RESOLUTION|>--- conflicted
+++ resolved
@@ -1,1106 +1,1102 @@
-﻿/*
- * Original author: Don Marsh <donmarsh .at. u.washington.edu>,
- *                  MacCoss Lab, Department of Genome Sciences, UW
- *
- * Copyright 2012 University of Washington - Seattle, WA
- * 
- * Licensed under the Apache License, Version 2.0 (the "License");
- * you may not use this file except in compliance with the License.
- * You may obtain a copy of the License at
- *
- *     http://www.apache.org/licenses/LICENSE-2.0
- *
- * Unless required by applicable law or agreed to in writing, software
- * distributed under the License is distributed on an "AS IS" BASIS,
- * WITHOUT WARRANTIES OR CONDITIONS OF ANY KIND, either express or implied.
- * See the License for the specific language governing permissions and
- * limitations under the License.
- */
-
-using System;
-using System.Collections.Generic;
-using System.Diagnostics;
-using System.Globalization;
-using System.IO;
-using System.Linq;
-using System.Reflection;
-using System.Runtime.InteropServices;
-using System.Text;
-using System.Text.RegularExpressions;
-using System.Threading;
-using System.Windows.Forms;
-//WARNING: Including TestUtil in this project causes a strange build problem, where the first
-//         build from Visual Studio after a full bjam build removes all of the Skyline project
-//         root files from the Skyline bin directory, leaving it un-runnable until a full
-//         rebuild is performed.  Do not commit a reference to TestUtil to this project without
-//         testing this case and getting someone else to validate that you have fixed this
-//         problem.
-//using pwiz.SkylineTestUtil;
-using TestRunnerLib;
-
-namespace TestRunner
-{
-    internal static class Program
-    {
-        private static readonly string[] TEST_DLLS = { "Test.dll", "TestA.dll", "TestConnected.dll", "TestFunctional.dll", "TestTutorial.dll", "CommonTest.dll", "TestPerf.dll" };
-        private const int LeakTrailingDeltas = 7;   // Number of trailing deltas to average and check against thresholds below
-        // CONSIDER: Ideally these thresholds would be zero, but memory and handle retention are not stable enough to support that
-        //           The problem is that we don't reliably return to exactly the same state during EndTest and these numbers go both up and down
-        private const int KB = 1024;
-        private static LeakTracking LeakThresholds = new LeakTracking
-        {
-            // Average delta per test between 8 runs (7 deltas)
-            TotalMemory = 150 * KB, // Too much variance to track leaks in just 12 runs
-            HeapMemory = 20 * KB,
-            ManagedMemory = 8 * KB,
-            TotalHandles = 2,
-            UserGdiHandles = 1
-        };
-        private const int CrtLeakThreshold = 1000;  // No longer used
-        private const int LeakCheckIterations = 24; // Maximum number of runs to try to achieve below thresholds for trailing deltas
-        private static bool IsFixedLeakIterations { get { return false; } } // CONSIDER: It would be nice to make this true to reduce test run count variance
-
-        // These tests get twice as many runs to meet the leak thresholds when using fixed iterations
-        private static string[] LeakExceptionTests =
-        {
-            "TestAbsoluteQuantificationTutorial",
-            "TestCEOptimizationTutorial",
-            "TestMethodRefinementTutorial",
-            "TestTargetedMSMSTutorial",
-            "TestMs1Tutorial"
-        };
-
-        private static int GetLeakCheckIterations(TestInfo test)
-        {
-            return IsFixedLeakIterations && LeakExceptionTests.Contains(test.TestMethod.Name)
-                ? LeakCheckIterations * 2
-                : LeakCheckIterations;
-        }
-
-
-        private struct LeakTracking
-        {
-            public LeakTracking(RunTests runTests) : this()
-            {
-                TotalMemory = runTests.TotalMemoryBytes;
-                HeapMemory = runTests.CommittedMemoryBytes;
-                ManagedMemory = runTests.ManagedMemoryBytes;
-                TotalHandles = runTests.LastTotalHandleCount;
-                UserGdiHandles = runTests.LastUserHandleCount + runTests.LastGdiHandleCount;
-            }
-
-            public double TotalMemory { get; set; }
-            public double HeapMemory { get; set; }
-            public double ManagedMemory { get; set; }
-            public double TotalHandles { get; set; }
-            public double UserGdiHandles { get; set; }
-
-            public bool BelowThresholds(LeakTracking leakThresholds)
-            {
-                return TotalMemory < leakThresholds.TotalMemory &&
-                       HeapMemory < leakThresholds.HeapMemory &&
-                       ManagedMemory < leakThresholds.ManagedMemory &&
-                       TotalHandles < leakThresholds.TotalHandles &&
-                       UserGdiHandles < leakThresholds.UserGdiHandles;
-            }
-
-            public static LeakTracking MeanDeltas(List<LeakTracking> values)
-            {
-                return new LeakTracking
-                {
-                    TotalMemory = MeanDelta(values, l => l.TotalMemory),
-                    HeapMemory = MeanDelta(values, l => l.HeapMemory),
-                    ManagedMemory = MeanDelta(values, l => l.ManagedMemory),
-                    TotalHandles = MeanDelta(values, l => l.TotalHandles),
-                    UserGdiHandles = MeanDelta(values, l => l.UserGdiHandles)
-                };
-            }
-            private static double MeanDelta(List<LeakTracking> values, Func<LeakTracking, double> getValue)
-            {
-                var listDelta = new List<double>();
-                for (int i = 1; i < values.Count; i++)
-                    listDelta.Add(getValue(values[i]) - getValue(values[i - 1]));
-                return listDelta.Average();
-            }
-
-            public string GetLeakMessage(LeakTracking leakThresholds, string testName)
-            {
-                if (ManagedMemory >= leakThresholds.ManagedMemory)
-                    return string.Format("!!! {0} LEAKED {1:0.#} Managed bytes\r\n", testName, ManagedMemory);
-                if (HeapMemory >= leakThresholds.HeapMemory)
-                    return string.Format("!!! {0} LEAKED {1:0.#} Heap bytes\r\n", testName, HeapMemory);
-                if (TotalMemory >= leakThresholds.TotalMemory)
-                    return string.Format("!!! {0} LEAKED {1:0.#} bytes\r\n", testName, TotalMemory);
-                if (UserGdiHandles >= leakThresholds.UserGdiHandles)
-                    return string.Format("!!! {0} HANDLE-LEAKED {1:0.#} User+GDI\r\n", testName, UserGdiHandles);
-                if (TotalHandles >= leakThresholds.TotalHandles)
-                    return string.Format("!!! {0} HANDLE-LEAKED {1:0.#} Total\r\n", testName, TotalHandles);
-                return null;
-            }
-
-            public string GetLogMessage(string testName, int passedCount)
-            {
-                // Report the final mean average deltas over the passing or final 8 runs (7 deltas)
-                return string.Format("# {0} deltas ({1}): {2}\r\n", testName, passedCount, this);
-            }
-
-            public override string ToString()
-            {
-                return string.Format("managed = {0:0.#} KB, heap = {1:0.#} KB, memory = {2:0.#} KB, user-gdi = {3:0.#}, total = {4:0.#}",
-                    ManagedMemory / KB, HeapMemory / KB, TotalMemory / KB, UserGdiHandles, TotalHandles);
-            }
-
-            public LeakTracking Max(LeakTracking lastDeltas)
-            {
-                return new LeakTracking
-                {
-                    TotalMemory = Math.Max(TotalMemory, lastDeltas.TotalMemory),
-                    HeapMemory = Math.Max(HeapMemory, lastDeltas.HeapMemory),
-                    ManagedMemory = Math.Max(ManagedMemory, lastDeltas.ManagedMemory),
-                    TotalHandles = Math.Max(TotalHandles, lastDeltas.TotalHandles),
-                    UserGdiHandles = Math.Max(UserGdiHandles, lastDeltas.UserGdiHandles)
-                };
-            }
-
-            public LeakTracking Min(LeakTracking lastDeltas)
-            {
-                return new LeakTracking
-                {
-                    TotalMemory = Math.Min(TotalMemory, lastDeltas.TotalMemory),
-                    HeapMemory = Math.Min(HeapMemory, lastDeltas.HeapMemory),
-                    ManagedMemory = Math.Min(ManagedMemory, lastDeltas.ManagedMemory),
-                    TotalHandles = Math.Min(TotalHandles, lastDeltas.TotalHandles),
-                    UserGdiHandles = Math.Min(UserGdiHandles, lastDeltas.UserGdiHandles)
-                };
-            }
-        }
-
-        [STAThread]
-        static int Main(string[] args)
-        {
-            Application.SetUnhandledExceptionMode(UnhandledExceptionMode.CatchException);
-            Application.ThreadException += ThreadExceptionEventHandler;
-
-            Console.OutputEncoding = Encoding.UTF8;  // So we can send Japanese to SkylineTester, which monitors our stdout
-
-            // Parse command line args and initialize default values.
-            const string commandLineOptions =
-                "?;/?;-?;help;skylinetester;debug;results;" +
-                "test;skip;filter;form;" +
-                "loop=0;repeat=1;pause=0;random=off;offscreen=on;multi=1;wait=off;internet=off;" +
-                "maxsecondspertest=-1;" +
-                "demo=off;showformnames=off;showpages=off;status=off;buildcheck=0;screenshotlist;" +
-                "quality=off;pass0=off;pass1=off;" +
-                "runsmallmoleculeversions=off;" +
-                "testsmallmolecules=off;" +
-                "clipboardcheck=off;profile=off;vendors=on;language=fr-FR,en-US;" +
-<<<<<<< HEAD
-                "log=TestRunner.log;report=TestRunner.log;skipcategories=SmallMolecules,Perf";
-=======
-                "log=TestRunner.log;report=TestRunner.log;dmpdir=Minidumps";
->>>>>>> 56995734
-            var commandLineArgs = new CommandLineArgs(args, commandLineOptions);
-
-            switch (commandLineArgs.SearchArgs("?;/?;-?;help;report"))
-            {
-                case "?":
-                case "/?":
-                case "-?":
-                case "help":
-                    Help();
-                    return 0;
-
-                case "report":
-                    Report(commandLineArgs.ArgAsString("report"));
-                    return 0;
-            }
-
-            Console.WriteLine();
-            if (!commandLineArgs.ArgAsBool("status") && !commandLineArgs.ArgAsBool("buildcheck"))
-            {
-                Console.WriteLine("TestRunner " + string.Join(" ", args) + "\n");
-                Console.WriteLine("Process: {0}\n", Process.GetCurrentProcess().Id);
-            }
-
-            if (commandLineArgs.HasArg("debug"))
-            {
-                Console.WriteLine("*** Launching debugger ***\n\n");
-
-                // NOTE: For efficient debugging of Skyline, it is most useful to choose a debugger
-                // that already has Skyline.sln loaded.  Otherwise, you might not be able to set
-                // breakpoints.
-                Debugger.Break();
-            }
-
-            // Create log file.
-            var logStream = new FileStream(
-                commandLineArgs.ArgAsString("log"),
-                FileMode.Create,
-                FileAccess.Write,
-                FileShare.ReadWrite);
-            var log = new StreamWriter(logStream);
-
-            bool allTestsPassed = true;
-
-            try
-            {
-                // Load list of tests.
-                var unfilteredTestList = LoadTestList(commandLineArgs);
-
-                // Filter test list.
-                var testList = unfilteredTestList;
-                if (commandLineArgs.HasArg("filter"))
-                {
-                    testList = new List<TestInfo>();
-                    var filterRanges = commandLineArgs.ArgAsString("filter").Split(',');
-                    foreach (var range in filterRanges)
-                    {
-                        var bounds = range.Split('-');
-                        if (bounds.Length < 1 || bounds.Length > 2)
-                        {
-                            throw new ArgumentException("Unrecognized filter parameter: {0}", range);
-                        }
-                        int low;
-                        if (!int.TryParse(bounds[0], out low))
-                        {
-                            throw new ArgumentException("Unrecognized filter parameter: {0}", range);
-                        }
-                        int high = low;
-                        if (bounds.Length == 2 && !int.TryParse(bounds[1], out high))
-                        {
-                            throw new ArgumentException("Unrecognized filter parameter: {0}", range);
-                        }
-                        for (var i = low-1; i <= high-1; i++)
-                        {
-                            testList.Add(unfilteredTestList[i]);
-                        }
-                    }
-                }
-
-                if (testList.Count == 0)
-                {
-                    Console.WriteLine("No tests found");
-                    allTestsPassed = false;
-                }
-                else
-                {
-                    var passes = commandLineArgs.ArgAsLong("loop");
-                    var repeat = commandLineArgs.ArgAsLong("repeat");
-                    if (commandLineArgs.ArgAsBool("buildcheck"))
-                    {
-                        passes = 1;
-                        repeat = 1;
-                    }
-
-                    // Prevent system sleep.
-                    using (new SystemSleep())
-                    {
-                        // Pause before first test for profiling.
-                        bool profiling = commandLineArgs.ArgAsBool("profile");
-                        if (profiling)
-                        {
-                            Console.WriteLine("\nRunning each test once to warm up memory...\n");
-                            allTestsPassed = RunTestPasses(testList, unfilteredTestList, commandLineArgs, log, 1, 1,
-                                true);
-                            Console.WriteLine("\nTaking memory snapshot...\n");
-                            MemoryProfiler.Snapshot("start");
-                            if (passes == 0)
-                                passes = 1;
-                        }
-
-                        allTestsPassed =
-                            RunTestPasses(testList, unfilteredTestList, commandLineArgs, log, passes, repeat, profiling) &&
-                            allTestsPassed;
-
-                        // Pause for profiling
-                        if (profiling)
-                        {
-                            Console.WriteLine("\nTaking second memory snapshot...\n");
-                            MemoryProfiler.Snapshot("end");
-                        }
-                    }
-                }
-            }
-            catch (Exception e)
-            {
-                Console.WriteLine("\nCaught exception in TestRunnner.Program.Main:\n" + e.Message);
-                if (string.IsNullOrEmpty(e.StackTrace))
-                    Console.WriteLine("No stacktrace");
-                else
-                    Console.WriteLine(e.StackTrace);
-                if (e.InnerException != null)
-                {
-                    Console.WriteLine("Inner exception:");
-                    Console.WriteLine(e.InnerException.Message);
-                    if (string.IsNullOrEmpty(e.InnerException.StackTrace))
-                        Console.WriteLine("No stacktrace");
-                    else
-                        Console.WriteLine(e.InnerException.StackTrace);
-                }
-                else
-                {
-                    Console.WriteLine("No inner exception.");
-                }
-                Console.Out.Flush(); // Get this info to TeamCity or SkylineTester ASAP
-                allTestsPassed = false;
-            }
-
-            // Display report.
-            log.Close();
-            Console.WriteLine("\n");
-            if (!commandLineArgs.ArgAsBool("status"))
-                Report(commandLineArgs.ArgAsString("log"));
-
-            // Ungraceful exit to avoid unwinding errors
-            //Process.GetCurrentProcess().Kill();
-
-            if (commandLineArgs.ArgAsBool("wait"))
-                Console.ReadKey();
-
-            return allTestsPassed ? 0 : 1;
-        }
-
-        private static DirectoryInfo GetSkylineDirectory()
-        {
-            string skylinePath = Path.GetDirectoryName(Assembly.GetExecutingAssembly().Location);
-            var skylineDirectory = skylinePath != null ? new DirectoryInfo(skylinePath) : null;
-            while (skylineDirectory != null && skylineDirectory.Name != "Skyline")
-                skylineDirectory = skylineDirectory.Parent;
-            return skylineDirectory;
-        }
-
-        // Run all test passes.
-        private static bool RunTestPasses(
-            List<TestInfo> testList, 
-            List<TestInfo> unfilteredTestList, 
-            CommandLineArgs commandLineArgs, 
-            StreamWriter log, 
-            long loopCount, 
-            long repeat,
-            bool profiling = false)
-        {
-            bool buildMode = commandLineArgs.ArgAsBool("buildcheck");
-            bool randomOrder = commandLineArgs.ArgAsBool("random");
-            bool demoMode = commandLineArgs.ArgAsBool("demo");
-            bool offscreen = commandLineArgs.ArgAsBool("offscreen");
-            bool internet = commandLineArgs.ArgAsBool("internet");
-            bool addsmallmoleculenodes = commandLineArgs.ArgAsBool("testsmallmolecules"); // Add the magic small molecule test node to every document?
-            bool useVendorReaders = commandLineArgs.ArgAsBool("vendors");
-            bool showStatus = commandLineArgs.ArgAsBool("status");
-            bool showFormNames = commandLineArgs.ArgAsBool("showformnames");
-            bool showMatchingPages = commandLineArgs.ArgAsBool("showpages");
-            bool qualityMode = commandLineArgs.ArgAsBool("quality");
-            bool pass0 = commandLineArgs.ArgAsBool("pass0");
-            bool pass1 = commandLineArgs.ArgAsBool("pass1");
-            int timeoutMultiplier = (int) commandLineArgs.ArgAsLong("multi");
-            int pauseSeconds = (int) commandLineArgs.ArgAsLong("pause");
-            var formList = commandLineArgs.ArgAsString("form");
-            var pauseDialogs = (string.IsNullOrEmpty(formList)) ? null : formList.Split(',');
-            var results = commandLineArgs.ArgAsString("results");
-            var maxSecondsPerTest = commandLineArgs.ArgAsDouble("maxsecondspertest");
-            var dmpDir = commandLineArgs.ArgAsString("dmpdir");
-
-            bool asNightly = offscreen && qualityMode;  // While it is possible to run quality off screen from the Quality tab, this is what we use to distinguish for treatment of perf tests
-
-            // Even if we have been told to run perftests, if none are in the list
-            // then make sure we don't chat about perf tests in the log
-            bool anyperftests = testList.Any(t => t.IsPerfTest);
-
-            if (buildMode)
-            {
-                randomOrder = false;
-                demoMode = false;
-                offscreen = true;
-                useVendorReaders = true;
-                showStatus = false;
-                qualityMode = false;
-                pauseSeconds = 0;
-            }
-
-            var runTests = new RunTests(
-                demoMode, buildMode, offscreen, internet, showStatus, addsmallmoleculenodes,
-                pauseDialogs, pauseSeconds, useVendorReaders, timeoutMultiplier, 
-                results, log);
-
-            if (commandLineArgs.ArgAsBool("clipboardcheck"))
-            {
-                runTests.TestContext.Properties["ClipboardCheck"] = "TestRunner clipboard check";
-                Console.WriteLine("Checking clipboard use for {0} tests...\n", testList.Count);
-                loopCount = 1;
-                randomOrder = false;
-            }
-            else
-            {
-                if (!randomOrder && anyperftests)
-                    runTests.Log("Perf tests will run last, for maximum overall test coverage.\r\n");
-                runTests.Log("Running {0}{1} tests{2}{3}...\r\n",
-                    testList.Count,
-                    testList.Count < unfilteredTestList.Count ? "/" + unfilteredTestList.Count : "",
-                    (loopCount <= 0) ? " forever" : (loopCount == 1) ? "" : " in " + loopCount + " loops",
-                    (repeat <= 1) ? "" : ", repeated " + repeat + " times each per language");
-            }
-
-            // Get list of languages
-            var languages = buildMode 
-                ? new[] {"en"} 
-                : commandLineArgs.ArgAsString("language").Split(',');
-
-            if (showFormNames)
-                runTests.Skyline.Set("ShowFormNames", true);
-            if (showMatchingPages)
-                runTests.Skyline.Set("ShowMatchingPages", true);
-
-            var executingDirectory = Path.GetDirectoryName(Assembly.GetExecutingAssembly().Location);
-            var qualityLanguages = new FindLanguages(executingDirectory, "en", "fr").Enumerate().ToArray();
-            var removeList = new List<TestInfo>();
-
-            // Pass 0: Test an interesting collection of edge cases:
-            //         French number format,
-            //         No vendor readers,
-            //         No internet access,
-            //         Old reports
-            if (pass0)
-            {
-                runTests.Log("\r\n");
-                runTests.Log("# Pass 0: Run with French number format, no vendor readers, no internet access, old reports.\r\n");
-
-                runTests.Language = new CultureInfo("fr");
-                runTests.Skyline.Set("NoVendorReaders", true);
-                runTests.AccessInternet = false;
-                runTests.LiveReports = false;
-                runTests.AddSmallMoleculeNodes = false;
-                runTests.CheckCrtLeaks = CrtLeakThreshold;
-                bool warnedPass0PerfTest = false;
-                for (int testNumber = 0; testNumber < testList.Count; testNumber++)
-                {
-                    var test = testList[testNumber];
-                    if (test.IsPerfTest)
-                    {
-                        // These are largely about vendor and/or internet performance, so not worth doing in pass 0
-                        if (!warnedPass0PerfTest)
-                        {
-                            warnedPass0PerfTest = true;
-                            runTests.Log("# Skipping perf tests for pass 0.\r\n");
-                        }
-                        continue;
-                    }
-                    if (!runTests.Run(test, 0, testNumber, dmpDir))
-                        removeList.Add(test);
-                }
-                runTests.Skyline.Set("NoVendorReaders", false);
-                runTests.AccessInternet = internet;
-                runTests.LiveReports = true;
-                runTests.AddSmallMoleculeNodes = addsmallmoleculenodes;
-                runTests.CheckCrtLeaks = 0;
-
-                foreach (var removeTest in removeList)
-                    testList.Remove(removeTest);
-                removeList.Clear();
-            }
-
-            // Pass 1: Look for cumulative leaks when test is run multiple times.
-            if (pass1)
-            {
-                runTests.Log("\r\n");
-                runTests.Log("# Pass 1: Run tests multiple times to detect memory leaks.\r\n");
-                bool warnedPass1PerfTest = false;
-                var maxDeltas = new LeakTracking();
-                int maxIterationCount = 0;
-
-                for (int testNumber = 0; testNumber < testList.Count; testNumber++)
-                {
-                    var test = testList[testNumber];
-                    bool failed = false;
-
-                    if (test.IsPerfTest)
-                    {
-                        // These are generally too lengthy to run multiple times, so not a good fit for pass 1
-                        if (!warnedPass1PerfTest)
-                        {
-                            warnedPass1PerfTest = true;
-                            runTests.Log("# Skipping perf tests for pass 1 leak checks.\r\n");
-                        }
-                        continue;  
-                    }
-
-                    if (failed)
-                        continue;
-
-                    // Run test repeatedly until we can confidently assess the leak status.
-                    var listValues = new List<LeakTracking>();
-                    LeakTracking? minDeltas = null;
-                    int? passedIndex = null;
-                    for (int i = 0; i < GetLeakCheckIterations(test); i++)
-                    {
-                        // Run the test in the next language.
-                        runTests.Language =
-                            new CultureInfo(qualityLanguages[i%qualityLanguages.Length]);
-                        if (!runTests.Run(test, 1, testNumber, dmpDir))
-                        {
-                            failed = true;
-                            removeList.Add(test);
-                            break;
-                        }
-
-                        // Run linear regression on memory size samples.
-                        listValues.Add(new LeakTracking(runTests));
-                        if (listValues.Count <= LeakTrailingDeltas)
-                            continue;
-
-                        // Stop accumulating points if all leak minimal values are below the threshold values.
-                        var lastDeltas = LeakTracking.MeanDeltas(listValues);
-                        minDeltas = minDeltas.HasValue ? minDeltas.Value.Min(lastDeltas) : lastDeltas;
-                        if (minDeltas.Value.BelowThresholds(LeakThresholds))
-                        {
-                            passedIndex = passedIndex ?? i;
-
-                            if (!IsFixedLeakIterations)
-                                break;
-                        }
-
-                        // Remove the oldest point unless this is the last iteration
-                        // So that the report below will be based on the set that just
-                        // failed the leak check
-                        if (!passedIndex.HasValue || i < LeakCheckIterations - 1)
-                        {
-                            listValues.RemoveAt(0);
-                        }
-                    }
-
-                    if (failed)
-                        continue;
-
-                    string leakMessage = minDeltas.Value.GetLeakMessage(LeakThresholds, test.TestMethod.Name);
-                    int iterationCount = passedIndex + 1 ?? LeakCheckIterations;
-                    if (leakMessage != null)
-                    {
-                        runTests.Log(leakMessage);
-                        removeList.Add(test);
-                    }
-                    runTests.Log(minDeltas.Value.GetLogMessage(test.TestMethod.Name, iterationCount));
-
-                    maxDeltas = maxDeltas.Max(minDeltas.Value);
-                    maxIterationCount = Math.Max(maxIterationCount, iterationCount);
-                }
-
-                runTests.Log(maxDeltas.GetLogMessage("MaximumLeaks", maxIterationCount));
-                foreach (var removeTest in removeList)
-                    testList.Remove(removeTest);
-                removeList.Clear();
-            }
-
-            if (qualityMode)
-                languages = qualityLanguages;
-
-            // Run all test passes.
-            int pass = 1;
-            int passEnd = pass + (int) loopCount;
-            if (pass0 || pass1)
-            {
-                pass++;
-                passEnd++;
-            }
-            if (loopCount <= 0)
-            {
-                passEnd = int.MaxValue;
-            }
-
-            if (pass == 2 && pass < passEnd && testList.Count > 0)
-            {
-                runTests.Log("\r\n");
-                runTests.Log("# Pass 2+: Run tests in each selected language.\r\n");
-            }
-
-            int perfPass = pass; // For nightly tests, we'll run perf tests just once per language, and only in one language (dynamically chosen for coverage) if english and french (along with any others) are both enabled
-            bool needsPerfTestPass2Warning = asNightly && testList.Any(t => t.IsPerfTest); // No perf tests, no warning
-            var perfTestsOneLanguageOnly = asNightly && anyperftests && languages.Any(l => l.StartsWith("en")) && languages.Any(l => l.StartsWith("fr"));
-            bool flip = true;
-
-            for (; pass < passEnd; pass++)
-            {
-                if (testList.Count == 0)
-                    break;
-
-                // Run each test in this test pass.
-                var testPass = randomOrder ? testList.RandomOrder().ToList() : testList;
-                for (int testNumber = 0; testNumber < testPass.Count; testNumber++)
-                {
-                    var test = testPass[testNumber];
-
-                    // Perf Tests are generally too lengthy to run multiple times (but non-english format check is useful, so rotate through on a per-day basis)
-                    var perfTestLanguage = languages[DateTime.Now.DayOfYear % languages.Length];
-                    var languagesThisTest = (test.IsPerfTest && perfTestsOneLanguageOnly) ? new[] { perfTestLanguage } : languages;
-                    if (perfTestsOneLanguageOnly && needsPerfTestPass2Warning)
-                    {
-                        // NB the phrase "# Perf tests" in a log is a key for SkylineNightly to post to a different URL - so don't mess with this.
-                        runTests.Log("# Perf tests will be run only once, and only in one language, dynamically chosen (by DayOfYear%NumberOfLanguages) for coverage.  To run perf tests in specific languages, enable all but English.\r\n");
-                        needsPerfTestPass2Warning = false;
-                    }
-
-                    // Run once (or repeat times) for each language.
-                    for (int i = 0; i < languagesThisTest.Length; i++)
-                    {
-                        runTests.Language = new CultureInfo(languagesThisTest[i]);
-                        var stopWatch = new Stopwatch();
-                        stopWatch.Start(); // Limit the repeats in case of very long tests
-                        for (int repeatCounter = 1; repeatCounter <= repeat; repeatCounter++)
-                        {
-                            if (asNightly && test.IsPerfTest && ((pass > perfPass) || (repeatCounter > 1)))
-                            {
-                                // Perf Tests are generally too lengthy to run multiple times (but per-language check is useful)
-                                if (needsPerfTestPass2Warning)
-                                {
-                                    // NB the phrase "# Perf tests" in a log is a key for SkylineNightly to post to a different URL - so don't mess with this.
-                                    runTests.Log("# Perf tests will be run only once per language.\r\n");
-                                    needsPerfTestPass2Warning = false;
-                                }
-                                break;
-                            }
-                            if (!runTests.Run(test, pass, testNumber, dmpDir))
-                            {
-                                removeList.Add(test);
-                                i = languages.Length - 1;   // Don't run other languages.
-                                break;
-                            }
-                            if ( maxSecondsPerTest > 0)
-                            {
-                                var maxSecondsPerTestPerLanguage = maxSecondsPerTest / languagesThisTest.Length; // We'd like no more than 5 minutes per test across all languages when doing stess tests
-                                if (stopWatch.Elapsed.TotalSeconds > maxSecondsPerTestPerLanguage && repeatCounter <= repeat - 1)
-                                {
-                                    runTests.Log("# Breaking repeat test at count {0} of requested {1} (at {2} minutes), to allow other tests and languages to run.\r\n", repeatCounter, repeat, stopWatch.Elapsed.TotalMinutes);
-                                    break;
-                                }
-                            }
-                        }
-                        if (profiling)
-                            break;
-                    }
-                }
-
-                foreach (var removeTest in removeList)
-                    testList.Remove(removeTest);
-                removeList.Clear();
-                runTests.AddSmallMoleculeNodes = addsmallmoleculenodes && (flip = !flip); // Do this in every other pass, so we get it both ways
-            }
-
-            return runTests.FailureCount == 0;
-        }
-
-        // Load list of tests to be run into TestList.
-        private static List<TestInfo> LoadTestList(CommandLineArgs commandLineArgs)
-        {
-            List<string> testNames;
-            var testList = new List<TestInfo>();
-
-            // Clear forms/tests cache if desired.
-            var formArg = commandLineArgs.ArgAsString("form");
-
-            // Load lists of tests to run.
-            if (string.IsNullOrEmpty(formArg))
-                testNames = LoadList(commandLineArgs.ArgAsString("test"));
-
-            // Find which tests best cover the desired forms.
-            else
-            {
-                var formLookup = new FormLookup();
-                List<string> uncoveredForms;
-                testNames = formLookup.FindTests(LoadList(formArg), out uncoveredForms);
-                if (uncoveredForms.Count > 0)
-                {
-                    MessageBox.Show("No tests found to show these Forms: " + string.Join(", ", uncoveredForms), "Warning");
-                    return testList;
-                }
-            }
-
-            // Maintain order in list of explicitly specified tests
-            var testDict = new Dictionary<string, int>();
-            for (int i = 0; i < testNames.Count; i++)
-            {
-                if (testDict.ContainsKey(testNames[i]))
-                {
-                    MessageBox.Show("Duplicate test name: " + testNames[i]);
-                    throw new ArgumentException("Duplicate test name: " + testNames[i]);
-                }
-                testDict.Add(testNames[i], i);
-            }
-
-            var testArray = new TestInfo[testNames.Count];
-
-            var skipList = LoadList(commandLineArgs.ArgAsString("skip"));
-            HashSet<string> skipCategories = null;
-            if (commandLineArgs.HasArg("skipcategories"))
-            {
-                skipCategories = new HashSet<String>(commandLineArgs.ArgAsString("skipcategories").Split(','));
-            }
-
-            // Find tests in the test dlls.
-            foreach (var testDll in TEST_DLLS)
-            {
-                foreach (var testInfo in RunTests.GetTestInfos(testDll))
-                {
-                    if (skipCategories != null && testInfo.TestCategories.Any(skipCategories.Contains))
-                    {
-                        continue;
-                    }
-                    var testName = testInfo.TestClassType.Name + "." + testInfo.TestMethod.Name;
-                    if (testNames.Count == 0 || testNames.Contains(testName) ||
-                        testNames.Contains(testInfo.TestMethod.Name))
-                    {
-                        if (!skipList.Contains(testName) && !skipList.Contains(testInfo.TestMethod.Name))
-                        {
-                            if (testNames.Count == 0)
-                                testList.Add(testInfo);
-                            else
-                            {
-                                string lookup = testNames.Contains(testName) ? testName : testInfo.TestMethod.Name;
-                                testArray[testDict[lookup]] = testInfo;
-                            }
-                        }
-                    }
-                }
-            }
-            if (testNames.Count > 0)
-                testList.AddRange(testArray.Where(testInfo => testInfo != null));
-
-            // Sort tests alphabetically, but run perf tests last for best coverage in a fixed amount of time.
-            return testList.OrderBy(e => e.IsPerfTest).ThenBy(e => e.TestMethod.Name).ToList();
-        }
-
-        private static List<TestInfo> GetTestList(IEnumerable<string> dlls)
-        {
-            var testList = new List<TestInfo>();
-
-            // Find tests in the test dlls.
-            foreach (var testDll in dlls)
-            {
-                testList.AddRange(RunTests.GetTestInfos(testDll));
-            }
-
-            // Sort tests alphabetically.
-            testList.Sort((x, y) => String.CompareOrdinal(x.TestMethod.Name, y.TestMethod.Name));
-
-            return testList;
-        }
-
-        // Load a list of tests specified on the command line as a comma-separated list.  Any name prefixed with '@'
-        // is a file containing test names separated by white space or new lines, with '#' indicating a comment.
-        private static List<string> LoadList(string testList)
-        {
-            var inputList = testList.Split(',');
-            var outputList = new List<string>();
-
-            // Check for empty list.
-            if (inputList.Length == 1 && inputList[0] == "")
-            {
-                return outputList;
-            }
-
-            foreach (var name in inputList)
-            {
-                if (name.StartsWith("@"))
-                {
-                    var file = name.Substring(1);
-                    var lines = File.ReadAllLines(file);
-                    foreach (var line in lines)
-                    {
-                        // remove comments
-                        var lineParts = line.Split('#');
-                        if (lineParts.Length > 0 && lineParts[0] != "")
-                        {
-                            // split multiple test names in one line
-                            outputList.AddRange(lineParts[0].Trim().Split(' ', '\t'));
-                        }
-                    }
-                }
-                else if (name.EndsWith(".dll", StringComparison.CurrentCultureIgnoreCase))
-                {
-                    foreach (var testInfo in RunTests.GetTestInfos(name))
-                        outputList.Add(testInfo.TestClassType.Name + "." + testInfo.TestMethod.Name);
-                }
-                else
-                {
-                    outputList.Add(name);
-                }
-            }
-
-            return outputList;
-        }
-
-        private class LeakingTest
-        {
-            public string TestName;
-            public double LeakSize;
-        }
-
-        // Generate a summary report of errors and memory leaks from a log file.
-        private static void Report(string logFile)
-        {
-            var logLines = File.ReadAllLines(logFile);
-
-            var errorList = new List<string>();
-            var leakList = new List<LeakingTest>();
-            var handleLeakList = new List<LeakingTest>();
-            var crtLeakList = new List<LeakingTest>();
-
-            string error = null;
-            foreach (var line in logLines)
-            {
-                if (error != null)
-                {
-                    if (line == "!!!")
-                    {
-                        errorList.Add(error);
-                        error = null;
-                    }
-                    else
-                    {
-                        error += "# " + line + "\n";
-                    }
-                    continue;
-                }
-
-                var parts = Regex.Replace(line, @"\s+", " ").Trim().Split(' ');
-
-                // Is it an error line?
-                if (parts[0] == "!!!")
-                {
-                    var test = parts[1];
-                    var failureType = parts[2];
-                   
-                    if (failureType == "LEAKED")
-                    {
-                        var leakSize = double.Parse(parts[3]);
-                        leakList.Add(new LeakingTest { TestName = test, LeakSize = leakSize });
-                        continue;
-                    }
-                    else if (failureType == "HANDLE-LEAKED")
-                    {
-                        var leakSize = double.Parse(parts[3]);
-                        handleLeakList.Add(new LeakingTest { TestName = test, LeakSize = leakSize });
-                        continue;
-                    }
-                    else if (failureType == "CRT-LEAKED")
-                    {
-                        var leakSize = long.Parse(parts[3]);
-                        crtLeakList.Add(new LeakingTest { TestName = test, LeakSize = leakSize });
-                        continue;
-                    }
-                    
-                    error = "# " + test + " FAILED:\n";
-                }
-            }
-
-            // Print list of errors sorted in descending order of frequency.
-            Console.WriteLine();
-            if (errorList.Count == 0)
-                Console.WriteLine("# No failures.\n");
-            foreach (var failure in errorList)
-                Console.WriteLine(failure);
-
-            if (leakList.Count > 0)
-            {
-                Console.WriteLine();
-                Console.WriteLine("# Leaking tests (bytes leaked per run):");
-                ReportLeaks(leakList);
-            }
-
-            if (handleLeakList.Count > 0)
-            {
-                Console.WriteLine();
-                Console.WriteLine("# Leaking handles tests (handles per run):");
-                ReportLeaks(handleLeakList);
-            }
-
-            if (crtLeakList.Count > 0)
-            {
-                Console.WriteLine();
-                Console.WriteLine("# Tests leaking unmanaged memory:");
-                ReportLeaks(crtLeakList);
-            }
-        }
-
-        private static void ReportLeaks(IEnumerable<LeakingTest> leakList)
-        {
-            foreach (var leakTest in leakList.OrderByDescending(test => test.LeakSize))
-            {
-                Console.WriteLine("#    {0,-36} {1,10:0.#}",
-                    leakTest.TestName.Substring(0, Math.Min(36, leakTest.TestName.Length)),
-                    leakTest.LeakSize);
-            }
-        }
-
-        // Display help documentation.
-        private static void Help()
-        {
-            Console.WriteLine(@"
-TestRunner with no parameters runs all Skyline unit tests (marked [TestMethod])
-in random order until the process is killed.  It produces a log file (TestRunner.log)
-in the current directory.  You can get a summary of errors and memory leaks by running
-""TestRunner report"".
-
-Here is a list of recognized arguments:
-
-    test=[test1,test2,...]          Run one or more tests by name (separated by ',').
-                                    Test names can be just the method name, or the method
-                                    name prefixed by the class name and a period
-                                    (such as IrtTest.IrtFunctionalTest).  Tests must belong
-                                    to a class marked [TestClass], although the method does
-                                    not need to be marked [TestMethod] to be included in a
-                                    test run.  A name prefixed by '@' (such as ""@fail.txt"")
-                                    refers to a text file containing test names separated by
-                                    white space or new lines.  These files can also include
-                                    single-line comments starting with a '#' character.
-
-    skip=[test1,test2,...]          Skip the tests specified by name, using the same scheme
-                                    as the test option described above.  You can specify
-                                    tests by name or by file (prefixed by the '@' character).
-
-    filter=[a-b,c-d,...]            Once the list of tests has been generated using the test
-                                    and/or skip options, filter allows ranges of tests to be
-                                    run.  This can be useful in narrowing down a problem that
-                                    occurred somewhere in a large test set.  For example,
-                                    filter=1-10 will run the first 10 tests in the alphabetized
-                                    list. Multiple ranges are allowed, such as 
-                                    filter=3-7,9,13-19.
-
-    loop=[n]                        Run the tests ""n"" times, where n is a non-negative
-                                    integer.  A value of 0 will run the tests forever
-                                    (or until the process is killed).  That is the default
-                                    setting if the loop argument is not specified.
-
-    repeat=[n]                      Repeat each test ""n"" times, where n is a positive integer.
-                                    This can help diagnose consistent memory leaks, in contrast
-                                    with a leak that occurs only the first time a test is run.
-
-    maxsecondspertest=[n]           Used in conjunction with the repeat value, this limits the
-                                    amount of time a repeated test will take to no more than ""n"" 
-                                    seconds, where  n is an integer greater than 0.  If this time 
-                                    is exceeded, the test will not be repeated further.
-
-    random=[on|off]                 Run the tests in random order (random=on, the default)
-                                    or alphabetic order (random=off).  Each test is selected
-                                    exactly once per loop, regardless of the order.
-                                    
-    offscreen=[on|off]              Set offscreen=on (the default) to keep Skyline windows
-                                    from flashing on the desktop during a test run.
-
-    language=[language1,language2,...]  Choose a random language from this list before executing
-                                    each test.  Default value is ""en-US,fr-FR"".  You can
-                                    specify just one language if you want all tests to run
-                                    in that language.
-
-    demo=[on|off]                   Set demo=on to pause slightly at PauseForScreenshot() calls
-                                    maximize the main window and show all-chromatograms graph
-                                    in lower-right corner
-
-    multi=[n]                       Multiply timeouts in unit tests by a factor of ""n"".
-                                    This is necessary when running multiple instances of 
-                                    TestRunner simultaneously.
-
-    log=[file]                      Writes log information to the specified file.  The
-                                    default log file is TestRunner.log in the current
-                                    directory.
-
-    report=[file]                   Displays a summary of the errors and memory leaks
-                                    recorded in the log file produced during a prior
-                                    run of TestRunner.  If you don't specify a file,
-                                    it will use TestRunner.log in the current directory.
-                                    The report is formatted so it can be used as an input
-                                    file for the ""test"" or ""skip"" options in a subsequent
-                                    run.
-
-    profile=[on|off]                Set profile=on to enable memory profiling mode.
-                                    TestRunner will pause for 10 seconds after the first
-                                    test is run to allow you to take a memory snapshot.
-                                    After the test run it will sleep instead of terminating
-                                    to allow you to take a final memory snapshot.
-
-    vendors=[on|off]                If vendors=on, Skyline's tests will use vendor readers to
-                                    read data files.  If vendors=off, tests will read data using
-                                    the mzML format.  This is useful to isolate memory leaks or
-                                    other problems that might occur in the vendor readers.
-
-    clipboardcheck                  When this argument is specified, TestRunner runs
-                                    each test once, and makes sure that it did not use
-                                    the system clipboard.  If a test uses the clipboard,
-                                    stress testing might be compromised on a computer
-                                    which is running other processes simultaneously.
-");
-        }
-
-        private static void ThreadExceptionEventHandler(Object sender, ThreadExceptionEventArgs e)
-        {
-            Console.WriteLine("Report from TestRunner.Program.ThreadExceptionEventHandler:");
-            Console.WriteLine(e.Exception.Message);
-            if (string.IsNullOrEmpty(e.Exception.StackTrace))
-                Console.WriteLine("No stacktrace");
-            else
-                Console.WriteLine(e.Exception.StackTrace);
-            if (e.Exception.InnerException != null)
-            {
-                Console.WriteLine("Inner exception:");
-                Console.WriteLine(e.Exception.InnerException.Message);
-                if (string.IsNullOrEmpty(e.Exception.InnerException.StackTrace))
-                    Console.WriteLine("No stacktrace");
-                else
-                    Console.WriteLine(e.Exception.InnerException.StackTrace);
-            }
-            else
-            {
-                Console.WriteLine("No inner exception.");
-            }
-            Console.Out.Flush(); // Get this info to TeamCity or SkylineTester ASAP
-        }
-
-        public static IEnumerable<TItem> RandomOrder<TItem>(this IList<TItem> list)
-        {
-            int count = list.Count;
-            var indexOrder = new int[count];
-            for (int i = 0; i < count; i++)
-                indexOrder[i] = i;
-            Random r = new Random();
-            for (int i = 0; i < count; i++)
-            {
-                int index = r.Next(count);
-                int swap = indexOrder[0];
-                indexOrder[0] = indexOrder[index];
-                indexOrder[index] = swap;
-            }
-            foreach (int i in indexOrder)
-            {
-                yield return list[i];
-            }
-        }
-
-    }
-
-    public class SystemSleep : IDisposable
-    {
-        private readonly EXECUTION_STATE _previousState;
-
-        public SystemSleep()
-        {
-            // Prevent system sleep.
-            _previousState = SetThreadExecutionState(
-                EXECUTION_STATE.awaymode_required |
-                EXECUTION_STATE.continuous |
-                EXECUTION_STATE.system_required);
-        }
-
-        public void Dispose()
-        {
-            SetThreadExecutionState(_previousState);
-        }
-
-        [DllImport("kernel32.dll", CharSet = CharSet.Auto, SetLastError = true)]
-        private static extern EXECUTION_STATE SetThreadExecutionState(EXECUTION_STATE esFlags);
-
-        [Flags]
-        private enum EXECUTION_STATE : uint
-        {
-            awaymode_required = 0x00000040,
-            continuous = 0x80000000,
-            system_required = 0x00000001
-        }
-    }
-}
+﻿/*
+ * Original author: Don Marsh <donmarsh .at. u.washington.edu>,
+ *                  MacCoss Lab, Department of Genome Sciences, UW
+ *
+ * Copyright 2012 University of Washington - Seattle, WA
+ * 
+ * Licensed under the Apache License, Version 2.0 (the "License");
+ * you may not use this file except in compliance with the License.
+ * You may obtain a copy of the License at
+ *
+ *     http://www.apache.org/licenses/LICENSE-2.0
+ *
+ * Unless required by applicable law or agreed to in writing, software
+ * distributed under the License is distributed on an "AS IS" BASIS,
+ * WITHOUT WARRANTIES OR CONDITIONS OF ANY KIND, either express or implied.
+ * See the License for the specific language governing permissions and
+ * limitations under the License.
+ */
+
+using System;
+using System.Collections.Generic;
+using System.Diagnostics;
+using System.Globalization;
+using System.IO;
+using System.Linq;
+using System.Reflection;
+using System.Runtime.InteropServices;
+using System.Text;
+using System.Text.RegularExpressions;
+using System.Threading;
+using System.Windows.Forms;
+//WARNING: Including TestUtil in this project causes a strange build problem, where the first
+//         build from Visual Studio after a full bjam build removes all of the Skyline project
+//         root files from the Skyline bin directory, leaving it un-runnable until a full
+//         rebuild is performed.  Do not commit a reference to TestUtil to this project without
+//         testing this case and getting someone else to validate that you have fixed this
+//         problem.
+//using pwiz.SkylineTestUtil;
+using TestRunnerLib;
+
+namespace TestRunner
+{
+    internal static class Program
+    {
+        private static readonly string[] TEST_DLLS = { "Test.dll", "TestA.dll", "TestConnected.dll", "TestFunctional.dll", "TestTutorial.dll", "CommonTest.dll", "TestPerf.dll" };
+        private const int LeakTrailingDeltas = 7;   // Number of trailing deltas to average and check against thresholds below
+        // CONSIDER: Ideally these thresholds would be zero, but memory and handle retention are not stable enough to support that
+        //           The problem is that we don't reliably return to exactly the same state during EndTest and these numbers go both up and down
+        private const int KB = 1024;
+        private static LeakTracking LeakThresholds = new LeakTracking
+        {
+            // Average delta per test between 8 runs (7 deltas)
+            TotalMemory = 150 * KB, // Too much variance to track leaks in just 12 runs
+            HeapMemory = 20 * KB,
+            ManagedMemory = 8 * KB,
+            TotalHandles = 2,
+            UserGdiHandles = 1
+        };
+        private const int CrtLeakThreshold = 1000;  // No longer used
+        private const int LeakCheckIterations = 24; // Maximum number of runs to try to achieve below thresholds for trailing deltas
+        private static bool IsFixedLeakIterations { get { return false; } } // CONSIDER: It would be nice to make this true to reduce test run count variance
+
+        // These tests get twice as many runs to meet the leak thresholds when using fixed iterations
+        private static string[] LeakExceptionTests =
+        {
+            "TestAbsoluteQuantificationTutorial",
+            "TestCEOptimizationTutorial",
+            "TestMethodRefinementTutorial",
+            "TestTargetedMSMSTutorial",
+            "TestMs1Tutorial"
+        };
+
+        private static int GetLeakCheckIterations(TestInfo test)
+        {
+            return IsFixedLeakIterations && LeakExceptionTests.Contains(test.TestMethod.Name)
+                ? LeakCheckIterations * 2
+                : LeakCheckIterations;
+        }
+
+
+        private struct LeakTracking
+        {
+            public LeakTracking(RunTests runTests) : this()
+            {
+                TotalMemory = runTests.TotalMemoryBytes;
+                HeapMemory = runTests.CommittedMemoryBytes;
+                ManagedMemory = runTests.ManagedMemoryBytes;
+                TotalHandles = runTests.LastTotalHandleCount;
+                UserGdiHandles = runTests.LastUserHandleCount + runTests.LastGdiHandleCount;
+            }
+
+            public double TotalMemory { get; set; }
+            public double HeapMemory { get; set; }
+            public double ManagedMemory { get; set; }
+            public double TotalHandles { get; set; }
+            public double UserGdiHandles { get; set; }
+
+            public bool BelowThresholds(LeakTracking leakThresholds)
+            {
+                return TotalMemory < leakThresholds.TotalMemory &&
+                       HeapMemory < leakThresholds.HeapMemory &&
+                       ManagedMemory < leakThresholds.ManagedMemory &&
+                       TotalHandles < leakThresholds.TotalHandles &&
+                       UserGdiHandles < leakThresholds.UserGdiHandles;
+            }
+
+            public static LeakTracking MeanDeltas(List<LeakTracking> values)
+            {
+                return new LeakTracking
+                {
+                    TotalMemory = MeanDelta(values, l => l.TotalMemory),
+                    HeapMemory = MeanDelta(values, l => l.HeapMemory),
+                    ManagedMemory = MeanDelta(values, l => l.ManagedMemory),
+                    TotalHandles = MeanDelta(values, l => l.TotalHandles),
+                    UserGdiHandles = MeanDelta(values, l => l.UserGdiHandles)
+                };
+            }
+            private static double MeanDelta(List<LeakTracking> values, Func<LeakTracking, double> getValue)
+            {
+                var listDelta = new List<double>();
+                for (int i = 1; i < values.Count; i++)
+                    listDelta.Add(getValue(values[i]) - getValue(values[i - 1]));
+                return listDelta.Average();
+            }
+
+            public string GetLeakMessage(LeakTracking leakThresholds, string testName)
+            {
+                if (ManagedMemory >= leakThresholds.ManagedMemory)
+                    return string.Format("!!! {0} LEAKED {1:0.#} Managed bytes\r\n", testName, ManagedMemory);
+                if (HeapMemory >= leakThresholds.HeapMemory)
+                    return string.Format("!!! {0} LEAKED {1:0.#} Heap bytes\r\n", testName, HeapMemory);
+                if (TotalMemory >= leakThresholds.TotalMemory)
+                    return string.Format("!!! {0} LEAKED {1:0.#} bytes\r\n", testName, TotalMemory);
+                if (UserGdiHandles >= leakThresholds.UserGdiHandles)
+                    return string.Format("!!! {0} HANDLE-LEAKED {1:0.#} User+GDI\r\n", testName, UserGdiHandles);
+                if (TotalHandles >= leakThresholds.TotalHandles)
+                    return string.Format("!!! {0} HANDLE-LEAKED {1:0.#} Total\r\n", testName, TotalHandles);
+                return null;
+            }
+
+            public string GetLogMessage(string testName, int passedCount)
+            {
+                // Report the final mean average deltas over the passing or final 8 runs (7 deltas)
+                return string.Format("# {0} deltas ({1}): {2}\r\n", testName, passedCount, this);
+            }
+
+            public override string ToString()
+            {
+                return string.Format("managed = {0:0.#} KB, heap = {1:0.#} KB, memory = {2:0.#} KB, user-gdi = {3:0.#}, total = {4:0.#}",
+                    ManagedMemory / KB, HeapMemory / KB, TotalMemory / KB, UserGdiHandles, TotalHandles);
+            }
+
+            public LeakTracking Max(LeakTracking lastDeltas)
+            {
+                return new LeakTracking
+                {
+                    TotalMemory = Math.Max(TotalMemory, lastDeltas.TotalMemory),
+                    HeapMemory = Math.Max(HeapMemory, lastDeltas.HeapMemory),
+                    ManagedMemory = Math.Max(ManagedMemory, lastDeltas.ManagedMemory),
+                    TotalHandles = Math.Max(TotalHandles, lastDeltas.TotalHandles),
+                    UserGdiHandles = Math.Max(UserGdiHandles, lastDeltas.UserGdiHandles)
+                };
+            }
+
+            public LeakTracking Min(LeakTracking lastDeltas)
+            {
+                return new LeakTracking
+                {
+                    TotalMemory = Math.Min(TotalMemory, lastDeltas.TotalMemory),
+                    HeapMemory = Math.Min(HeapMemory, lastDeltas.HeapMemory),
+                    ManagedMemory = Math.Min(ManagedMemory, lastDeltas.ManagedMemory),
+                    TotalHandles = Math.Min(TotalHandles, lastDeltas.TotalHandles),
+                    UserGdiHandles = Math.Min(UserGdiHandles, lastDeltas.UserGdiHandles)
+                };
+            }
+        }
+
+        [STAThread]
+        static int Main(string[] args)
+        {
+            Application.SetUnhandledExceptionMode(UnhandledExceptionMode.CatchException);
+            Application.ThreadException += ThreadExceptionEventHandler;
+
+            Console.OutputEncoding = Encoding.UTF8;  // So we can send Japanese to SkylineTester, which monitors our stdout
+
+            // Parse command line args and initialize default values.
+            const string commandLineOptions =
+                "?;/?;-?;help;skylinetester;debug;results;" +
+                "test;skip;filter;form;" +
+                "loop=0;repeat=1;pause=0;random=off;offscreen=on;multi=1;wait=off;internet=off;" +
+                "maxsecondspertest=-1;" +
+                "demo=off;showformnames=off;showpages=off;status=off;buildcheck=0;screenshotlist;" +
+                "quality=off;pass0=off;pass1=off;" +
+                "runsmallmoleculeversions=off;" +
+                "testsmallmolecules=off;" +
+                "clipboardcheck=off;profile=off;vendors=on;language=fr-FR,en-US;" +
+                "log=TestRunner.log;report=TestRunner.log;dmpdir=Minidumps;skipcategories=SmallMolecules,Perf";
+            var commandLineArgs = new CommandLineArgs(args, commandLineOptions);
+
+            switch (commandLineArgs.SearchArgs("?;/?;-?;help;report"))
+            {
+                case "?":
+                case "/?":
+                case "-?":
+                case "help":
+                    Help();
+                    return 0;
+
+                case "report":
+                    Report(commandLineArgs.ArgAsString("report"));
+                    return 0;
+            }
+
+            Console.WriteLine();
+            if (!commandLineArgs.ArgAsBool("status") && !commandLineArgs.ArgAsBool("buildcheck"))
+            {
+                Console.WriteLine("TestRunner " + string.Join(" ", args) + "\n");
+                Console.WriteLine("Process: {0}\n", Process.GetCurrentProcess().Id);
+            }
+
+            if (commandLineArgs.HasArg("debug"))
+            {
+                Console.WriteLine("*** Launching debugger ***\n\n");
+
+                // NOTE: For efficient debugging of Skyline, it is most useful to choose a debugger
+                // that already has Skyline.sln loaded.  Otherwise, you might not be able to set
+                // breakpoints.
+                Debugger.Break();
+            }
+
+            // Create log file.
+            var logStream = new FileStream(
+                commandLineArgs.ArgAsString("log"),
+                FileMode.Create,
+                FileAccess.Write,
+                FileShare.ReadWrite);
+            var log = new StreamWriter(logStream);
+
+            bool allTestsPassed = true;
+
+            try
+            {
+                // Load list of tests.
+                var unfilteredTestList = LoadTestList(commandLineArgs);
+
+                // Filter test list.
+                var testList = unfilteredTestList;
+                if (commandLineArgs.HasArg("filter"))
+                {
+                    testList = new List<TestInfo>();
+                    var filterRanges = commandLineArgs.ArgAsString("filter").Split(',');
+                    foreach (var range in filterRanges)
+                    {
+                        var bounds = range.Split('-');
+                        if (bounds.Length < 1 || bounds.Length > 2)
+                        {
+                            throw new ArgumentException("Unrecognized filter parameter: {0}", range);
+                        }
+                        int low;
+                        if (!int.TryParse(bounds[0], out low))
+                        {
+                            throw new ArgumentException("Unrecognized filter parameter: {0}", range);
+                        }
+                        int high = low;
+                        if (bounds.Length == 2 && !int.TryParse(bounds[1], out high))
+                        {
+                            throw new ArgumentException("Unrecognized filter parameter: {0}", range);
+                        }
+                        for (var i = low-1; i <= high-1; i++)
+                        {
+                            testList.Add(unfilteredTestList[i]);
+                        }
+                    }
+                }
+
+                if (testList.Count == 0)
+                {
+                    Console.WriteLine("No tests found");
+                    allTestsPassed = false;
+                }
+                else
+                {
+                    var passes = commandLineArgs.ArgAsLong("loop");
+                    var repeat = commandLineArgs.ArgAsLong("repeat");
+                    if (commandLineArgs.ArgAsBool("buildcheck"))
+                    {
+                        passes = 1;
+                        repeat = 1;
+                    }
+
+                    // Prevent system sleep.
+                    using (new SystemSleep())
+                    {
+                        // Pause before first test for profiling.
+                        bool profiling = commandLineArgs.ArgAsBool("profile");
+                        if (profiling)
+                        {
+                            Console.WriteLine("\nRunning each test once to warm up memory...\n");
+                            allTestsPassed = RunTestPasses(testList, unfilteredTestList, commandLineArgs, log, 1, 1,
+                                true);
+                            Console.WriteLine("\nTaking memory snapshot...\n");
+                            MemoryProfiler.Snapshot("start");
+                            if (passes == 0)
+                                passes = 1;
+                        }
+
+                        allTestsPassed =
+                            RunTestPasses(testList, unfilteredTestList, commandLineArgs, log, passes, repeat, profiling) &&
+                            allTestsPassed;
+
+                        // Pause for profiling
+                        if (profiling)
+                        {
+                            Console.WriteLine("\nTaking second memory snapshot...\n");
+                            MemoryProfiler.Snapshot("end");
+                        }
+                    }
+                }
+            }
+            catch (Exception e)
+            {
+                Console.WriteLine("\nCaught exception in TestRunnner.Program.Main:\n" + e.Message);
+                if (string.IsNullOrEmpty(e.StackTrace))
+                    Console.WriteLine("No stacktrace");
+                else
+                    Console.WriteLine(e.StackTrace);
+                if (e.InnerException != null)
+                {
+                    Console.WriteLine("Inner exception:");
+                    Console.WriteLine(e.InnerException.Message);
+                    if (string.IsNullOrEmpty(e.InnerException.StackTrace))
+                        Console.WriteLine("No stacktrace");
+                    else
+                        Console.WriteLine(e.InnerException.StackTrace);
+                }
+                else
+                {
+                    Console.WriteLine("No inner exception.");
+                }
+                Console.Out.Flush(); // Get this info to TeamCity or SkylineTester ASAP
+                allTestsPassed = false;
+            }
+
+            // Display report.
+            log.Close();
+            Console.WriteLine("\n");
+            if (!commandLineArgs.ArgAsBool("status"))
+                Report(commandLineArgs.ArgAsString("log"));
+
+            // Ungraceful exit to avoid unwinding errors
+            //Process.GetCurrentProcess().Kill();
+
+            if (commandLineArgs.ArgAsBool("wait"))
+                Console.ReadKey();
+
+            return allTestsPassed ? 0 : 1;
+        }
+
+        private static DirectoryInfo GetSkylineDirectory()
+        {
+            string skylinePath = Path.GetDirectoryName(Assembly.GetExecutingAssembly().Location);
+            var skylineDirectory = skylinePath != null ? new DirectoryInfo(skylinePath) : null;
+            while (skylineDirectory != null && skylineDirectory.Name != "Skyline")
+                skylineDirectory = skylineDirectory.Parent;
+            return skylineDirectory;
+        }
+
+        // Run all test passes.
+        private static bool RunTestPasses(
+            List<TestInfo> testList, 
+            List<TestInfo> unfilteredTestList, 
+            CommandLineArgs commandLineArgs, 
+            StreamWriter log, 
+            long loopCount, 
+            long repeat,
+            bool profiling = false)
+        {
+            bool buildMode = commandLineArgs.ArgAsBool("buildcheck");
+            bool randomOrder = commandLineArgs.ArgAsBool("random");
+            bool demoMode = commandLineArgs.ArgAsBool("demo");
+            bool offscreen = commandLineArgs.ArgAsBool("offscreen");
+            bool internet = commandLineArgs.ArgAsBool("internet");
+            bool addsmallmoleculenodes = commandLineArgs.ArgAsBool("testsmallmolecules"); // Add the magic small molecule test node to every document?
+            bool useVendorReaders = commandLineArgs.ArgAsBool("vendors");
+            bool showStatus = commandLineArgs.ArgAsBool("status");
+            bool showFormNames = commandLineArgs.ArgAsBool("showformnames");
+            bool showMatchingPages = commandLineArgs.ArgAsBool("showpages");
+            bool qualityMode = commandLineArgs.ArgAsBool("quality");
+            bool pass0 = commandLineArgs.ArgAsBool("pass0");
+            bool pass1 = commandLineArgs.ArgAsBool("pass1");
+            int timeoutMultiplier = (int) commandLineArgs.ArgAsLong("multi");
+            int pauseSeconds = (int) commandLineArgs.ArgAsLong("pause");
+            var formList = commandLineArgs.ArgAsString("form");
+            var pauseDialogs = (string.IsNullOrEmpty(formList)) ? null : formList.Split(',');
+            var results = commandLineArgs.ArgAsString("results");
+            var maxSecondsPerTest = commandLineArgs.ArgAsDouble("maxsecondspertest");
+            var dmpDir = commandLineArgs.ArgAsString("dmpdir");
+
+            bool asNightly = offscreen && qualityMode;  // While it is possible to run quality off screen from the Quality tab, this is what we use to distinguish for treatment of perf tests
+
+            // Even if we have been told to run perftests, if none are in the list
+            // then make sure we don't chat about perf tests in the log
+            bool anyperftests = testList.Any(t => t.IsPerfTest);
+
+            if (buildMode)
+            {
+                randomOrder = false;
+                demoMode = false;
+                offscreen = true;
+                useVendorReaders = true;
+                showStatus = false;
+                qualityMode = false;
+                pauseSeconds = 0;
+            }
+
+            var runTests = new RunTests(
+                demoMode, buildMode, offscreen, internet, showStatus, addsmallmoleculenodes,
+                pauseDialogs, pauseSeconds, useVendorReaders, timeoutMultiplier, 
+                results, log);
+
+            if (commandLineArgs.ArgAsBool("clipboardcheck"))
+            {
+                runTests.TestContext.Properties["ClipboardCheck"] = "TestRunner clipboard check";
+                Console.WriteLine("Checking clipboard use for {0} tests...\n", testList.Count);
+                loopCount = 1;
+                randomOrder = false;
+            }
+            else
+            {
+                if (!randomOrder && anyperftests)
+                    runTests.Log("Perf tests will run last, for maximum overall test coverage.\r\n");
+                runTests.Log("Running {0}{1} tests{2}{3}...\r\n",
+                    testList.Count,
+                    testList.Count < unfilteredTestList.Count ? "/" + unfilteredTestList.Count : "",
+                    (loopCount <= 0) ? " forever" : (loopCount == 1) ? "" : " in " + loopCount + " loops",
+                    (repeat <= 1) ? "" : ", repeated " + repeat + " times each per language");
+            }
+
+            // Get list of languages
+            var languages = buildMode 
+                ? new[] {"en"} 
+                : commandLineArgs.ArgAsString("language").Split(',');
+
+            if (showFormNames)
+                runTests.Skyline.Set("ShowFormNames", true);
+            if (showMatchingPages)
+                runTests.Skyline.Set("ShowMatchingPages", true);
+
+            var executingDirectory = Path.GetDirectoryName(Assembly.GetExecutingAssembly().Location);
+            var qualityLanguages = new FindLanguages(executingDirectory, "en", "fr").Enumerate().ToArray();
+            var removeList = new List<TestInfo>();
+
+            // Pass 0: Test an interesting collection of edge cases:
+            //         French number format,
+            //         No vendor readers,
+            //         No internet access,
+            //         Old reports
+            if (pass0)
+            {
+                runTests.Log("\r\n");
+                runTests.Log("# Pass 0: Run with French number format, no vendor readers, no internet access, old reports.\r\n");
+
+                runTests.Language = new CultureInfo("fr");
+                runTests.Skyline.Set("NoVendorReaders", true);
+                runTests.AccessInternet = false;
+                runTests.LiveReports = false;
+                runTests.AddSmallMoleculeNodes = false;
+                runTests.CheckCrtLeaks = CrtLeakThreshold;
+                bool warnedPass0PerfTest = false;
+                for (int testNumber = 0; testNumber < testList.Count; testNumber++)
+                {
+                    var test = testList[testNumber];
+                    if (test.IsPerfTest)
+                    {
+                        // These are largely about vendor and/or internet performance, so not worth doing in pass 0
+                        if (!warnedPass0PerfTest)
+                        {
+                            warnedPass0PerfTest = true;
+                            runTests.Log("# Skipping perf tests for pass 0.\r\n");
+                        }
+                        continue;
+                    }
+                    if (!runTests.Run(test, 0, testNumber, dmpDir))
+                        removeList.Add(test);
+                }
+                runTests.Skyline.Set("NoVendorReaders", false);
+                runTests.AccessInternet = internet;
+                runTests.LiveReports = true;
+                runTests.AddSmallMoleculeNodes = addsmallmoleculenodes;
+                runTests.CheckCrtLeaks = 0;
+
+                foreach (var removeTest in removeList)
+                    testList.Remove(removeTest);
+                removeList.Clear();
+            }
+
+            // Pass 1: Look for cumulative leaks when test is run multiple times.
+            if (pass1)
+            {
+                runTests.Log("\r\n");
+                runTests.Log("# Pass 1: Run tests multiple times to detect memory leaks.\r\n");
+                bool warnedPass1PerfTest = false;
+                var maxDeltas = new LeakTracking();
+                int maxIterationCount = 0;
+
+                for (int testNumber = 0; testNumber < testList.Count; testNumber++)
+                {
+                    var test = testList[testNumber];
+                    bool failed = false;
+
+                    if (test.IsPerfTest)
+                    {
+                        // These are generally too lengthy to run multiple times, so not a good fit for pass 1
+                        if (!warnedPass1PerfTest)
+                        {
+                            warnedPass1PerfTest = true;
+                            runTests.Log("# Skipping perf tests for pass 1 leak checks.\r\n");
+                        }
+                        continue;  
+                    }
+
+                    if (failed)
+                        continue;
+
+                    // Run test repeatedly until we can confidently assess the leak status.
+                    var listValues = new List<LeakTracking>();
+                    LeakTracking? minDeltas = null;
+                    int? passedIndex = null;
+                    for (int i = 0; i < GetLeakCheckIterations(test); i++)
+                    {
+                        // Run the test in the next language.
+                        runTests.Language =
+                            new CultureInfo(qualityLanguages[i%qualityLanguages.Length]);
+                        if (!runTests.Run(test, 1, testNumber, dmpDir))
+                        {
+                            failed = true;
+                            removeList.Add(test);
+                            break;
+                        }
+
+                        // Run linear regression on memory size samples.
+                        listValues.Add(new LeakTracking(runTests));
+                        if (listValues.Count <= LeakTrailingDeltas)
+                            continue;
+
+                        // Stop accumulating points if all leak minimal values are below the threshold values.
+                        var lastDeltas = LeakTracking.MeanDeltas(listValues);
+                        minDeltas = minDeltas.HasValue ? minDeltas.Value.Min(lastDeltas) : lastDeltas;
+                        if (minDeltas.Value.BelowThresholds(LeakThresholds))
+                        {
+                            passedIndex = passedIndex ?? i;
+
+                            if (!IsFixedLeakIterations)
+                                break;
+                        }
+
+                        // Remove the oldest point unless this is the last iteration
+                        // So that the report below will be based on the set that just
+                        // failed the leak check
+                        if (!passedIndex.HasValue || i < LeakCheckIterations - 1)
+                        {
+                            listValues.RemoveAt(0);
+                        }
+                    }
+
+                    if (failed)
+                        continue;
+
+                    string leakMessage = minDeltas.Value.GetLeakMessage(LeakThresholds, test.TestMethod.Name);
+                    int iterationCount = passedIndex + 1 ?? LeakCheckIterations;
+                    if (leakMessage != null)
+                    {
+                        runTests.Log(leakMessage);
+                        removeList.Add(test);
+                    }
+                    runTests.Log(minDeltas.Value.GetLogMessage(test.TestMethod.Name, iterationCount));
+
+                    maxDeltas = maxDeltas.Max(minDeltas.Value);
+                    maxIterationCount = Math.Max(maxIterationCount, iterationCount);
+                }
+
+                runTests.Log(maxDeltas.GetLogMessage("MaximumLeaks", maxIterationCount));
+                foreach (var removeTest in removeList)
+                    testList.Remove(removeTest);
+                removeList.Clear();
+            }
+
+            if (qualityMode)
+                languages = qualityLanguages;
+
+            // Run all test passes.
+            int pass = 1;
+            int passEnd = pass + (int) loopCount;
+            if (pass0 || pass1)
+            {
+                pass++;
+                passEnd++;
+            }
+            if (loopCount <= 0)
+            {
+                passEnd = int.MaxValue;
+            }
+
+            if (pass == 2 && pass < passEnd && testList.Count > 0)
+            {
+                runTests.Log("\r\n");
+                runTests.Log("# Pass 2+: Run tests in each selected language.\r\n");
+            }
+
+            int perfPass = pass; // For nightly tests, we'll run perf tests just once per language, and only in one language (dynamically chosen for coverage) if english and french (along with any others) are both enabled
+            bool needsPerfTestPass2Warning = asNightly && testList.Any(t => t.IsPerfTest); // No perf tests, no warning
+            var perfTestsOneLanguageOnly = asNightly && anyperftests && languages.Any(l => l.StartsWith("en")) && languages.Any(l => l.StartsWith("fr"));
+            bool flip = true;
+
+            for (; pass < passEnd; pass++)
+            {
+                if (testList.Count == 0)
+                    break;
+
+                // Run each test in this test pass.
+                var testPass = randomOrder ? testList.RandomOrder().ToList() : testList;
+                for (int testNumber = 0; testNumber < testPass.Count; testNumber++)
+                {
+                    var test = testPass[testNumber];
+
+                    // Perf Tests are generally too lengthy to run multiple times (but non-english format check is useful, so rotate through on a per-day basis)
+                    var perfTestLanguage = languages[DateTime.Now.DayOfYear % languages.Length];
+                    var languagesThisTest = (test.IsPerfTest && perfTestsOneLanguageOnly) ? new[] { perfTestLanguage } : languages;
+                    if (perfTestsOneLanguageOnly && needsPerfTestPass2Warning)
+                    {
+                        // NB the phrase "# Perf tests" in a log is a key for SkylineNightly to post to a different URL - so don't mess with this.
+                        runTests.Log("# Perf tests will be run only once, and only in one language, dynamically chosen (by DayOfYear%NumberOfLanguages) for coverage.  To run perf tests in specific languages, enable all but English.\r\n");
+                        needsPerfTestPass2Warning = false;
+                    }
+
+                    // Run once (or repeat times) for each language.
+                    for (int i = 0; i < languagesThisTest.Length; i++)
+                    {
+                        runTests.Language = new CultureInfo(languagesThisTest[i]);
+                        var stopWatch = new Stopwatch();
+                        stopWatch.Start(); // Limit the repeats in case of very long tests
+                        for (int repeatCounter = 1; repeatCounter <= repeat; repeatCounter++)
+                        {
+                            if (asNightly && test.IsPerfTest && ((pass > perfPass) || (repeatCounter > 1)))
+                            {
+                                // Perf Tests are generally too lengthy to run multiple times (but per-language check is useful)
+                                if (needsPerfTestPass2Warning)
+                                {
+                                    // NB the phrase "# Perf tests" in a log is a key for SkylineNightly to post to a different URL - so don't mess with this.
+                                    runTests.Log("# Perf tests will be run only once per language.\r\n");
+                                    needsPerfTestPass2Warning = false;
+                                }
+                                break;
+                            }
+                            if (!runTests.Run(test, pass, testNumber, dmpDir))
+                            {
+                                removeList.Add(test);
+                                i = languages.Length - 1;   // Don't run other languages.
+                                break;
+                            }
+                            if ( maxSecondsPerTest > 0)
+                            {
+                                var maxSecondsPerTestPerLanguage = maxSecondsPerTest / languagesThisTest.Length; // We'd like no more than 5 minutes per test across all languages when doing stess tests
+                                if (stopWatch.Elapsed.TotalSeconds > maxSecondsPerTestPerLanguage && repeatCounter <= repeat - 1)
+                                {
+                                    runTests.Log("# Breaking repeat test at count {0} of requested {1} (at {2} minutes), to allow other tests and languages to run.\r\n", repeatCounter, repeat, stopWatch.Elapsed.TotalMinutes);
+                                    break;
+                                }
+                            }
+                        }
+                        if (profiling)
+                            break;
+                    }
+                }
+
+                foreach (var removeTest in removeList)
+                    testList.Remove(removeTest);
+                removeList.Clear();
+                runTests.AddSmallMoleculeNodes = addsmallmoleculenodes && (flip = !flip); // Do this in every other pass, so we get it both ways
+            }
+
+            return runTests.FailureCount == 0;
+        }
+
+        // Load list of tests to be run into TestList.
+        private static List<TestInfo> LoadTestList(CommandLineArgs commandLineArgs)
+        {
+            List<string> testNames;
+            var testList = new List<TestInfo>();
+
+            // Clear forms/tests cache if desired.
+            var formArg = commandLineArgs.ArgAsString("form");
+
+            // Load lists of tests to run.
+            if (string.IsNullOrEmpty(formArg))
+                testNames = LoadList(commandLineArgs.ArgAsString("test"));
+
+            // Find which tests best cover the desired forms.
+            else
+            {
+                var formLookup = new FormLookup();
+                List<string> uncoveredForms;
+                testNames = formLookup.FindTests(LoadList(formArg), out uncoveredForms);
+                if (uncoveredForms.Count > 0)
+                {
+                    MessageBox.Show("No tests found to show these Forms: " + string.Join(", ", uncoveredForms), "Warning");
+                    return testList;
+                }
+            }
+
+            // Maintain order in list of explicitly specified tests
+            var testDict = new Dictionary<string, int>();
+            for (int i = 0; i < testNames.Count; i++)
+            {
+                if (testDict.ContainsKey(testNames[i]))
+                {
+                    MessageBox.Show("Duplicate test name: " + testNames[i]);
+                    throw new ArgumentException("Duplicate test name: " + testNames[i]);
+                }
+                testDict.Add(testNames[i], i);
+            }
+
+            var testArray = new TestInfo[testNames.Count];
+
+            var skipList = LoadList(commandLineArgs.ArgAsString("skip"));
+            HashSet<string> skipCategories = null;
+            if (commandLineArgs.HasArg("skipcategories"))
+            {
+                skipCategories = new HashSet<String>(commandLineArgs.ArgAsString("skipcategories").Split(','));
+            }
+
+            // Find tests in the test dlls.
+            foreach (var testDll in TEST_DLLS)
+            {
+                foreach (var testInfo in RunTests.GetTestInfos(testDll))
+                {
+                    if (skipCategories != null && testInfo.TestCategories.Any(skipCategories.Contains))
+                    {
+                        continue;
+                    }
+                    var testName = testInfo.TestClassType.Name + "." + testInfo.TestMethod.Name;
+                    if (testNames.Count == 0 || testNames.Contains(testName) ||
+                        testNames.Contains(testInfo.TestMethod.Name))
+                    {
+                        if (!skipList.Contains(testName) && !skipList.Contains(testInfo.TestMethod.Name))
+                        {
+                            if (testNames.Count == 0)
+                                testList.Add(testInfo);
+                            else
+                            {
+                                string lookup = testNames.Contains(testName) ? testName : testInfo.TestMethod.Name;
+                                testArray[testDict[lookup]] = testInfo;
+                            }
+                        }
+                    }
+                }
+            }
+            if (testNames.Count > 0)
+                testList.AddRange(testArray.Where(testInfo => testInfo != null));
+
+            // Sort tests alphabetically, but run perf tests last for best coverage in a fixed amount of time.
+            return testList.OrderBy(e => e.IsPerfTest).ThenBy(e => e.TestMethod.Name).ToList();
+        }
+
+        private static List<TestInfo> GetTestList(IEnumerable<string> dlls)
+        {
+            var testList = new List<TestInfo>();
+
+            // Find tests in the test dlls.
+            foreach (var testDll in dlls)
+            {
+                testList.AddRange(RunTests.GetTestInfos(testDll));
+            }
+
+            // Sort tests alphabetically.
+            testList.Sort((x, y) => String.CompareOrdinal(x.TestMethod.Name, y.TestMethod.Name));
+
+            return testList;
+        }
+
+        // Load a list of tests specified on the command line as a comma-separated list.  Any name prefixed with '@'
+        // is a file containing test names separated by white space or new lines, with '#' indicating a comment.
+        private static List<string> LoadList(string testList)
+        {
+            var inputList = testList.Split(',');
+            var outputList = new List<string>();
+
+            // Check for empty list.
+            if (inputList.Length == 1 && inputList[0] == "")
+            {
+                return outputList;
+            }
+
+            foreach (var name in inputList)
+            {
+                if (name.StartsWith("@"))
+                {
+                    var file = name.Substring(1);
+                    var lines = File.ReadAllLines(file);
+                    foreach (var line in lines)
+                    {
+                        // remove comments
+                        var lineParts = line.Split('#');
+                        if (lineParts.Length > 0 && lineParts[0] != "")
+                        {
+                            // split multiple test names in one line
+                            outputList.AddRange(lineParts[0].Trim().Split(' ', '\t'));
+                        }
+                    }
+                }
+                else if (name.EndsWith(".dll", StringComparison.CurrentCultureIgnoreCase))
+                {
+                    foreach (var testInfo in RunTests.GetTestInfos(name))
+                        outputList.Add(testInfo.TestClassType.Name + "." + testInfo.TestMethod.Name);
+                }
+                else
+                {
+                    outputList.Add(name);
+                }
+            }
+
+            return outputList;
+        }
+
+        private class LeakingTest
+        {
+            public string TestName;
+            public double LeakSize;
+        }
+
+        // Generate a summary report of errors and memory leaks from a log file.
+        private static void Report(string logFile)
+        {
+            var logLines = File.ReadAllLines(logFile);
+
+            var errorList = new List<string>();
+            var leakList = new List<LeakingTest>();
+            var handleLeakList = new List<LeakingTest>();
+            var crtLeakList = new List<LeakingTest>();
+
+            string error = null;
+            foreach (var line in logLines)
+            {
+                if (error != null)
+                {
+                    if (line == "!!!")
+                    {
+                        errorList.Add(error);
+                        error = null;
+                    }
+                    else
+                    {
+                        error += "# " + line + "\n";
+                    }
+                    continue;
+                }
+
+                var parts = Regex.Replace(line, @"\s+", " ").Trim().Split(' ');
+
+                // Is it an error line?
+                if (parts[0] == "!!!")
+                {
+                    var test = parts[1];
+                    var failureType = parts[2];
+                   
+                    if (failureType == "LEAKED")
+                    {
+                        var leakSize = double.Parse(parts[3]);
+                        leakList.Add(new LeakingTest { TestName = test, LeakSize = leakSize });
+                        continue;
+                    }
+                    else if (failureType == "HANDLE-LEAKED")
+                    {
+                        var leakSize = double.Parse(parts[3]);
+                        handleLeakList.Add(new LeakingTest { TestName = test, LeakSize = leakSize });
+                        continue;
+                    }
+                    else if (failureType == "CRT-LEAKED")
+                    {
+                        var leakSize = long.Parse(parts[3]);
+                        crtLeakList.Add(new LeakingTest { TestName = test, LeakSize = leakSize });
+                        continue;
+                    }
+                    
+                    error = "# " + test + " FAILED:\n";
+                }
+            }
+
+            // Print list of errors sorted in descending order of frequency.
+            Console.WriteLine();
+            if (errorList.Count == 0)
+                Console.WriteLine("# No failures.\n");
+            foreach (var failure in errorList)
+                Console.WriteLine(failure);
+
+            if (leakList.Count > 0)
+            {
+                Console.WriteLine();
+                Console.WriteLine("# Leaking tests (bytes leaked per run):");
+                ReportLeaks(leakList);
+            }
+
+            if (handleLeakList.Count > 0)
+            {
+                Console.WriteLine();
+                Console.WriteLine("# Leaking handles tests (handles per run):");
+                ReportLeaks(handleLeakList);
+            }
+
+            if (crtLeakList.Count > 0)
+            {
+                Console.WriteLine();
+                Console.WriteLine("# Tests leaking unmanaged memory:");
+                ReportLeaks(crtLeakList);
+            }
+        }
+
+        private static void ReportLeaks(IEnumerable<LeakingTest> leakList)
+        {
+            foreach (var leakTest in leakList.OrderByDescending(test => test.LeakSize))
+            {
+                Console.WriteLine("#    {0,-36} {1,10:0.#}",
+                    leakTest.TestName.Substring(0, Math.Min(36, leakTest.TestName.Length)),
+                    leakTest.LeakSize);
+            }
+        }
+
+        // Display help documentation.
+        private static void Help()
+        {
+            Console.WriteLine(@"
+TestRunner with no parameters runs all Skyline unit tests (marked [TestMethod])
+in random order until the process is killed.  It produces a log file (TestRunner.log)
+in the current directory.  You can get a summary of errors and memory leaks by running
+""TestRunner report"".
+
+Here is a list of recognized arguments:
+
+    test=[test1,test2,...]          Run one or more tests by name (separated by ',').
+                                    Test names can be just the method name, or the method
+                                    name prefixed by the class name and a period
+                                    (such as IrtTest.IrtFunctionalTest).  Tests must belong
+                                    to a class marked [TestClass], although the method does
+                                    not need to be marked [TestMethod] to be included in a
+                                    test run.  A name prefixed by '@' (such as ""@fail.txt"")
+                                    refers to a text file containing test names separated by
+                                    white space or new lines.  These files can also include
+                                    single-line comments starting with a '#' character.
+
+    skip=[test1,test2,...]          Skip the tests specified by name, using the same scheme
+                                    as the test option described above.  You can specify
+                                    tests by name or by file (prefixed by the '@' character).
+
+    filter=[a-b,c-d,...]            Once the list of tests has been generated using the test
+                                    and/or skip options, filter allows ranges of tests to be
+                                    run.  This can be useful in narrowing down a problem that
+                                    occurred somewhere in a large test set.  For example,
+                                    filter=1-10 will run the first 10 tests in the alphabetized
+                                    list. Multiple ranges are allowed, such as 
+                                    filter=3-7,9,13-19.
+
+    loop=[n]                        Run the tests ""n"" times, where n is a non-negative
+                                    integer.  A value of 0 will run the tests forever
+                                    (or until the process is killed).  That is the default
+                                    setting if the loop argument is not specified.
+
+    repeat=[n]                      Repeat each test ""n"" times, where n is a positive integer.
+                                    This can help diagnose consistent memory leaks, in contrast
+                                    with a leak that occurs only the first time a test is run.
+
+    maxsecondspertest=[n]           Used in conjunction with the repeat value, this limits the
+                                    amount of time a repeated test will take to no more than ""n"" 
+                                    seconds, where  n is an integer greater than 0.  If this time 
+                                    is exceeded, the test will not be repeated further.
+
+    random=[on|off]                 Run the tests in random order (random=on, the default)
+                                    or alphabetic order (random=off).  Each test is selected
+                                    exactly once per loop, regardless of the order.
+                                    
+    offscreen=[on|off]              Set offscreen=on (the default) to keep Skyline windows
+                                    from flashing on the desktop during a test run.
+
+    language=[language1,language2,...]  Choose a random language from this list before executing
+                                    each test.  Default value is ""en-US,fr-FR"".  You can
+                                    specify just one language if you want all tests to run
+                                    in that language.
+
+    demo=[on|off]                   Set demo=on to pause slightly at PauseForScreenshot() calls
+                                    maximize the main window and show all-chromatograms graph
+                                    in lower-right corner
+
+    multi=[n]                       Multiply timeouts in unit tests by a factor of ""n"".
+                                    This is necessary when running multiple instances of 
+                                    TestRunner simultaneously.
+
+    log=[file]                      Writes log information to the specified file.  The
+                                    default log file is TestRunner.log in the current
+                                    directory.
+
+    report=[file]                   Displays a summary of the errors and memory leaks
+                                    recorded in the log file produced during a prior
+                                    run of TestRunner.  If you don't specify a file,
+                                    it will use TestRunner.log in the current directory.
+                                    The report is formatted so it can be used as an input
+                                    file for the ""test"" or ""skip"" options in a subsequent
+                                    run.
+
+    profile=[on|off]                Set profile=on to enable memory profiling mode.
+                                    TestRunner will pause for 10 seconds after the first
+                                    test is run to allow you to take a memory snapshot.
+                                    After the test run it will sleep instead of terminating
+                                    to allow you to take a final memory snapshot.
+
+    vendors=[on|off]                If vendors=on, Skyline's tests will use vendor readers to
+                                    read data files.  If vendors=off, tests will read data using
+                                    the mzML format.  This is useful to isolate memory leaks or
+                                    other problems that might occur in the vendor readers.
+
+    clipboardcheck                  When this argument is specified, TestRunner runs
+                                    each test once, and makes sure that it did not use
+                                    the system clipboard.  If a test uses the clipboard,
+                                    stress testing might be compromised on a computer
+                                    which is running other processes simultaneously.
+");
+        }
+
+        private static void ThreadExceptionEventHandler(Object sender, ThreadExceptionEventArgs e)
+        {
+            Console.WriteLine("Report from TestRunner.Program.ThreadExceptionEventHandler:");
+            Console.WriteLine(e.Exception.Message);
+            if (string.IsNullOrEmpty(e.Exception.StackTrace))
+                Console.WriteLine("No stacktrace");
+            else
+                Console.WriteLine(e.Exception.StackTrace);
+            if (e.Exception.InnerException != null)
+            {
+                Console.WriteLine("Inner exception:");
+                Console.WriteLine(e.Exception.InnerException.Message);
+                if (string.IsNullOrEmpty(e.Exception.InnerException.StackTrace))
+                    Console.WriteLine("No stacktrace");
+                else
+                    Console.WriteLine(e.Exception.InnerException.StackTrace);
+            }
+            else
+            {
+                Console.WriteLine("No inner exception.");
+            }
+            Console.Out.Flush(); // Get this info to TeamCity or SkylineTester ASAP
+        }
+
+        public static IEnumerable<TItem> RandomOrder<TItem>(this IList<TItem> list)
+        {
+            int count = list.Count;
+            var indexOrder = new int[count];
+            for (int i = 0; i < count; i++)
+                indexOrder[i] = i;
+            Random r = new Random();
+            for (int i = 0; i < count; i++)
+            {
+                int index = r.Next(count);
+                int swap = indexOrder[0];
+                indexOrder[0] = indexOrder[index];
+                indexOrder[index] = swap;
+            }
+            foreach (int i in indexOrder)
+            {
+                yield return list[i];
+            }
+        }
+
+    }
+
+    public class SystemSleep : IDisposable
+    {
+        private readonly EXECUTION_STATE _previousState;
+
+        public SystemSleep()
+        {
+            // Prevent system sleep.
+            _previousState = SetThreadExecutionState(
+                EXECUTION_STATE.awaymode_required |
+                EXECUTION_STATE.continuous |
+                EXECUTION_STATE.system_required);
+        }
+
+        public void Dispose()
+        {
+            SetThreadExecutionState(_previousState);
+        }
+
+        [DllImport("kernel32.dll", CharSet = CharSet.Auto, SetLastError = true)]
+        private static extern EXECUTION_STATE SetThreadExecutionState(EXECUTION_STATE esFlags);
+
+        [Flags]
+        private enum EXECUTION_STATE : uint
+        {
+            awaymode_required = 0x00000040,
+            continuous = 0x80000000,
+            system_required = 0x00000001
+        }
+    }
+}