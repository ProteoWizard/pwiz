//
// $Id$
//
//
// Original author: Darren Kessner <darren@proteowizard.org>
//
// Copyright 2007 Spielberg Family Center for Applied Proteomics
//   Cedars-Sinai Medical Center, Los Angeles, California  90048
//
// Licensed under the Apache License, Version 2.0 (the "License"); 
// you may not use this file except in compliance with the License. 
// You may obtain a copy of the License at 
//
// http://www.apache.org/licenses/LICENSE-2.0
//
// Unless required by applicable law or agreed to in writing, software 
// distributed under the License is distributed on an "AS IS" BASIS, 
// WITHOUT WARRANTIES OR CONDITIONS OF ANY KIND, either express or implied. 
// See the License for the specific language governing permissions and 
// limitations under the License.
//


#ifndef _MSDATAFILE_HPP_
#define _MSDATAFILE_HPP_


#include "pwiz/utility/misc/Export.hpp"
#include "MSData.hpp"
#include "Reader.hpp"
#include "BinaryDataEncoder.hpp"
#include "pwiz/utility/misc/IterationListener.hpp"


namespace pwiz {
namespace msdata {


/// MSData object plus file I/O
struct PWIZ_API_DECL MSDataFile : public MSData
{
    /// constructs MSData object backed by file;
    /// reader==0 -> use DefaultReaderList 
    MSDataFile(const std::string& filename, 
               const Reader* reader = 0,
               bool calculateSourceFileChecksum = false);

    /// data format for write()
    enum PWIZ_API_DECL Format {Format_Text, Format_mzML, Format_mzXML, Format_MGF, Format_MS1, Format_CMS1, Format_MS2, Format_CMS2, Format_MZ5, Format_mzMLb};

    /// configuration for write()
    struct PWIZ_API_DECL WriteConfig
    {
        Format format;
        BinaryDataEncoder::Config binaryDataEncoderConfig;
        bool indexed;
		bool gzipped; // if true, file is written as .gz
        bool useWorkerThreads;
<<<<<<< HEAD

        /// when true, if an error is seen when enumerating a spectrum or chromatogram, it will be skipped and enumeration will continue;
        /// when false an error will immediately stop enumeration
        bool continueOnError;

        WriteConfig(Format _format = Format_mzML, bool _gzipped = false)
        :   format(_format), indexed(true), gzipped(_gzipped), useWorkerThreads(true), continueOnError(false)
=======
        
        int mzMLb_compression_level;
        int mzMLb_chunk_size;
        
        WriteConfig(Format _format = Format_mzML,bool _gzipped = false)
        :   format(_format), indexed(true), gzipped(_gzipped), useWorkerThreads(true), mzMLb_compression_level(0), mzMLb_chunk_size(1048576)
>>>>>>> 120347af
        {}
    };

    /// static write function for any MSData object;
    /// iterationListenerRegistry may be used for progress updates
    static void write(const MSData& msd,
                      const std::string& filename,
                      const WriteConfig& config = WriteConfig(),
                      const pwiz::util::IterationListenerRegistry* iterationListenerRegistry = 0);

    /// member write function 
    void write(const std::string& filename,
               const WriteConfig& config = WriteConfig(),
               const pwiz::util::IterationListenerRegistry* iterationListenerRegistry = 0);

    /// static write function for any MSData object;
    /// iterationListenerRegistry may be used for progress updates
    static void write(const MSData& msd,
                      std::ostream& os,
                      const WriteConfig& config = WriteConfig(),
                      const pwiz::util::IterationListenerRegistry* iterationListenerRegistry = 0);

    /// member write function 
    void write(std::ostream& os,
               const WriteConfig& config = WriteConfig(),
               const pwiz::util::IterationListenerRegistry* iterationListenerRegistry = 0);
};


/// calculates and adds a CV term for the SHA1 checksum of a source file element
PWIZ_API_DECL void calculateSourceFileSHA1(SourceFile& sourceFile);

/// Iterate and calculate SHA-1 for all source files
PWIZ_API_DECL void calculateSHA1Checksums(const MSData& msd);

PWIZ_API_DECL std::ostream& operator<<(std::ostream& os, MSDataFile::Format format);
PWIZ_API_DECL std::ostream& operator<<(std::ostream& os, const MSDataFile::WriteConfig& config);


} // namespace msdata
} // namespace pwiz


#endif // _MSDATAFILE_HPP_

<|MERGE_RESOLUTION|>--- conflicted
+++ resolved
@@ -1,119 +1,113 @@
-//
-// $Id$
-//
-//
-// Original author: Darren Kessner <darren@proteowizard.org>
-//
-// Copyright 2007 Spielberg Family Center for Applied Proteomics
-//   Cedars-Sinai Medical Center, Los Angeles, California  90048
-//
-// Licensed under the Apache License, Version 2.0 (the "License"); 
-// you may not use this file except in compliance with the License. 
-// You may obtain a copy of the License at 
-//
-// http://www.apache.org/licenses/LICENSE-2.0
-//
-// Unless required by applicable law or agreed to in writing, software 
-// distributed under the License is distributed on an "AS IS" BASIS, 
-// WITHOUT WARRANTIES OR CONDITIONS OF ANY KIND, either express or implied. 
-// See the License for the specific language governing permissions and 
-// limitations under the License.
-//
-
-
-#ifndef _MSDATAFILE_HPP_
-#define _MSDATAFILE_HPP_
-
-
-#include "pwiz/utility/misc/Export.hpp"
-#include "MSData.hpp"
-#include "Reader.hpp"
-#include "BinaryDataEncoder.hpp"
-#include "pwiz/utility/misc/IterationListener.hpp"
-
-
-namespace pwiz {
-namespace msdata {
-
-
-/// MSData object plus file I/O
-struct PWIZ_API_DECL MSDataFile : public MSData
-{
-    /// constructs MSData object backed by file;
-    /// reader==0 -> use DefaultReaderList 
-    MSDataFile(const std::string& filename, 
-               const Reader* reader = 0,
-               bool calculateSourceFileChecksum = false);
-
-    /// data format for write()
-    enum PWIZ_API_DECL Format {Format_Text, Format_mzML, Format_mzXML, Format_MGF, Format_MS1, Format_CMS1, Format_MS2, Format_CMS2, Format_MZ5, Format_mzMLb};
-
-    /// configuration for write()
-    struct PWIZ_API_DECL WriteConfig
-    {
-        Format format;
-        BinaryDataEncoder::Config binaryDataEncoderConfig;
-        bool indexed;
-		bool gzipped; // if true, file is written as .gz
-        bool useWorkerThreads;
-<<<<<<< HEAD
-
-        /// when true, if an error is seen when enumerating a spectrum or chromatogram, it will be skipped and enumeration will continue;
-        /// when false an error will immediately stop enumeration
-        bool continueOnError;
-
-        WriteConfig(Format _format = Format_mzML, bool _gzipped = false)
-        :   format(_format), indexed(true), gzipped(_gzipped), useWorkerThreads(true), continueOnError(false)
-=======
-        
-        int mzMLb_compression_level;
-        int mzMLb_chunk_size;
-        
-        WriteConfig(Format _format = Format_mzML,bool _gzipped = false)
-        :   format(_format), indexed(true), gzipped(_gzipped), useWorkerThreads(true), mzMLb_compression_level(0), mzMLb_chunk_size(1048576)
->>>>>>> 120347af
-        {}
-    };
-
-    /// static write function for any MSData object;
-    /// iterationListenerRegistry may be used for progress updates
-    static void write(const MSData& msd,
-                      const std::string& filename,
-                      const WriteConfig& config = WriteConfig(),
-                      const pwiz::util::IterationListenerRegistry* iterationListenerRegistry = 0);
-
-    /// member write function 
-    void write(const std::string& filename,
-               const WriteConfig& config = WriteConfig(),
-               const pwiz::util::IterationListenerRegistry* iterationListenerRegistry = 0);
-
-    /// static write function for any MSData object;
-    /// iterationListenerRegistry may be used for progress updates
-    static void write(const MSData& msd,
-                      std::ostream& os,
-                      const WriteConfig& config = WriteConfig(),
-                      const pwiz::util::IterationListenerRegistry* iterationListenerRegistry = 0);
-
-    /// member write function 
-    void write(std::ostream& os,
-               const WriteConfig& config = WriteConfig(),
-               const pwiz::util::IterationListenerRegistry* iterationListenerRegistry = 0);
-};
-
-
-/// calculates and adds a CV term for the SHA1 checksum of a source file element
-PWIZ_API_DECL void calculateSourceFileSHA1(SourceFile& sourceFile);
-
-/// Iterate and calculate SHA-1 for all source files
-PWIZ_API_DECL void calculateSHA1Checksums(const MSData& msd);
-
-PWIZ_API_DECL std::ostream& operator<<(std::ostream& os, MSDataFile::Format format);
-PWIZ_API_DECL std::ostream& operator<<(std::ostream& os, const MSDataFile::WriteConfig& config);
-
-
-} // namespace msdata
-} // namespace pwiz
-
-
-#endif // _MSDATAFILE_HPP_
-
+//
+// $Id$
+//
+//
+// Original author: Darren Kessner <darren@proteowizard.org>
+//
+// Copyright 2007 Spielberg Family Center for Applied Proteomics
+//   Cedars-Sinai Medical Center, Los Angeles, California  90048
+//
+// Licensed under the Apache License, Version 2.0 (the "License"); 
+// you may not use this file except in compliance with the License. 
+// You may obtain a copy of the License at 
+//
+// http://www.apache.org/licenses/LICENSE-2.0
+//
+// Unless required by applicable law or agreed to in writing, software 
+// distributed under the License is distributed on an "AS IS" BASIS, 
+// WITHOUT WARRANTIES OR CONDITIONS OF ANY KIND, either express or implied. 
+// See the License for the specific language governing permissions and 
+// limitations under the License.
+//
+
+
+#ifndef _MSDATAFILE_HPP_
+#define _MSDATAFILE_HPP_
+
+
+#include "pwiz/utility/misc/Export.hpp"
+#include "MSData.hpp"
+#include "Reader.hpp"
+#include "BinaryDataEncoder.hpp"
+#include "pwiz/utility/misc/IterationListener.hpp"
+
+
+namespace pwiz {
+namespace msdata {
+
+
+/// MSData object plus file I/O
+struct PWIZ_API_DECL MSDataFile : public MSData
+{
+    /// constructs MSData object backed by file;
+    /// reader==0 -> use DefaultReaderList 
+    MSDataFile(const std::string& filename, 
+               const Reader* reader = 0,
+               bool calculateSourceFileChecksum = false);
+
+    /// data format for write()
+    enum PWIZ_API_DECL Format {Format_Text, Format_mzML, Format_mzXML, Format_MGF, Format_MS1, Format_CMS1, Format_MS2, Format_CMS2, Format_MZ5, Format_mzMLb};
+
+    /// configuration for write()
+    struct PWIZ_API_DECL WriteConfig
+    {
+        Format format;
+        BinaryDataEncoder::Config binaryDataEncoderConfig;
+        bool indexed;
+		bool gzipped; // if true, file is written as .gz
+        bool useWorkerThreads;
+
+        int mzMLb_compression_level = 0;
+        int mzMLb_chunk_size = 1048576;
+
+        /// when true, if an error is seen when enumerating a spectrum or chromatogram, it will be skipped and enumeration will continue;
+        /// when false an error will immediately stop enumeration
+        bool continueOnError;
+
+        WriteConfig(Format _format = Format_mzML, bool _gzipped = false)
+        :   format(_format), indexed(true), gzipped(_gzipped), useWorkerThreads(true), continueOnError(false)
+        {}
+    };
+
+    /// static write function for any MSData object;
+    /// iterationListenerRegistry may be used for progress updates
+    static void write(const MSData& msd,
+                      const std::string& filename,
+                      const WriteConfig& config = WriteConfig(),
+                      const pwiz::util::IterationListenerRegistry* iterationListenerRegistry = 0);
+
+    /// member write function 
+    void write(const std::string& filename,
+               const WriteConfig& config = WriteConfig(),
+               const pwiz::util::IterationListenerRegistry* iterationListenerRegistry = 0);
+
+    /// static write function for any MSData object;
+    /// iterationListenerRegistry may be used for progress updates
+    static void write(const MSData& msd,
+                      std::ostream& os,
+                      const WriteConfig& config = WriteConfig(),
+                      const pwiz::util::IterationListenerRegistry* iterationListenerRegistry = 0);
+
+    /// member write function 
+    void write(std::ostream& os,
+               const WriteConfig& config = WriteConfig(),
+               const pwiz::util::IterationListenerRegistry* iterationListenerRegistry = 0);
+};
+
+
+/// calculates and adds a CV term for the SHA1 checksum of a source file element
+PWIZ_API_DECL void calculateSourceFileSHA1(SourceFile& sourceFile);
+
+/// Iterate and calculate SHA-1 for all source files
+PWIZ_API_DECL void calculateSHA1Checksums(const MSData& msd);
+
+PWIZ_API_DECL std::ostream& operator<<(std::ostream& os, MSDataFile::Format format);
+PWIZ_API_DECL std::ostream& operator<<(std::ostream& os, const MSDataFile::WriteConfig& config);
+
+
+} // namespace msdata
+} // namespace pwiz
+
+
+#endif // _MSDATAFILE_HPP_
+