#
# $Id$
#
#
# Original author: Darren Kessner <darren@proteowizard.org>
#
# Copyright 2007 Spielberg Family Center for Applied Proteomics
#   Cedars-Sinai Medical Center, Los Angeles, California  90048
#
# Licensed under the Apache License, Version 2.0 (the "License"); 
# you may not use this file except in compliance with the License. 
# You may obtain a copy of the License at 
# 
# http://www.apache.org/licenses/LICENSE-2.0
# 
# Unless required by applicable law or agreed to in writing, software 
# distributed under the License is distributed on an "AS IS" BASIS, 
# WITHOUT WARRANTIES OR CONDITIONS OF ANY KIND, either express or implied. 
# See the License for the specific language governing permissions and 
# limitations under the License.
# 


project
    : requirements 
        <include>ramp # look in local ramp directory for ramp.h
        <toolset>gcc:<define>_LARGEFILE_SOURCE # ramp.h wants this
        <toolset>darwin:<define>_LARGEFILE_SOURCE # ramp.h wants this
        <toolset>gcc:<cxxflags>-fno-strict-aliasing
        <toolset>msvc,<link>shared:<define>PWIZ_DYN_LINK
        <toolset>msvc:<cxxflags>/wd4702                 # warning: unreachable code (boost::iostreams)
    ;


# -fno-strict-aliasing necessary to avoid warnings from gcc 4.1+
#  with regards to float <-> dword conversions during en/decoding 
# gcc 4.1.2 regression bug: 
# -O2 without -fno-strict-aliasing causes miscompilation in MSRunPeaksEncoder.cpp 


lib pwiz_data_msdata_version : Version.cpp : <link>static <conditional>@static-with-fpic ;


lib pwiz_data_msdata_core
    : # sources
        BinaryDataEncoder.cpp
        ChromatogramList_mzML.cpp
        Diff.cpp
        IO.cpp
        Index_mzML.cpp
        MSData.cpp
        MSDataMerger.cpp
        MSNumpress.cpp
        Serializer_mzML.cpp
        SpectrumInfo.cpp
        SpectrumIterator.cpp
        SpectrumList_mzML.cpp
        SpectrumListBase.cpp
        SpectrumListCache.cpp
        Reader.cpp
        References.cpp
        SpectrumWorkerThreads.cpp
    : # requirements
        <library>pwiz_data_msdata_version
        <library>../common//pwiz_data_common
        <library>../..//pwiz_version
		<library>../../utility/misc//pwiz_utility_misc
        <library>../../utility/minimxml//pwiz_utility_minimxml
        <library>../../utility/chemistry//pwiz_utility_chemistry
        <library>/ext/boost//iostreams/<boost-iostreams-zlib>on
        <library>/ext/boost//filesystem
        <library>/ext/boost//thread
        <library>/ext/zlib//z
<<<<<<< HEAD
=======
        [ mzmlb-build <library>mzmlb//pwiz_data_msdata_mzmlb ]
        [ mz5-build <library>mz5//pwiz_data_msdata_mz5 ]
>>>>>>> 120347af
    : # default-build
    : # usage-requirements
        <library>pwiz_data_msdata_version
        <library>../common//pwiz_data_common
        <library>../..//pwiz_version
        <library>../../utility/misc//pwiz_utility_misc
        <library>../../utility/minimxml//pwiz_utility_minimxml
        <library>/ext/boost//iostreams/<boost-iostreams-zlib>on
        <library>/ext/boost//filesystem
        <library>/ext/boost//thread
        <library>/ext/zlib//z
<<<<<<< HEAD
    ;

lib pwiz_data_msdata
    : # sources
        MSDataFile.cpp # requires mz5 because of special write restrictions
        [ mz5-build ChromatogramList_mz5.cpp ]
        DefaultReaderList.cpp
        LegacyAdapter.cpp
        Serializer_mzXML.cpp
        Serializer_MGF.cpp
        Serializer_MSn.cpp
        [ mz5-build Serializer_mz5.cpp ]
        SpectrumList_mzXML.cpp
        SpectrumList_MGF.cpp
        SpectrumList_MSn.cpp
        SpectrumList_BTDX.cpp
        [ mz5-build SpectrumList_mz5.cpp ]
        RAMPAdapter.cpp
    : # requirements
        <library>pwiz_data_msdata_core
        [ mz5-build <library>mz5//pwiz_data_msdata_mz5 ]
    : # default-build
    : # usage-requirements
        <library>pwiz_data_msdata_core
=======
        [ mzmlb-build <library>mzmlb//pwiz_data_msdata_mzmlb ]
>>>>>>> 120347af
        [ mz5-build <library>mz5//pwiz_data_msdata_mz5 ]
    ;


lib pwiz_data_msdata_examples
    :   examples.cpp
    :   <library>pwiz_data_msdata
    :
    :   <library>pwiz_data_msdata
    ;




#
# unit tests (ordered by dependency)
#


unit-test-if-exists MSDataTest : MSDataTest.cpp pwiz_data_msdata ; # MSData.cpp cv.cpp ;
unit-test-if-exists LegacyAdapterTest : LegacyAdapterTest.cpp pwiz_data_msdata ; # LegacyAdapter.cpp CVTranslator.cpp MSData.cpp cv.cpp ;
unit-test-if-exists SpectrumIteratorTest : SpectrumIteratorTest.cpp pwiz_data_msdata ; # SpectrumIterator.cpp MSData.cpp cv.cpp ../util ;
unit-test-if-exists DiffTest : DiffTest.cpp pwiz_data_msdata_examples ; # Diff.cpp MSData.cpp cv.cpp ;
unit-test-if-exists MSDataMergerTest : MSDataMergerTest.cpp pwiz_data_msdata pwiz_data_msdata_examples ;
unit-test-if-exists ReferencesTest : ReferencesTest.cpp pwiz_data_msdata ; # References.cpp MSData.cpp cv.cpp ;
unit-test-if-exists IOTest : IOTest.cpp pwiz_data_msdata ; # IO.cpp MSData.cpp Diff.cpp cv.cpp References.cpp BinaryDataEncoder.cpp ../minimxml ../util ;
unit-test-if-exists SpectrumList_mzML_Test : SpectrumList_mzML_Test.cpp pwiz_data_msdata pwiz_data_msdata_examples ; # SpectrumList_mzML.cpp examples.cpp Serializer_mzML.cpp  References.cpp IO.cpp BinaryDataEncoder.cpp MSData.cpp cv.cpp ../minimxml ../util ;
unit-test-if-exists ChromatogramList_mzML_Test : ChromatogramList_mzML_Test.cpp pwiz_data_msdata pwiz_data_msdata_examples ; # ChromatogramList_mzML.cpp examples.cpp Serializer_mzML.cpp  References.cpp IO.cpp BinaryDataEncoder.cpp MSData.cpp cv.cpp ../minimxml ../util ;
unit-test-if-exists Serializer_mzML_Test : Serializer_mzML_Test.cpp pwiz_data_msdata pwiz_data_msdata_examples ; # Serializer_mzML.cpp examples.cpp SpectrumList_mzML.cpp IO.cpp References.cpp Diff.cpp BinaryDataEncoder.cpp MSData.cpp cv.cpp ../util ../minimxml ;
unit-test-if-exists SpectrumList_mzXML_Test : SpectrumList_mzXML_Test.cpp pwiz_data_msdata pwiz_data_msdata_examples ; # SpectrumList_mzXML.cpp examples.cpp Serializer_mzXML.cpp References.cpp BinaryDataEncoder.cpp LegacyAdapter.cpp CVTranslator.cpp MSData.cpp cv.cpp ../util ../minimxml ;
unit-test-if-exists Serializer_mzXML_Test : Serializer_mzXML_Test.cpp pwiz_data_msdata pwiz_data_msdata_examples ; # Serializer_mzXML.cpp examples.cpp SpectrumList_mzXML.cpp Serializer_mzML.cpp SpectrumList_mzML.cpp IO.cpp References.cpp Diff.cpp BinaryDataEncoder.cpp LegacyAdapter.cpp CVTranslator.cpp MSData.cpp cv.cpp ../util ../minimxml ;
unit-test-if-exists SpectrumList_MGF_Test : SpectrumList_MGF_Test.cpp pwiz_data_msdata ;
unit-test-if-exists Serializer_MGF_Test : Serializer_MGF_Test.cpp pwiz_data_msdata pwiz_data_msdata_examples ;
unit-test-if-exists SpectrumList_MSn_Test : SpectrumList_MSn_Test.cpp pwiz_data_msdata ;
unit-test-if-exists Serializer_MSn_Test : Serializer_MSn_Test.cpp pwiz_data_msdata pwiz_data_msdata_examples ;
if ! [ without-mz5 ] 
{
	unit-test-if-exists Serializer_mz5_Test : Serializer_mz5_Test.cpp pwiz_data_msdata pwiz_data_msdata_examples /ext/boost//filesystem ;
	unit-test-if-exists SpectrumList_mz5_Test : SpectrumList_mz5_Test.cpp pwiz_data_msdata pwiz_data_msdata_examples /ext/boost//filesystem ;
	unit-test-if-exists ChromatogramList_mz5_Test : ChromatogramList_mz5_Test.cpp pwiz_data_msdata pwiz_data_msdata_examples /ext/boost//filesystem ;
}
unit-test-if-exists MSnReaderTest : MSnReaderTest.cpp pwiz_data_msdata pwiz_data_msdata_examples ;
unit-test-if-exists MSDataFileTest : MSDataFileTest.cpp pwiz_data_msdata pwiz_data_msdata_examples /ext/boost//filesystem ;
unit-test-if-exists RAMPAdapterTest : RAMPAdapterTest.cpp pwiz_data_msdata pwiz_data_msdata_examples /ext/boost//filesystem ;
unit-test-if-exists ReaderTest : ReaderTest.cpp pwiz_data_msdata pwiz_data_msdata_examples ../vendor_readers ;
unit-test-if-exists SpectrumInfoTest : SpectrumInfoTest.cpp pwiz_data_msdata_examples ;
unit-test-if-exists SpectrumListBaseTest : SpectrumListBaseTest.cpp pwiz_data_msdata ;
unit-test-if-exists ChromatogramListBaseTest : ChromatogramListBaseTest.cpp pwiz_data_msdata ;
unit-test-if-exists SpectrumListWrapperTest : SpectrumListWrapperTest.cpp pwiz_data_msdata ;
unit-test-if-exists SpectrumListCacheTest : SpectrumListCacheTest.cpp pwiz_data_msdata ;


# special run target for BinaryDataEncoderTest, which needs external data 
# use --preserve-test-targets to prevent bjam from deleting the executable
run-if-exists BinaryDataEncoderTest.cpp pwiz_data_msdata
    : # args
    : # input-files
        BinaryDataEncoderTest.bad.bin
    : # requirements
    : # target name
        BinaryDataEncoderTest
    : # default-build
    ;
<|MERGE_RESOLUTION|>--- conflicted
+++ resolved
@@ -1,180 +1,173 @@
-#
-# $Id$
-#
-#
-# Original author: Darren Kessner <darren@proteowizard.org>
-#
-# Copyright 2007 Spielberg Family Center for Applied Proteomics
-#   Cedars-Sinai Medical Center, Los Angeles, California  90048
-#
-# Licensed under the Apache License, Version 2.0 (the "License"); 
-# you may not use this file except in compliance with the License. 
-# You may obtain a copy of the License at 
-# 
-# http://www.apache.org/licenses/LICENSE-2.0
-# 
-# Unless required by applicable law or agreed to in writing, software 
-# distributed under the License is distributed on an "AS IS" BASIS, 
-# WITHOUT WARRANTIES OR CONDITIONS OF ANY KIND, either express or implied. 
-# See the License for the specific language governing permissions and 
-# limitations under the License.
-# 
-
-
-project
-    : requirements 
-        <include>ramp # look in local ramp directory for ramp.h
-        <toolset>gcc:<define>_LARGEFILE_SOURCE # ramp.h wants this
-        <toolset>darwin:<define>_LARGEFILE_SOURCE # ramp.h wants this
-        <toolset>gcc:<cxxflags>-fno-strict-aliasing
-        <toolset>msvc,<link>shared:<define>PWIZ_DYN_LINK
-        <toolset>msvc:<cxxflags>/wd4702                 # warning: unreachable code (boost::iostreams)
-    ;
-
-
-# -fno-strict-aliasing necessary to avoid warnings from gcc 4.1+
-#  with regards to float <-> dword conversions during en/decoding 
-# gcc 4.1.2 regression bug: 
-# -O2 without -fno-strict-aliasing causes miscompilation in MSRunPeaksEncoder.cpp 
-
-
-lib pwiz_data_msdata_version : Version.cpp : <link>static <conditional>@static-with-fpic ;
-
-
-lib pwiz_data_msdata_core
-    : # sources
-        BinaryDataEncoder.cpp
-        ChromatogramList_mzML.cpp
-        Diff.cpp
-        IO.cpp
-        Index_mzML.cpp
-        MSData.cpp
-        MSDataMerger.cpp
-        MSNumpress.cpp
-        Serializer_mzML.cpp
-        SpectrumInfo.cpp
-        SpectrumIterator.cpp
-        SpectrumList_mzML.cpp
-        SpectrumListBase.cpp
-        SpectrumListCache.cpp
-        Reader.cpp
-        References.cpp
-        SpectrumWorkerThreads.cpp
-    : # requirements
-        <library>pwiz_data_msdata_version
-        <library>../common//pwiz_data_common
-        <library>../..//pwiz_version
-		<library>../../utility/misc//pwiz_utility_misc
-        <library>../../utility/minimxml//pwiz_utility_minimxml
-        <library>../../utility/chemistry//pwiz_utility_chemistry
-        <library>/ext/boost//iostreams/<boost-iostreams-zlib>on
-        <library>/ext/boost//filesystem
-        <library>/ext/boost//thread
-        <library>/ext/zlib//z
-<<<<<<< HEAD
-=======
-        [ mzmlb-build <library>mzmlb//pwiz_data_msdata_mzmlb ]
-        [ mz5-build <library>mz5//pwiz_data_msdata_mz5 ]
->>>>>>> 120347af
-    : # default-build
-    : # usage-requirements
-        <library>pwiz_data_msdata_version
-        <library>../common//pwiz_data_common
-        <library>../..//pwiz_version
-        <library>../../utility/misc//pwiz_utility_misc
-        <library>../../utility/minimxml//pwiz_utility_minimxml
-        <library>/ext/boost//iostreams/<boost-iostreams-zlib>on
-        <library>/ext/boost//filesystem
-        <library>/ext/boost//thread
-        <library>/ext/zlib//z
-<<<<<<< HEAD
-    ;
-
-lib pwiz_data_msdata
-    : # sources
-        MSDataFile.cpp # requires mz5 because of special write restrictions
-        [ mz5-build ChromatogramList_mz5.cpp ]
-        DefaultReaderList.cpp
-        LegacyAdapter.cpp
-        Serializer_mzXML.cpp
-        Serializer_MGF.cpp
-        Serializer_MSn.cpp
-        [ mz5-build Serializer_mz5.cpp ]
-        SpectrumList_mzXML.cpp
-        SpectrumList_MGF.cpp
-        SpectrumList_MSn.cpp
-        SpectrumList_BTDX.cpp
-        [ mz5-build SpectrumList_mz5.cpp ]
-        RAMPAdapter.cpp
-    : # requirements
-        <library>pwiz_data_msdata_core
-        [ mz5-build <library>mz5//pwiz_data_msdata_mz5 ]
-    : # default-build
-    : # usage-requirements
-        <library>pwiz_data_msdata_core
-=======
-        [ mzmlb-build <library>mzmlb//pwiz_data_msdata_mzmlb ]
->>>>>>> 120347af
-        [ mz5-build <library>mz5//pwiz_data_msdata_mz5 ]
-    ;
-
-
-lib pwiz_data_msdata_examples
-    :   examples.cpp
-    :   <library>pwiz_data_msdata
-    :
-    :   <library>pwiz_data_msdata
-    ;
-
-
-
-
-#
-# unit tests (ordered by dependency)
-#
-
-
-unit-test-if-exists MSDataTest : MSDataTest.cpp pwiz_data_msdata ; # MSData.cpp cv.cpp ;
-unit-test-if-exists LegacyAdapterTest : LegacyAdapterTest.cpp pwiz_data_msdata ; # LegacyAdapter.cpp CVTranslator.cpp MSData.cpp cv.cpp ;
-unit-test-if-exists SpectrumIteratorTest : SpectrumIteratorTest.cpp pwiz_data_msdata ; # SpectrumIterator.cpp MSData.cpp cv.cpp ../util ;
-unit-test-if-exists DiffTest : DiffTest.cpp pwiz_data_msdata_examples ; # Diff.cpp MSData.cpp cv.cpp ;
-unit-test-if-exists MSDataMergerTest : MSDataMergerTest.cpp pwiz_data_msdata pwiz_data_msdata_examples ;
-unit-test-if-exists ReferencesTest : ReferencesTest.cpp pwiz_data_msdata ; # References.cpp MSData.cpp cv.cpp ;
-unit-test-if-exists IOTest : IOTest.cpp pwiz_data_msdata ; # IO.cpp MSData.cpp Diff.cpp cv.cpp References.cpp BinaryDataEncoder.cpp ../minimxml ../util ;
-unit-test-if-exists SpectrumList_mzML_Test : SpectrumList_mzML_Test.cpp pwiz_data_msdata pwiz_data_msdata_examples ; # SpectrumList_mzML.cpp examples.cpp Serializer_mzML.cpp  References.cpp IO.cpp BinaryDataEncoder.cpp MSData.cpp cv.cpp ../minimxml ../util ;
-unit-test-if-exists ChromatogramList_mzML_Test : ChromatogramList_mzML_Test.cpp pwiz_data_msdata pwiz_data_msdata_examples ; # ChromatogramList_mzML.cpp examples.cpp Serializer_mzML.cpp  References.cpp IO.cpp BinaryDataEncoder.cpp MSData.cpp cv.cpp ../minimxml ../util ;
-unit-test-if-exists Serializer_mzML_Test : Serializer_mzML_Test.cpp pwiz_data_msdata pwiz_data_msdata_examples ; # Serializer_mzML.cpp examples.cpp SpectrumList_mzML.cpp IO.cpp References.cpp Diff.cpp BinaryDataEncoder.cpp MSData.cpp cv.cpp ../util ../minimxml ;
-unit-test-if-exists SpectrumList_mzXML_Test : SpectrumList_mzXML_Test.cpp pwiz_data_msdata pwiz_data_msdata_examples ; # SpectrumList_mzXML.cpp examples.cpp Serializer_mzXML.cpp References.cpp BinaryDataEncoder.cpp LegacyAdapter.cpp CVTranslator.cpp MSData.cpp cv.cpp ../util ../minimxml ;
-unit-test-if-exists Serializer_mzXML_Test : Serializer_mzXML_Test.cpp pwiz_data_msdata pwiz_data_msdata_examples ; # Serializer_mzXML.cpp examples.cpp SpectrumList_mzXML.cpp Serializer_mzML.cpp SpectrumList_mzML.cpp IO.cpp References.cpp Diff.cpp BinaryDataEncoder.cpp LegacyAdapter.cpp CVTranslator.cpp MSData.cpp cv.cpp ../util ../minimxml ;
-unit-test-if-exists SpectrumList_MGF_Test : SpectrumList_MGF_Test.cpp pwiz_data_msdata ;
-unit-test-if-exists Serializer_MGF_Test : Serializer_MGF_Test.cpp pwiz_data_msdata pwiz_data_msdata_examples ;
-unit-test-if-exists SpectrumList_MSn_Test : SpectrumList_MSn_Test.cpp pwiz_data_msdata ;
-unit-test-if-exists Serializer_MSn_Test : Serializer_MSn_Test.cpp pwiz_data_msdata pwiz_data_msdata_examples ;
-if ! [ without-mz5 ] 
-{
-	unit-test-if-exists Serializer_mz5_Test : Serializer_mz5_Test.cpp pwiz_data_msdata pwiz_data_msdata_examples /ext/boost//filesystem ;
-	unit-test-if-exists SpectrumList_mz5_Test : SpectrumList_mz5_Test.cpp pwiz_data_msdata pwiz_data_msdata_examples /ext/boost//filesystem ;
-	unit-test-if-exists ChromatogramList_mz5_Test : ChromatogramList_mz5_Test.cpp pwiz_data_msdata pwiz_data_msdata_examples /ext/boost//filesystem ;
-}
-unit-test-if-exists MSnReaderTest : MSnReaderTest.cpp pwiz_data_msdata pwiz_data_msdata_examples ;
-unit-test-if-exists MSDataFileTest : MSDataFileTest.cpp pwiz_data_msdata pwiz_data_msdata_examples /ext/boost//filesystem ;
-unit-test-if-exists RAMPAdapterTest : RAMPAdapterTest.cpp pwiz_data_msdata pwiz_data_msdata_examples /ext/boost//filesystem ;
-unit-test-if-exists ReaderTest : ReaderTest.cpp pwiz_data_msdata pwiz_data_msdata_examples ../vendor_readers ;
-unit-test-if-exists SpectrumInfoTest : SpectrumInfoTest.cpp pwiz_data_msdata_examples ;
-unit-test-if-exists SpectrumListBaseTest : SpectrumListBaseTest.cpp pwiz_data_msdata ;
-unit-test-if-exists ChromatogramListBaseTest : ChromatogramListBaseTest.cpp pwiz_data_msdata ;
-unit-test-if-exists SpectrumListWrapperTest : SpectrumListWrapperTest.cpp pwiz_data_msdata ;
-unit-test-if-exists SpectrumListCacheTest : SpectrumListCacheTest.cpp pwiz_data_msdata ;
-
-
-# special run target for BinaryDataEncoderTest, which needs external data 
-# use --preserve-test-targets to prevent bjam from deleting the executable
-run-if-exists BinaryDataEncoderTest.cpp pwiz_data_msdata
-    : # args
-    : # input-files
-        BinaryDataEncoderTest.bad.bin
-    : # requirements
-    : # target name
-        BinaryDataEncoderTest
-    : # default-build
-    ;
+#
+# $Id$
+#
+#
+# Original author: Darren Kessner <darren@proteowizard.org>
+#
+# Copyright 2007 Spielberg Family Center for Applied Proteomics
+#   Cedars-Sinai Medical Center, Los Angeles, California  90048
+#
+# Licensed under the Apache License, Version 2.0 (the "License"); 
+# you may not use this file except in compliance with the License. 
+# You may obtain a copy of the License at 
+# 
+# http://www.apache.org/licenses/LICENSE-2.0
+# 
+# Unless required by applicable law or agreed to in writing, software 
+# distributed under the License is distributed on an "AS IS" BASIS, 
+# WITHOUT WARRANTIES OR CONDITIONS OF ANY KIND, either express or implied. 
+# See the License for the specific language governing permissions and 
+# limitations under the License.
+# 
+
+
+project
+    : requirements 
+        <include>ramp # look in local ramp directory for ramp.h
+        <toolset>gcc:<define>_LARGEFILE_SOURCE # ramp.h wants this
+        <toolset>darwin:<define>_LARGEFILE_SOURCE # ramp.h wants this
+        <toolset>gcc:<cxxflags>-fno-strict-aliasing
+        <toolset>msvc,<link>shared:<define>PWIZ_DYN_LINK
+        <toolset>msvc:<cxxflags>/wd4702                 # warning: unreachable code (boost::iostreams)
+    ;
+
+
+# -fno-strict-aliasing necessary to avoid warnings from gcc 4.1+
+#  with regards to float <-> dword conversions during en/decoding 
+# gcc 4.1.2 regression bug: 
+# -O2 without -fno-strict-aliasing causes miscompilation in MSRunPeaksEncoder.cpp 
+
+
+lib pwiz_data_msdata_version : Version.cpp : <link>static <conditional>@static-with-fpic ;
+
+
+lib pwiz_data_msdata_core
+    : # sources
+        BinaryDataEncoder.cpp
+        ChromatogramList_mzML.cpp
+        Diff.cpp
+        IO.cpp
+        Index_mzML.cpp
+        MSData.cpp
+        MSDataMerger.cpp
+        MSNumpress.cpp
+        Serializer_mzML.cpp
+        SpectrumInfo.cpp
+        SpectrumIterator.cpp
+        SpectrumList_mzML.cpp
+        SpectrumListBase.cpp
+        SpectrumListCache.cpp
+        Reader.cpp
+        References.cpp
+        SpectrumWorkerThreads.cpp
+    : # requirements
+        <library>pwiz_data_msdata_version
+        <library>../common//pwiz_data_common
+        <library>../..//pwiz_version
+		<library>../../utility/misc//pwiz_utility_misc
+        <library>../../utility/minimxml//pwiz_utility_minimxml
+        <library>../../utility/chemistry//pwiz_utility_chemistry
+        <library>/ext/boost//iostreams/<boost-iostreams-zlib>on
+        <library>/ext/boost//filesystem
+        <library>/ext/boost//thread
+        <library>/ext/zlib//z
+    : # default-build
+    : # usage-requirements
+        <library>pwiz_data_msdata_version
+        <library>../common//pwiz_data_common
+        <library>../..//pwiz_version
+        <library>../../utility/misc//pwiz_utility_misc
+        <library>../../utility/minimxml//pwiz_utility_minimxml
+        <library>/ext/boost//iostreams/<boost-iostreams-zlib>on
+        <library>/ext/boost//filesystem
+        <library>/ext/boost//thread
+        <library>/ext/zlib//z
+    ;
+
+lib pwiz_data_msdata
+    : # sources
+        MSDataFile.cpp # requires mz5 because of special write restrictions
+        [ mz5-build ChromatogramList_mz5.cpp ]
+        DefaultReaderList.cpp
+        LegacyAdapter.cpp
+        Serializer_mzXML.cpp
+        Serializer_MGF.cpp
+        Serializer_MSn.cpp
+        [ mz5-build Serializer_mz5.cpp ]
+        SpectrumList_mzXML.cpp
+        SpectrumList_MGF.cpp
+        SpectrumList_MSn.cpp
+        SpectrumList_BTDX.cpp
+        [ mz5-build SpectrumList_mz5.cpp ]
+        RAMPAdapter.cpp
+    : # requirements
+        <library>pwiz_data_msdata_core
+        [ mz5-build <library>mz5//pwiz_data_msdata_mz5 ]
+        [ mzmlb-build <library>mzmlb//pwiz_data_msdata_mzmlb ]
+    : # default-build
+    : # usage-requirements
+        <library>pwiz_data_msdata_core
+        [ mz5-build <library>mz5//pwiz_data_msdata_mz5 ]
+        [ mzmlb-build <library>mzmlb//pwiz_data_msdata_mzmlb ]
+    ;
+
+
+lib pwiz_data_msdata_examples
+    :   examples.cpp
+    :   <library>pwiz_data_msdata
+    :
+    :   <library>pwiz_data_msdata
+    ;
+
+
+
+
+#
+# unit tests (ordered by dependency)
+#
+
+
+unit-test-if-exists MSDataTest : MSDataTest.cpp pwiz_data_msdata ; # MSData.cpp cv.cpp ;
+unit-test-if-exists LegacyAdapterTest : LegacyAdapterTest.cpp pwiz_data_msdata ; # LegacyAdapter.cpp CVTranslator.cpp MSData.cpp cv.cpp ;
+unit-test-if-exists SpectrumIteratorTest : SpectrumIteratorTest.cpp pwiz_data_msdata ; # SpectrumIterator.cpp MSData.cpp cv.cpp ../util ;
+unit-test-if-exists DiffTest : DiffTest.cpp pwiz_data_msdata_examples ; # Diff.cpp MSData.cpp cv.cpp ;
+unit-test-if-exists MSDataMergerTest : MSDataMergerTest.cpp pwiz_data_msdata pwiz_data_msdata_examples ;
+unit-test-if-exists ReferencesTest : ReferencesTest.cpp pwiz_data_msdata ; # References.cpp MSData.cpp cv.cpp ;
+unit-test-if-exists IOTest : IOTest.cpp pwiz_data_msdata ; # IO.cpp MSData.cpp Diff.cpp cv.cpp References.cpp BinaryDataEncoder.cpp ../minimxml ../util ;
+unit-test-if-exists SpectrumList_mzML_Test : SpectrumList_mzML_Test.cpp pwiz_data_msdata pwiz_data_msdata_examples ; # SpectrumList_mzML.cpp examples.cpp Serializer_mzML.cpp  References.cpp IO.cpp BinaryDataEncoder.cpp MSData.cpp cv.cpp ../minimxml ../util ;
+unit-test-if-exists ChromatogramList_mzML_Test : ChromatogramList_mzML_Test.cpp pwiz_data_msdata pwiz_data_msdata_examples ; # ChromatogramList_mzML.cpp examples.cpp Serializer_mzML.cpp  References.cpp IO.cpp BinaryDataEncoder.cpp MSData.cpp cv.cpp ../minimxml ../util ;
+unit-test-if-exists Serializer_mzML_Test : Serializer_mzML_Test.cpp pwiz_data_msdata pwiz_data_msdata_examples ; # Serializer_mzML.cpp examples.cpp SpectrumList_mzML.cpp IO.cpp References.cpp Diff.cpp BinaryDataEncoder.cpp MSData.cpp cv.cpp ../util ../minimxml ;
+unit-test-if-exists SpectrumList_mzXML_Test : SpectrumList_mzXML_Test.cpp pwiz_data_msdata pwiz_data_msdata_examples ; # SpectrumList_mzXML.cpp examples.cpp Serializer_mzXML.cpp References.cpp BinaryDataEncoder.cpp LegacyAdapter.cpp CVTranslator.cpp MSData.cpp cv.cpp ../util ../minimxml ;
+unit-test-if-exists Serializer_mzXML_Test : Serializer_mzXML_Test.cpp pwiz_data_msdata pwiz_data_msdata_examples ; # Serializer_mzXML.cpp examples.cpp SpectrumList_mzXML.cpp Serializer_mzML.cpp SpectrumList_mzML.cpp IO.cpp References.cpp Diff.cpp BinaryDataEncoder.cpp LegacyAdapter.cpp CVTranslator.cpp MSData.cpp cv.cpp ../util ../minimxml ;
+unit-test-if-exists SpectrumList_MGF_Test : SpectrumList_MGF_Test.cpp pwiz_data_msdata ;
+unit-test-if-exists Serializer_MGF_Test : Serializer_MGF_Test.cpp pwiz_data_msdata pwiz_data_msdata_examples ;
+unit-test-if-exists SpectrumList_MSn_Test : SpectrumList_MSn_Test.cpp pwiz_data_msdata ;
+unit-test-if-exists Serializer_MSn_Test : Serializer_MSn_Test.cpp pwiz_data_msdata pwiz_data_msdata_examples ;
+if ! [ without-mz5 ] 
+{
+	unit-test-if-exists Serializer_mz5_Test : Serializer_mz5_Test.cpp pwiz_data_msdata pwiz_data_msdata_examples /ext/boost//filesystem ;
+	unit-test-if-exists SpectrumList_mz5_Test : SpectrumList_mz5_Test.cpp pwiz_data_msdata pwiz_data_msdata_examples /ext/boost//filesystem ;
+	unit-test-if-exists ChromatogramList_mz5_Test : ChromatogramList_mz5_Test.cpp pwiz_data_msdata pwiz_data_msdata_examples /ext/boost//filesystem ;
+}
+unit-test-if-exists MSnReaderTest : MSnReaderTest.cpp pwiz_data_msdata pwiz_data_msdata_examples ;
+unit-test-if-exists MSDataFileTest : MSDataFileTest.cpp pwiz_data_msdata pwiz_data_msdata_examples /ext/boost//filesystem ;
+unit-test-if-exists RAMPAdapterTest : RAMPAdapterTest.cpp pwiz_data_msdata pwiz_data_msdata_examples /ext/boost//filesystem ;
+unit-test-if-exists ReaderTest : ReaderTest.cpp pwiz_data_msdata pwiz_data_msdata_examples ../vendor_readers ;
+unit-test-if-exists SpectrumInfoTest : SpectrumInfoTest.cpp pwiz_data_msdata_examples ;
+unit-test-if-exists SpectrumListBaseTest : SpectrumListBaseTest.cpp pwiz_data_msdata ;
+unit-test-if-exists ChromatogramListBaseTest : ChromatogramListBaseTest.cpp pwiz_data_msdata ;
+unit-test-if-exists SpectrumListWrapperTest : SpectrumListWrapperTest.cpp pwiz_data_msdata ;
+unit-test-if-exists SpectrumListCacheTest : SpectrumListCacheTest.cpp pwiz_data_msdata ;
+
+
+# special run target for BinaryDataEncoderTest, which needs external data 
+# use --preserve-test-targets to prevent bjam from deleting the executable
+run-if-exists BinaryDataEncoderTest.cpp pwiz_data_msdata
+    : # args
+    : # input-files
+        BinaryDataEncoderTest.bad.bin
+    : # requirements
+    : # target name
+        BinaryDataEncoderTest
+    : # default-build
+    ;