--- conflicted
+++ resolved
@@ -1635,24 +1635,24 @@
     string encoded;	
 
 #ifndef WITHOUT_MZMLB
-	boost::iostreams::stream<Connection_mzMLb>* mzMLb_os = dynamic_cast<boost::iostreams::stream<Connection_mzMLb>*>(&writer.getOutputStream());
-	if (mzMLb_os)
-	{
-		usedConfig.format = BinaryDataEncoder::Format_MzMLb;
-
-		map<CVID, BinaryDataEncoder::Prediction>::const_iterator p_overrideItr = config.predictionOverrides.find(binaryDataArray.cvParamChild(MS_binary_data_array).cvid);
-		if (p_overrideItr != config.predictionOverrides.end())
-			usedConfig.prediction = p_overrideItr->second;
-	}
-
-	// If writing into mzML or using any form of numpress, we still need to encode the data to a byte stream
-	if (!mzMLb_os || usedConfig.numpress != BinaryDataEncoder::Numpress_None)
+    boost::iostreams::stream<Connection_mzMLb>* mzMLb_os = dynamic_cast<boost::iostreams::stream<Connection_mzMLb>*>(&writer.getOutputStream());
+    if (mzMLb_os)
+    {
+        usedConfig.format = BinaryDataEncoder::Format_MzMLb;
+
+        map<CVID, BinaryDataEncoder::Prediction>::const_iterator p_overrideItr = config.predictionOverrides.find(binaryDataArray.cvParamChild(MS_binary_data_array).cvid);
+        if (p_overrideItr != config.predictionOverrides.end())
+            usedConfig.prediction = p_overrideItr->second;
+    }
+
+    // If writing into mzML or using any form of numpress, we still need to encode the data to a byte stream
+    if (!mzMLb_os || usedConfig.numpress != BinaryDataEncoder::Numpress_None)
 #endif
-	{
-		BinaryDataEncoder encoder(usedConfig);
-		encoder.encode(binaryDataArray.data, encoded);
-		usedConfig = encoder.getConfig(); // config may have changed if numpress error was excessive
-	}
+    {
+    BinaryDataEncoder encoder(usedConfig);
+    encoder.encode(binaryDataArray.data, encoded);
+    usedConfig = encoder.getConfig(); // config may have changed if numpress error was excessive
+    }
     
 
     XMLWriter::Attributes attributes;
@@ -1660,199 +1660,199 @@
     size_t encoded_size = encoded.size();
 
 #ifndef WITHOUT_MZMLB
-	string dataset;
-	size_t offset;
-
-	// mzMLb, including truncation and prediction, from andrew.dowsey@bristol.ac.uk
-	if (mzMLb_os)
-	{
-		dataset = (usedConfig.type == BinaryDataEncoder::Type_Spectrum ? "spectrum_" : (usedConfig.type == BinaryDataEncoder::Type_Chromatogram ? "chromatogram_" : ""));
-		dataset += cvTermInfo(binaryDataArray.cvParamChild(MS_binary_data_array).cvid).id;
-		replace(dataset.begin(), dataset.end(), ':', '_');
-
-		if (usedConfig.numpress != BinaryDataEncoder::Numpress_None)
-		{
-			if (usedConfig.numpress == BinaryDataEncoder::Numpress_Linear) dataset += "_numpress_linear";
-			else if (usedConfig.numpress == BinaryDataEncoder::Numpress_Pic) dataset += "_numpress_pic";
-			else dataset += "_numpress_slof";
-
-			offset = (*mzMLb_os)->seek(dataset, 0, std::ios_base::cur);
-			(*mzMLb_os)->write_opaque(dataset, (const unsigned char*)&encoded[0], encoded_size);
-		}
-		else if (usedConfig.precision == BinaryDataEncoder::Precision_32)
-		{
-			vector<float> float_data(binaryDataArray.data.size());
-
-			if (usedConfig.truncation == 0 && usedConfig.prediction == BinaryDataEncoder::Prediction_None)
-			{
-				for (size_t i = 0; i < binaryDataArray.data.size(); i++) float_data[i] = (float)binaryDataArray.data[i];
-			}
-			else
-			{
-				// truncation
-				if (usedConfig.truncation > 0)
-				{
-					union { unsigned long ix; float fx; } v;
-					unsigned long bitmask = ~(((unsigned long)1 << usedConfig.truncation) - 1);
-					for (size_t i = 0; i < binaryDataArray.data.size(); i++)
-					{
-						v.fx = (float)binaryDataArray.data[i];
-						v.ix &= bitmask;
-						float_data[i] = v.fx;
-					}
-				}
-				else if (usedConfig.truncation == -1)
-				{
-					for (size_t i = 0; i < binaryDataArray.data.size(); i++)
-					{
-						float_data[i] = round((float)binaryDataArray.data[i]);
-					}
-				}
-				else
-				{
-					for (size_t i = 0; i < binaryDataArray.data.size(); i++)
-					{
-						float_data[i] = (float)binaryDataArray.data[i];
-					}
-				}
-
-				// prediction
-				switch (usedConfig.prediction)
-				{
-				case BinaryDataEncoder::Prediction_Delta:
-					if (float_data.size() > 0)
-					{
-						float previous = float_data[0];
-						for (int i = 1; i < float_data.size(); i++)
-						{
-							// encoding
-							float_data[i] = float_data[0] + float_data[i] - previous;
-
-							// decoding
-							previous = float_data[i] + previous - float_data[0];
-						}
-					}
-					break;
-				case BinaryDataEncoder::Prediction_Linear:
-					if (float_data.size() > 0)
-					{
-						float previous2 = float_data[0];
-
-						if (float_data.size() > 1)
-						{
-							float previous1 = float_data[1];
-
-							for (int i = 2; i < float_data.size(); i++)
-							{
-								// encoding
-								float_data[i] = float_data[1] + float_data[i] - 2.0 * previous1 + previous2;
-
-								// decoding
-								float t = previous1;
-								previous1 = float_data[i] + 2.0f * previous1 - previous2 - float_data[1];
-								previous2 = t;
-							}
-						}
-					}
-					break;
-				case BinaryDataEncoder::Prediction_None:
-					break;
-				}
-
-			}
-
-			dataset += "_float";
-			offset = (*mzMLb_os)->seek(dataset, 0, std::ios_base::cur);
-			encoded_size = float_data.size() * sizeof(float);
-			(*mzMLb_os)->write(dataset, &float_data[0], float_data.size());
-		}
-		else
-		{
-			vector<double> double_data;
-
-			// truncation
-			if (usedConfig.truncation > 0)
-			{
-				double_data.resize(binaryDataArray.data.size());
-
-				union { unsigned long long ix; double fx; } v;
-				unsigned long long bitmask = ~(((unsigned long long)1 << usedConfig.truncation) - 1);
-				for (size_t i = 0; i < binaryDataArray.data.size(); i++)
-				{
-					v.fx = binaryDataArray.data[i];
-					v.ix &= bitmask;
-					double_data[i] = v.fx;
-				}
-			}
-			else if (usedConfig.truncation == -1)
-			{
-				double_data.resize(binaryDataArray.data.size());
-				for (size_t i = 0; i < binaryDataArray.data.size(); i++)
-				{
-					double_data[i] = round(binaryDataArray.data[i]);
-				}
-			}
-			else
-			{
-				double_data = binaryDataArray.data;
-			}
-
-			// prediction
-			switch (usedConfig.prediction)
-			{
-			case BinaryDataEncoder::Prediction_Delta:
-				if (double_data.size() > 0)
-				{
-					double previous = double_data[0];
-					for (int i = 1; i < double_data.size(); i++)
-					{
-						// encoding
-						double_data[i] = double_data[0] + double_data[i] - previous;
-
-						// decoding
-						previous = double_data[i] + previous - double_data[0];
-					}
-				}
-				break;
-			case BinaryDataEncoder::Prediction_Linear:
-				if (double_data.size() > 0)
-				{
-					double previous2 = double_data[0];
-
-					if (double_data.size() > 1)
-					{
-						double previous1 = double_data[1];
-
-						for (int i = 2; i < double_data.size(); i++)
-						{
-							// encoding
-							double_data[i] = double_data[1] + double_data[i] - 2.0 * previous1 + previous2;
-
-							// decoding
-							double t = previous1;
-							previous1 = double_data[i] + 2.0 * previous1 - previous2 - double_data[1];
-							previous2 = t;
-						}
-					}
-				}
-				break;
-			case BinaryDataEncoder::Prediction_None:
-				break;
-			}
-
-			dataset += "_double";
-			offset = (*mzMLb_os)->seek(dataset, 0, std::ios_base::cur);
-			encoded_size = double_data.size() * sizeof(double);
-			(*mzMLb_os)->write(dataset, &double_data[0], double_data.size());
-		}
-	}
+    string dataset;
+    size_t offset;
+
+    // mzMLb, including truncation and prediction, from andrew.dowsey@bristol.ac.uk
+    if (mzMLb_os)
+    {
+        dataset = (usedConfig.type == BinaryDataEncoder::Type_Spectrum ? "spectrum_" : (usedConfig.type == BinaryDataEncoder::Type_Chromatogram ? "chromatogram_" : ""));
+        dataset += cvTermInfo(binaryDataArray.cvParamChild(MS_binary_data_array).cvid).id;
+        replace(dataset.begin(), dataset.end(), ':', '_');
+
+        if (usedConfig.numpress != BinaryDataEncoder::Numpress_None)
+        {
+            if (usedConfig.numpress == BinaryDataEncoder::Numpress_Linear) dataset += "_numpress_linear";
+            else if (usedConfig.numpress == BinaryDataEncoder::Numpress_Pic) dataset += "_numpress_pic";
+            else dataset += "_numpress_slof";
+
+            offset = (*mzMLb_os)->seek(dataset, 0, std::ios_base::cur);
+            (*mzMLb_os)->write_opaque(dataset, (const unsigned char*)&encoded[0], encoded_size);
+        }
+        else if (usedConfig.precision == BinaryDataEncoder::Precision_32)
+        {
+            vector<float> float_data(binaryDataArray.data.size());
+
+            if (usedConfig.truncation == 0 && usedConfig.prediction == BinaryDataEncoder::Prediction_None)
+            {
+                for (size_t i = 0; i < binaryDataArray.data.size(); i++) float_data[i] = (float)binaryDataArray.data[i];
+            }
+            else
+            {
+                // truncation
+                if (usedConfig.truncation > 0)
+                {
+                    union { unsigned long ix; float fx; } v;
+                    unsigned long bitmask = ~(((unsigned long)1 << usedConfig.truncation) - 1);
+                    for (size_t i = 0; i < binaryDataArray.data.size(); i++)
+                    {
+                        v.fx = (float)binaryDataArray.data[i];
+                        v.ix &= bitmask;
+                        float_data[i] = v.fx;
+                    }
+                }
+                else if (usedConfig.truncation == -1)
+                {
+                    for (size_t i = 0; i < binaryDataArray.data.size(); i++)
+                    {
+                        float_data[i] = round((float)binaryDataArray.data[i]);
+                    }
+                }
+                else
+                {
+                    for (size_t i = 0; i < binaryDataArray.data.size(); i++)
+                    {
+                        float_data[i] = (float)binaryDataArray.data[i];
+                    }
+                }
+
+                // prediction
+                switch (usedConfig.prediction)
+                {
+                case BinaryDataEncoder::Prediction_Delta:
+                    if (float_data.size() > 0)
+                    {
+                        float previous = float_data[0];
+                        for (int i = 1; i < float_data.size(); i++)
+                        {
+                            // encoding
+                            float_data[i] = float_data[0] + float_data[i] - previous;
+
+                            // decoding
+                            previous = float_data[i] + previous - float_data[0];
+                        }
+                    }
+                    break;
+                case BinaryDataEncoder::Prediction_Linear:
+                    if (float_data.size() > 0)
+                    {
+                        float previous2 = float_data[0];
+
+                        if (float_data.size() > 1)
+                        {
+                            float previous1 = float_data[1];
+
+                            for (int i = 2; i < float_data.size(); i++)
+                            {
+                                // encoding
+                                float_data[i] = float_data[1] + float_data[i] - 2.0 * previous1 + previous2;
+
+                                // decoding
+                                float t = previous1;
+                                previous1 = float_data[i] + 2.0f * previous1 - previous2 - float_data[1];
+                                previous2 = t;
+                            }
+                        }
+                    }
+                    break;
+                case BinaryDataEncoder::Prediction_None:
+                    break;
+                }
+
+            }
+
+            dataset += "_float";
+            offset = (*mzMLb_os)->seek(dataset, 0, std::ios_base::cur);
+            encoded_size = float_data.size() * sizeof(float);
+            (*mzMLb_os)->write(dataset, &float_data[0], float_data.size());
+        }
+        else
+        {
+            vector<double> double_data;
+
+            // truncation
+            if (usedConfig.truncation > 0)
+            {
+                double_data.resize(binaryDataArray.data.size());
+
+                union { unsigned long long ix; double fx; } v;
+                unsigned long long bitmask = ~(((unsigned long long)1 << usedConfig.truncation) - 1);
+                for (size_t i = 0; i < binaryDataArray.data.size(); i++)
+                {
+                    v.fx = binaryDataArray.data[i];
+                    v.ix &= bitmask;
+                    double_data[i] = v.fx;
+                }
+            }
+            else if (usedConfig.truncation == -1)
+            {
+                double_data.resize(binaryDataArray.data.size());
+                for (size_t i = 0; i < binaryDataArray.data.size(); i++)
+                {
+                    double_data[i] = round(binaryDataArray.data[i]);
+                }
+            }
+            else
+            {
+                double_data = binaryDataArray.data;
+            }
+
+            // prediction
+            switch (usedConfig.prediction)
+            {
+            case BinaryDataEncoder::Prediction_Delta:
+                if (double_data.size() > 0)
+                {
+                    double previous = double_data[0];
+                    for (int i = 1; i < double_data.size(); i++)
+                    {
+                        // encoding
+                        double_data[i] = double_data[0] + double_data[i] - previous;
+
+                        // decoding
+                        previous = double_data[i] + previous - double_data[0];
+                    }
+                }
+                break;
+            case BinaryDataEncoder::Prediction_Linear:
+                if (double_data.size() > 0)
+                {
+                    double previous2 = double_data[0];
+
+                    if (double_data.size() > 1)
+                    {
+                        double previous1 = double_data[1];
+
+                        for (int i = 2; i < double_data.size(); i++)
+                        {
+                            // encoding
+                            double_data[i] = double_data[1] + double_data[i] - 2.0 * previous1 + previous2;
+
+                            // decoding
+                            double t = previous1;
+                            previous1 = double_data[i] + 2.0 * previous1 - previous2 - double_data[1];
+                            previous2 = t;
+                        }
+                    }
+                }
+                break;
+            case BinaryDataEncoder::Prediction_None:
+                break;
+            }
+
+            dataset += "_double";
+            offset = (*mzMLb_os)->seek(dataset, 0, std::ios_base::cur);
+            encoded_size = double_data.size() * sizeof(double);
+            (*mzMLb_os)->write(dataset, &double_data[0], double_data.size());
+        }
+    }
 #endif
 
-	// primary array types can never override the default array length
-	if (!binaryDataArray.hasCVParam(MS_m_z_array) &&
-		!binaryDataArray.hasCVParam(MS_time_array) &&
-		!binaryDataArray.hasCVParam(MS_intensity_array))
-	{
+    // primary array types can never override the default array length
+    if (!binaryDataArray.hasCVParam(MS_m_z_array) &&
+        !binaryDataArray.hasCVParam(MS_time_array) &&
+        !binaryDataArray.hasCVParam(MS_intensity_array))
+    {
 #ifndef WITHOUT_MZMLB        
         if (mzMLb_os)
         {
@@ -1861,9 +1861,9 @@
         else
 #endif       
         {
-            attributes.add("arrayLength", binaryDataArray.data.size());
-        }
-	}
+        attributes.add("arrayLength", binaryDataArray.data.size());
+    }
+    }
 
 #ifndef WITHOUT_MZMLB        
     if (mzMLb_os)
@@ -1876,10 +1876,10 @@
         attributes.add("encodedLength", encoded_size);
     }
     
-	if (binaryDataArray.dataProcessingPtr.get())
-		attributes.add("dataProcessingRef", encode_xml_id_copy(binaryDataArray.dataProcessingPtr->id));
-
-	writer.startElement("binaryDataArray", attributes);
+    if (binaryDataArray.dataProcessingPtr.get())
+        attributes.add("dataProcessingRef", encode_xml_id_copy(binaryDataArray.dataProcessingPtr->id));
+
+    writer.startElement("binaryDataArray", attributes);
 
     if (BinaryDataEncoder::Numpress_None == usedConfig.numpress)
     {
@@ -1892,12 +1892,12 @@
     if (usedConfig.byteOrder == BinaryDataEncoder::ByteOrder_BigEndian)
         throw runtime_error("[IO::write()] mzML: must use little endian encoding.");
 
-	bool zlib = false; // Handle numpress+zlib
+    bool zlib = false; // Handle numpress+zlib
 
     if (usedConfig.prediction == BinaryDataEncoder::Prediction_Linear)
-		write(writer, UserParam("linear prediction"));
-	else if (usedConfig.prediction == BinaryDataEncoder::Prediction_Delta)
-		write(writer, UserParam("delta prediction"));
+        write(writer, UserParam("linear prediction"));
+    else if (usedConfig.prediction == BinaryDataEncoder::Prediction_Delta)
+        write(writer, UserParam("delta prediction"));
 
     switch (usedConfig.compression) {
         case BinaryDataEncoder::Compression_None:
@@ -1905,9 +1905,9 @@
                 write(writer, MS_no_compression);
             break;
         case BinaryDataEncoder::Compression_Zlib:
-			zlib = true;
-			if (BinaryDataEncoder::Numpress_None == usedConfig.numpress)
-				write(writer, MS_zlib_compression);
+            zlib = true;
+            if (BinaryDataEncoder::Numpress_None == usedConfig.numpress)
+                write(writer, MS_zlib_compression);
             break;
         default:
             throw runtime_error("[IO::write()] Unsupported compression method.");
@@ -1916,15 +1916,15 @@
     switch (usedConfig.numpress) {
         case BinaryDataEncoder::Numpress_Linear:
             write(writer, MS_32_bit_float); // This should actually be ignored by any reader since numpress defines word size and format, but it makes output standards-compliant and is pretty close to true anyway
-			write(writer, zlib ? MS_MS_Numpress_linear_prediction_compression_followed_by_zlib_compression : MS_MS_Numpress_linear_prediction_compression);
+            write(writer, zlib ? MS_MS_Numpress_linear_prediction_compression_followed_by_zlib_compression : MS_MS_Numpress_linear_prediction_compression);
             break;
         case BinaryDataEncoder::Numpress_Pic:
             write(writer, MS_32_bit_integer); // This should actually be ignored by any reader since numpress defines word size and format, but it makes output standards-compliant and is pretty close to true anyway
-			write(writer, zlib ? MS_MS_Numpress_positive_integer_compression_followed_by_zlib_compression : MS_MS_Numpress_positive_integer_compression);
+            write(writer, zlib ? MS_MS_Numpress_positive_integer_compression_followed_by_zlib_compression : MS_MS_Numpress_positive_integer_compression);
             break;
         case BinaryDataEncoder::Numpress_Slof:
             write(writer, MS_32_bit_float); // This should actually be ignored by any reader since numpress defines word size and format, but it makes output standards-compliant and is pretty close to true anyway
-			write(writer, zlib ? MS_MS_Numpress_short_logged_float_compression_followed_by_zlib_compression : MS_MS_Numpress_short_logged_float_compression);
+            write(writer, zlib ? MS_MS_Numpress_short_logged_float_compression_followed_by_zlib_compression : MS_MS_Numpress_short_logged_float_compression);
             break;
         case BinaryDataEncoder::Numpress_None:
             break;
@@ -1933,13 +1933,13 @@
             break;
     }
     
-#ifndef WITHOUT_MZMLB        
+#ifndef WITHOUT_MZMLB
     if (mzMLb_os)
     {
         write(writer, UserParam("external dataset", dataset));
         write(writer, UserParam("external array length", boost::lexical_cast<std::string>(binaryDataArray.data.size())));
         write(writer, UserParam("external offset", boost::lexical_cast<std::string>(offset)));
-        
+
         if (usedConfig.numpress != BinaryDataEncoder::Numpress_None)
             write(writer, UserParam("external encoded length", boost::lexical_cast<std::string>(encoded_size)));
     }
@@ -1950,17 +1950,17 @@
 #ifndef WITHOUT_MZMLB
     if (mzMLb_os)
     {
-		writer.startElement("binary", XMLWriter::Attributes(), XMLWriter::EmptyElement);
-	}
-	else
+        writer.startElement("binary", XMLWriter::Attributes(), XMLWriter::EmptyElement);
+    }
+    else
 #endif
-	{
-		writer.pushStyle(XMLWriter::StyleFlag_InlineInner);
-		writer.startElement("binary");
-		writer.characters(encoded, false); // base64 doesn't use any reserved characters
-		writer.endElement();
-		writer.popStyle();
-	}
+    {
+        writer.pushStyle(XMLWriter::StyleFlag_InlineInner);
+        writer.startElement("binary");
+        writer.characters(encoded, false); // base64 doesn't use any reserved characters
+        writer.endElement();
+        writer.popStyle();
+    }
 
     writer.endElement();
 }
@@ -1993,14 +1993,9 @@
     BinaryDataArray* binaryDataArray;
     IntegerDataArray* integerDataArray;
 
-<<<<<<< HEAD
-    HandlerBinaryDataArray(std::vector<BinaryDataArrayPtr>* binaryDataArrayPtrs = 0, std::vector<IntegerDataArrayPtr>* integerDataArrayPtrs = 0, const MSData* _msd = 0, BinaryDataFlag binaryDataFlag = ReadBinaryData)
+    HandlerBinaryDataArray(std::vector<BinaryDataArrayPtr>* binaryDataArrayPtrs = 0, std::vector<IntegerDataArrayPtr>* integerDataArrayPtrs = 0, const MSData* _msd = 0, , std::istream* _is = 0, BinaryDataFlag binaryDataFlag = ReadBinaryData)
       : binaryDataArrayPtrs(binaryDataArrayPtrs),
         integerDataArrayPtrs(integerDataArrayPtrs),
-=======
-    HandlerBinaryDataArray(BinaryDataArray* _binaryDataArray = 0, const MSData* _msd = 0, std::istream* _is = 0)
-    :   binaryDataArray(_binaryDataArray),
->>>>>>> 120347af
         msd(_msd),
         defaultArrayLength(0),
         binaryDataFlag(binaryDataFlag),
@@ -2031,23 +2026,68 @@
                     dataProcessingPtr.reset();
 
                 getAttribute(attributes, "encodedLength", encodedLength_, NoXMLUnescape);
-<<<<<<< HEAD
-                getAttribute(attributes, "arrayLength", arrayLength_, NoXMLUnescape, defaultArrayLength);
-=======
                 if (defaultArrayLength)
                     getAttribute(attributes, "arrayLength", arrayLength_, NoXMLUnescape, *defaultArrayLength);
                 else
                     getAttribute(attributes, "arrayLength", arrayLength_, NoXMLUnescape);
->>>>>>> 120347af
 
                 return Status::Ok;
             }
             else if (name == "binary")
-<<<<<<< HEAD
-            {
+            {               
                 if (msd) References::resolve(paramContainer, *msd);
 
                 config = getConfig();
+#ifndef WITHOUT_MZMLB
+                boost::iostreams::stream<Connection_mzMLb>*mzMLb_is = dynamic_cast<boost::iostreams::stream<Connection_mzMLb>*>(is_);
+                if (mzMLb_is)
+                {
+                    extractUserParam(*binaryDataArray, "external dataset", external_dataset_);
+
+                    string external_array_length;
+                    if(extractUserParam(*binaryDataArray, "external array length", external_array_length))
+                    {
+                        arrayLength_ = lexical_cast<size_t>(external_array_length);
+
+                        // primary array types so set the default array length
+                        if (binaryDataArray->hasCVParam(MS_m_z_array) ||
+                            binaryDataArray->hasCVParam(MS_time_array) ||
+                            binaryDataArray->hasCVParam(MS_intensity_array))
+                        { 
+                            if (defaultArrayLength)
+                                *defaultArrayLength = arrayLength_;
+                        }
+                    }
+
+                    string external_offset;
+                    if(extractUserParam(*binaryDataArray, "external offset", external_offset))
+                        external_offset_ = lexical_cast<size_t>(external_offset);
+
+                    string external_encoded_length;
+                    if(extractUserParam(*binaryDataArray, "external encoded length", external_encoded_length))
+                         encodedLength_ = lexical_cast<size_t>(external_encoded_length);
+
+                    if (!external_dataset_.empty())
+                    {
+                        (*mzMLb_is)->seek(external_dataset_, external_offset_, std::ios_base::beg);
+
+                        if (config.numpress != BinaryDataEncoder::Numpress_None)
+                        {
+                            vector<char> buf(encodedLength_);
+                            (*mzMLb_is)->read_opaque(external_dataset_, &buf[0], encodedLength_);
+                            config.format = BinaryDataEncoder::Format_MzMLb;
+                            BinaryDataEncoder encoder(config);
+                            encoder.decode(&buf[0], buf.size(), binaryDataArray->data);
+                        }
+                        else
+                        {
+                            binaryDataArray->data.resize(arrayLength_);
+                            (*mzMLb_is)->read(external_dataset_, &binaryDataArray->data[0], arrayLength_);
+                        }
+                        predict();
+                    }
+                }
+#endif
 
                 CVID binaryArrayType;
                 if (binaryDataFlag == ReadBinaryDataOnly)
@@ -2110,61 +2150,6 @@
                         throw runtime_error("[IO::HandlerBinaryDataArray] Unknown binary data type.");
                 }
 
-=======
-            {               
-                if (msd) References::resolve(*binaryDataArray, *msd);
-                config = getConfig();
-#ifndef WITHOUT_MZMLB
-				boost::iostreams::stream<Connection_mzMLb>*mzMLb_is = dynamic_cast<boost::iostreams::stream<Connection_mzMLb>*>(is_);
-				if (mzMLb_is)
-				{
-                    extractUserParam(*binaryDataArray, "external dataset", external_dataset_);
-                    
-                    string external_array_length;
-                    if(extractUserParam(*binaryDataArray, "external array length", external_array_length))
-                    {
-                        arrayLength_ = lexical_cast<size_t>(external_array_length);
- 
-                        // primary array types so set the default array length
-                        if (binaryDataArray->hasCVParam(MS_m_z_array) ||
-                            binaryDataArray->hasCVParam(MS_time_array) ||
-                            binaryDataArray->hasCVParam(MS_intensity_array))
-                        { 
-                            if (defaultArrayLength)
-                                *defaultArrayLength = arrayLength_;
-                        }
-                    }
-                    
-                    string external_offset;
-                    if(extractUserParam(*binaryDataArray, "external offset", external_offset))
-                        external_offset_ = lexical_cast<size_t>(external_offset);
-                    
-                    string external_encoded_length;
-                    if(extractUserParam(*binaryDataArray, "external encoded length", external_encoded_length))
-                         encodedLength_ = lexical_cast<size_t>(external_encoded_length);
-                    
-					if (!external_dataset_.empty())
-					{
-						(*mzMLb_is)->seek(external_dataset_, external_offset_, std::ios_base::beg);
-
-						if (config.numpress != BinaryDataEncoder::Numpress_None)
-						{
-							vector<char> buf(encodedLength_);
-							(*mzMLb_is)->read_opaque(external_dataset_, &buf[0], encodedLength_);
-							config.format = BinaryDataEncoder::Format_MzMLb;
-							BinaryDataEncoder encoder(config);
-							encoder.decode(&buf[0], buf.size(), binaryDataArray->data);
-						}
-						else
-						{
-							binaryDataArray->data.resize(arrayLength_);
-							(*mzMLb_is)->read(external_dataset_, &binaryDataArray->data[0], arrayLength_);
-						}
-						predict();
-					}
-				}
-#endif
->>>>>>> 120347af
                 return Status::Ok;
             }
         } // end if not cvParam
@@ -2181,11 +2166,7 @@
             return Status::Ok;
 
         BinaryDataEncoder encoder(config);
-<<<<<<< HEAD
-=======
-        encoder.decode(text.c_str(), text.length(), binaryDataArray->data); 
         predict();
->>>>>>> 120347af
 
         switch (cvidBinaryDataType)
         {
@@ -2271,35 +2252,35 @@
         BOOST_FOREACH(const CVParam& cvParam, CVParams)
             results.push_back(cvParam.cvid);
     }
-    
+
     bool extractUserParam(ParamContainer& container, string name)
-	{
-		vector<UserParam>& params = container.userParams;
-		for (vector<UserParam>::iterator it = params.begin(); it != params.end(); it++)
-		{
-			if (it->name == name)
-			{
-				params.erase(it);
-				return true;
-			}
-		}
-		return false;
-	}
+    {
+        vector<UserParam>& params = container.userParams;
+        for (vector<UserParam>::iterator it = params.begin(); it != params.end(); it++)
+        {
+            if (it->name == name)
+            {
+                params.erase(it);
+                return true;
+            }
+        }
+        return false;
+    }
 
     bool extractUserParam(ParamContainer& container, string name, string& value)
-	{
-		vector<UserParam>& params = container.userParams;
-		for (vector<UserParam>::iterator it = params.begin(); it != params.end(); it++)
-		{
-			if (it->name == name)
-			{
+    {
+        vector<UserParam>& params = container.userParams;
+        for (vector<UserParam>::iterator it = params.begin(); it != params.end(); it++)
+        {
+            if (it->name == name)
+            {
                 value = it->value;
-				params.erase(it);
-				return true;
-			}
-		}
-		return false;
-	}
+                params.erase(it);
+                return true;
+            }
+        }
+        return false;
+    }
     
     BinaryDataEncoder::Config getConfig()
     {
@@ -2310,14 +2291,14 @@
         // part of the BinaryDataArray.  We look at them to see how to decode the data,
         // and remove them from the BinaryDataArray struct (extractCVParam does the removal).
         //
-        
+
         // prediction
         bool prediction_linear = extractUserParam(*binaryDataArray, "linear prediction");
-		bool prediction_delta = extractUserParam(*binaryDataArray, "delta prediction");
-		if (prediction_linear)
-			config.prediction = BinaryDataEncoder::Prediction_Linear;
-		else if (prediction_delta)
-			config.prediction = BinaryDataEncoder::Prediction_Delta;
+        bool prediction_delta = extractUserParam(*binaryDataArray, "delta prediction");
+        if (prediction_linear)
+            config.prediction = BinaryDataEncoder::Prediction_Linear;
+        else if (prediction_delta)
+            config.prediction = BinaryDataEncoder::Prediction_Delta;
 
         cvidBinaryDataType = extractCVParam(paramContainer, MS_binary_data_type);
  
@@ -2337,28 +2318,28 @@
                 case MS_zlib_compression:
                     config.compression = BinaryDataEncoder::Compression_Zlib;
                     break;
-				case MS_MS_Numpress_linear_prediction_compression:
-					config.numpress = BinaryDataEncoder::Numpress_Linear;
-					break;
-				case MS_MS_Numpress_positive_integer_compression:
-					config.numpress = BinaryDataEncoder::Numpress_Pic;
-					break;
-				case MS_MS_Numpress_short_logged_float_compression:
-					config.numpress = BinaryDataEncoder::Numpress_Slof;
-					break;
-				case MS_MS_Numpress_linear_prediction_compression_followed_by_zlib_compression:
-					config.numpress = BinaryDataEncoder::Numpress_Linear;
-					config.compression = BinaryDataEncoder::Compression_Zlib;
-					break;
-				case MS_MS_Numpress_positive_integer_compression_followed_by_zlib_compression:
-					config.numpress = BinaryDataEncoder::Numpress_Pic;
-					config.compression = BinaryDataEncoder::Compression_Zlib;
-					break;
-				case MS_MS_Numpress_short_logged_float_compression_followed_by_zlib_compression:
-					config.numpress = BinaryDataEncoder::Numpress_Slof;
-					config.compression = BinaryDataEncoder::Compression_Zlib;
-					break;
-				default:
+                case MS_MS_Numpress_linear_prediction_compression:
+                    config.numpress = BinaryDataEncoder::Numpress_Linear;
+                    break;
+                case MS_MS_Numpress_positive_integer_compression:
+                    config.numpress = BinaryDataEncoder::Numpress_Pic;
+                    break;
+                case MS_MS_Numpress_short_logged_float_compression:
+                    config.numpress = BinaryDataEncoder::Numpress_Slof;
+                    break;
+                case MS_MS_Numpress_linear_prediction_compression_followed_by_zlib_compression:
+                    config.numpress = BinaryDataEncoder::Numpress_Linear;
+                    config.compression = BinaryDataEncoder::Compression_Zlib;
+                    break;
+                case MS_MS_Numpress_positive_integer_compression_followed_by_zlib_compression:
+                    config.numpress = BinaryDataEncoder::Numpress_Pic;
+                    config.compression = BinaryDataEncoder::Compression_Zlib;
+                    break;
+                case MS_MS_Numpress_short_logged_float_compression_followed_by_zlib_compression:
+                    config.numpress = BinaryDataEncoder::Numpress_Slof;
+                    config.compression = BinaryDataEncoder::Compression_Zlib;
+                    break;
+                default:
                     throw runtime_error("[IO::HandlerBinaryDataArray] Unknown compression type.");
             }
         }
@@ -2400,37 +2381,37 @@
 
         return config;
     }
-    
+
     void predict()
-	{
-		switch (config.prediction)
-		{
-		case BinaryDataEncoder::Prediction_Delta:
-			switch (config.precision)
-			{
-			case BinaryDataEncoder::Precision_32:
-				for (size_t i = 2; i < binaryDataArray->data.size(); i++) binaryDataArray->data[i] = (float)binaryDataArray->data[i] + (float)binaryDataArray->data[i - 1] - (float)binaryDataArray->data[0];
-				break;
-			case BinaryDataEncoder::Precision_64:
-				for (size_t i = 2; i < binaryDataArray->data.size(); i++) binaryDataArray->data[i] = binaryDataArray->data[i] + binaryDataArray->data[i - 1] - binaryDataArray->data[0];
-				break;
-			}
-			break;
-		case BinaryDataEncoder::Prediction_Linear:
-			switch (config.precision)
-			{
-			case BinaryDataEncoder::Precision_32:
-				for (size_t i = 2; i < binaryDataArray->data.size(); i++) binaryDataArray->data[i] = (float)binaryDataArray->data[i] + 2.0f * (float)binaryDataArray->data[i - 1] - (float)binaryDataArray->data[i - 2] - (float)binaryDataArray->data[1];
-				break;
-			case BinaryDataEncoder::Precision_64:
-				for (size_t i = 2; i < binaryDataArray->data.size(); i++) binaryDataArray->data[i] = binaryDataArray->data[i] + 2.0 * binaryDataArray->data[i - 1] - binaryDataArray->data[i - 2] - binaryDataArray->data[1];
-				break;
-			}
-			break;
-		case BinaryDataEncoder::Prediction_None:
-			break;
-		}
-	}
+    {
+        switch (config.prediction)
+        {
+            case BinaryDataEncoder::Prediction_Delta:
+                switch (config.precision)
+                {
+                    case BinaryDataEncoder::Precision_32:
+                        for (size_t i = 2; i < binaryDataArray->data.size(); i++) binaryDataArray->data[i] = (float)binaryDataArray->data[i] + (float)binaryDataArray->data[i - 1] - (float)binaryDataArray->data[0];
+                        break;
+                    case BinaryDataEncoder::Precision_64:
+                        for (size_t i = 2; i < binaryDataArray->data.size(); i++) binaryDataArray->data[i] = binaryDataArray->data[i] + binaryDataArray->data[i - 1] - binaryDataArray->data[0];
+                        break;
+                }
+                break;
+            case BinaryDataEncoder::Prediction_Linear:
+                switch (config.precision)
+                {
+                    case BinaryDataEncoder::Precision_32:
+                        for (size_t i = 2; i < binaryDataArray->data.size(); i++) binaryDataArray->data[i] = (float)binaryDataArray->data[i] + 2.0f * (float)binaryDataArray->data[i - 1] - (float)binaryDataArray->data[i - 2] - (float)binaryDataArray->data[1];
+                        break;
+                    case BinaryDataEncoder::Precision_64:
+                        for (size_t i = 2; i < binaryDataArray->data.size(); i++) binaryDataArray->data[i] = binaryDataArray->data[i] + 2.0 * binaryDataArray->data[i - 1] - binaryDataArray->data[i - 2] - binaryDataArray->data[1];
+                        break;
+                }
+                break;
+            case BinaryDataEncoder::Prediction_None:
+                break;
+        }
+    }
 };
 
 
@@ -2457,15 +2438,15 @@
         attributes.add("spotID", spectrum.spotID);   
     
 #ifndef WITHOUT_MZMLB
-	boost::iostreams::stream<Connection_mzMLb>* mzMLb_os = dynamic_cast<boost::iostreams::stream<Connection_mzMLb>*>(&writer.getOutputStream());
-	if (mzMLb_os)
-	{
+    boost::iostreams::stream<Connection_mzMLb>* mzMLb_os = dynamic_cast<boost::iostreams::stream<Connection_mzMLb>*>(&writer.getOutputStream());
+    if (mzMLb_os)
+    {
         attributes.add("defaultArrayLength", 0);
-	}
+    }
     else
 #endif
     {
-       attributes.add("defaultArrayLength", spectrum.defaultArrayLength);
+        attributes.add("defaultArrayLength", spectrum.defaultArrayLength);
     }
     
     if (spectrum.dataProcessingPtr.get())
@@ -2511,20 +2492,14 @@
         attributes.add("count", spectrum.binaryDataArrayPtrs.size() + spectrum.integerDataArrayPtrs.size());
         writer.startElement("binaryDataArrayList", attributes);
 
-<<<<<<< HEAD
+        BinaryDataEncoder::Config updated_config = config;
+        updated_config.type = BinaryDataEncoder::Type_Spectrum;
+
         for (const auto& itr : spectrum.binaryDataArrayPtrs)
-            writeBinaryDataArray(writer, *itr, config);
+            writeBinaryDataArray(writer, *itr, updated_config);
 
         for (const auto& itr : spectrum.integerDataArrayPtrs)
-            writeBinaryDataArray(writer, *itr, config);
-=======
-        BinaryDataEncoder::Config updated_config = config;
-		updated_config.type = BinaryDataEncoder::Type_Spectrum;
-
-        for (vector<BinaryDataArrayPtr>::const_iterator it=spectrum.binaryDataArrayPtrs.begin(); 
-             it!=spectrum.binaryDataArrayPtrs.end(); ++it)
-             write(writer, **it, updated_config);
->>>>>>> 120347af
+            writeBinaryDataArray(writer, *itr, updated_config);
 
         writer.endElement(); // binaryDataArrayList
     }
@@ -2622,21 +2597,11 @@
             }
             else if (name == "binaryDataArray")
             {
-<<<<<<< HEAD
                 handlerBinaryDataArray_.binaryDataArrayPtrs = &spectrum->binaryDataArrayPtrs;
                 handlerBinaryDataArray_.integerDataArrayPtrs = &spectrum->integerDataArrayPtrs;
-                handlerBinaryDataArray_.defaultArrayLength = spectrum->defaultArrayLength;
-                handlerBinaryDataArray_.msd = msd;
-                handlerBinaryDataArray_.binaryDataFlag = binaryDataFlag;
-=======
-                if (binaryDataFlag == IgnoreBinaryData)
-                    return Status::Done;
-
-                spectrum->binaryDataArrayPtrs.push_back(BinaryDataArrayPtr(new BinaryDataArray()));
-                handlerBinaryDataArray_.binaryDataArray = spectrum->binaryDataArrayPtrs.back().get();
                 handlerBinaryDataArray_.defaultArrayLength = &spectrum->defaultArrayLength;
                 handlerBinaryDataArray_.msd = msd;               
->>>>>>> 120347af
+                handlerBinaryDataArray_.binaryDataFlag = binaryDataFlag;
                 return Status(Status::Delegate, &handlerBinaryDataArray_);
             }
             else if (name == "binaryDataArrayList")
@@ -2703,17 +2668,17 @@
     attributes.add("id", chromatogram.id); // not an XML:ID
     
 #ifndef WITHOUT_MZMLB
-	boost::iostreams::stream<Connection_mzMLb>* mzMLb_os = dynamic_cast<boost::iostreams::stream<Connection_mzMLb>*>(&writer.getOutputStream());
-	if (mzMLb_os)
-	{
+    boost::iostreams::stream<Connection_mzMLb>* mzMLb_os = dynamic_cast<boost::iostreams::stream<Connection_mzMLb>*>(&writer.getOutputStream());
+    if (mzMLb_os)
+    {
         attributes.add("defaultArrayLength", 0);
-	}
+    }
     else
 #endif
     {
         attributes.add("defaultArrayLength", chromatogram.defaultArrayLength);
     }    
-    
+
     if (chromatogram.dataProcessingPtr.get())
         attributes.add("dataProcessingRef", encode_xml_id_copy(chromatogram.dataProcessingPtr->id));
 
@@ -2734,19 +2699,13 @@
         writer.startElement("binaryDataArrayList", attributes);
         
         BinaryDataEncoder::Config updated_config = config;
-		updated_config.type = BinaryDataEncoder::Type_Chromatogram;
-
-<<<<<<< HEAD
+        updated_config.type = BinaryDataEncoder::Type_Chromatogram;
+
         for (const auto& itr : chromatogram.binaryDataArrayPtrs)
-            writeBinaryDataArray(writer, *itr, config);
+            writeBinaryDataArray(writer, *itr, updated_config);
 
         for (const auto& itr : chromatogram.integerDataArrayPtrs)
-            writeBinaryDataArray(writer, *itr, config);
-=======
-        for (vector<BinaryDataArrayPtr>::const_iterator it=chromatogram.binaryDataArrayPtrs.begin(); 
-             it!=chromatogram.binaryDataArrayPtrs.end(); ++it)
-             write(writer, **it, updated_config);
->>>>>>> 120347af
+            writeBinaryDataArray(writer, *itr, updated_config);
 
         writer.endElement(); // binaryDataArrayList
     }
@@ -2803,19 +2762,10 @@
         }
         else if (name == "binaryDataArray")
         {
-<<<<<<< HEAD
             handlerBinaryDataArray_.binaryDataArrayPtrs = &chromatogram->binaryDataArrayPtrs;
             handlerBinaryDataArray_.integerDataArrayPtrs = &chromatogram->integerDataArrayPtrs;
-            handlerBinaryDataArray_.defaultArrayLength = chromatogram->defaultArrayLength;
+            handlerBinaryDataArray_.defaultArrayLength = &chromatogram->defaultArrayLength;
             handlerBinaryDataArray_.binaryDataFlag = binaryDataFlag;
-=======
-            if (binaryDataFlag == IgnoreBinaryData)
-                return Status::Done;
-
-            chromatogram->binaryDataArrayPtrs.push_back(BinaryDataArrayPtr(new BinaryDataArray()));
-            handlerBinaryDataArray_.binaryDataArray = chromatogram->binaryDataArrayPtrs.back().get();
-            handlerBinaryDataArray_.defaultArrayLength = &chromatogram->defaultArrayLength;
->>>>>>> 120347af
             return Status(Status::Delegate, &handlerBinaryDataArray_);
         }
         else if (name == "binaryDataArrayList")
@@ -2915,12 +2865,12 @@
     }
     
 #ifndef WITHOUT_MZMLB
-	boost::iostreams::stream<Connection_mzMLb>* mzMLb_os = dynamic_cast<boost::iostreams::stream<Connection_mzMLb>*>(&writer.getOutputStream());
-	if (mzMLb_os)
-	{
-		if (spectrumPositions)
-			spectrumPositions->push_back(writer.positionNext()-2);
-	}
+    boost::iostreams::stream<Connection_mzMLb>* mzMLb_os = dynamic_cast<boost::iostreams::stream<Connection_mzMLb>*>(&writer.getOutputStream());
+    if (mzMLb_os)
+    {
+        if (spectrumPositions)
+            spectrumPositions->push_back(writer.positionNext()-2);
+    }
 #endif
 
     writer.endElement();
@@ -3045,12 +2995,12 @@
     }
 
 #ifndef WITHOUT_MZMLB
-	boost::iostreams::stream<Connection_mzMLb>* mzMLb_os = dynamic_cast<boost::iostreams::stream<Connection_mzMLb>*>(&writer.getOutputStream());
-	if (mzMLb_os)
-	{
-		if (chromatogramPositions)
-			chromatogramPositions->push_back(writer.positionNext()-2);
-	}
+    boost::iostreams::stream<Connection_mzMLb>* mzMLb_os = dynamic_cast<boost::iostreams::stream<Connection_mzMLb>*>(&writer.getOutputStream());
+    if (mzMLb_os)
+    {
+        if (chromatogramPositions)
+            chromatogramPositions->push_back(writer.positionNext()-2);
+    }
 #endif
 
     writer.endElement();
