--- conflicted
+++ resolved
@@ -1,4 +1,3 @@
-<<<<<<< HEAD
 //
 // $Id$
 //
@@ -878,7 +877,7 @@
 
     double precursorIntensity = 0;
     auto intensityItr = intensity.begin() + (mzItr - mz.begin());
-    while (*mzItr < isolationMz + isolationHalfWidth)
+    while (mzItr != mz.end() && *mzItr < isolationMz + isolationHalfWidth)
     {
         precursorIntensity += *intensityItr;
         ++mzItr;
@@ -956,961 +955,4 @@
 } // msdata
 } // pwiz
 
-#endif // PWIZ_READER_THERMO
-=======
-//
-// $Id$
-//
-//
-// Original author: Darren Kessner <darren@proteowizard.org>
-//
-// Copyright 2008 Spielberg Family Center for Applied Proteomics
-//   Cedars-Sinai Medical Center, Los Angeles, California  90048
-//
-// Licensed under the Apache License, Version 2.0 (the "License"); 
-// you may not use this file except in compliance with the License. 
-// You may obtain a copy of the License at 
-//
-// http://www.apache.org/licenses/LICENSE-2.0
-//
-// Unless required by applicable law or agreed to in writing, software 
-// distributed under the License is distributed on an "AS IS" BASIS, 
-// WITHOUT WARRANTIES OR CONDITIONS OF ANY KIND, either express or implied. 
-// See the License for the specific language governing permissions and 
-// limitations under the License.
-//
-
-
-#define PWIZ_SOURCE
-
-
-#include "SpectrumList_Thermo.hpp"
-
-#include "pwiz/utility/misc/Std.hpp"
-#include "pwiz/utility/misc/unit.hpp"
-#include <boost/range/algorithm/count_if.hpp>
-#include <thread>
-
-using namespace pwiz::cv;
-
-namespace {
-
-    std::vector<double> getMultiFillTimes(const string& multiFill)
-    {
-        std::vector<double> fillTimes;
-        if (multiFill.empty())
-        {
-            // This parameter is not specified, return an empty set of fill times
-            return fillTimes;
-        }
-
-        vector<string> attribute;
-        boost::split(attribute, multiFill, boost::is_any_of("="));
-        if (attribute.size() != 2 || attribute[0].compare("IT") != 0)
-            throw runtime_error("[SpectrumList_Thermo::getMultiFillTImes()] Unexpected fill time format: " + multiFill);
-
-        string fillDataString = attribute[1];
-        bal::trim_if(fillDataString, bal::is_any_of(" ,"));
-
-        vector<string> fillTimeStrings;
-        bal::split(fillTimeStrings, fillDataString, bal::is_any_of(","));
-        for (const string& s : fillTimeStrings)
-            fillTimes.push_back(boost::lexical_cast<double>(s));
-        return fillTimes;
-    }
-
-    TEST_CASE("getMultiFillTimes()") {
-        CHECK(getMultiFillTimes("") == vector<double>{});
-        CHECK(getMultiFillTimes("IT=12.3,12.3") == vector<double>{12.3, 12.3});
-        CHECK(getMultiFillTimes("IT=12.3,12.3,") == vector<double>{12.3, 12.3});
-        CHECK(getMultiFillTimes("IT=12.3,12.3,  ") == vector<double>{12.3, 12.3});
-    }
-} // namespace
-
-
-#ifdef PWIZ_READER_THERMO
-#include "Reader_Thermo_Detail.hpp"
-#include "pwiz/utility/misc/Filesystem.hpp"
-#include <boost/bind.hpp>
-#include <boost/spirit/include/karma.hpp>
-
-
-namespace pwiz {
-namespace msdata {
-namespace detail {
-
-using namespace Thermo;
-
-SpectrumList_Thermo::SpectrumList_Thermo(const MSData& msd, RawFilePtr rawfile, const Reader::Config& config)
-:   msd_(msd), rawfile_(rawfile), config_(config),
-    size_(0),
-    precursorCache_(MemoryMRUCacheMode_MetaDataAndBinaryData, 10)
-{
-    createIndex();
-}
-
-
-PWIZ_API_DECL size_t SpectrumList_Thermo::size() const
-{
-    return size_;
-}
-
-
-PWIZ_API_DECL const SpectrumIdentity& SpectrumList_Thermo::spectrumIdentity(size_t index) const
-{
-    if (index>size_)
-        throw runtime_error(("[SpectrumList_Thermo::spectrumIdentity()] Bad index: " 
-                            + lexical_cast<string>(index)).c_str());
-    return index_[index];
-}
-
-
-PWIZ_API_DECL size_t SpectrumList_Thermo::find(const string& id) const
-{
-    bool success;
-    size_t scanNumber = lexical_cast<size_t>(id, success);
-    if (success && scanNumber>=1 && scanNumber<=size())
-        return scanNumber-1;
-    else
-    {
-        map<string, size_t>::const_iterator scanItr = idToIndexMap_.find(id);
-        if (scanItr == idToIndexMap_.end())
-            return checkNativeIdFindResult(size_, id);
-        return scanItr->second;
-    }
-
-    return checkNativeIdFindResult(size_, id);
-}
-
-
-InstrumentConfigurationPtr findInstrumentConfiguration(const MSData& msd, CVID massAnalyzerType)
-{
-    if (msd.instrumentConfigurationPtrs.empty())
-        return InstrumentConfigurationPtr();
-
-    for (const auto& icPtr : msd.instrumentConfigurationPtrs)
-    {
-        size_t analyzerCount = boost::range::count_if(icPtr->componentList, [](const auto& component) { return component.type == ComponentType_Analyzer; });
-
-        if (icPtr->componentList.analyzer(analyzerCount-1).hasCVParam(massAnalyzerType))
-            return icPtr;
-    }
-
-    throw runtime_error("no matching instrument configuration for analyzer type " + cvTermInfo(massAnalyzerType).shortName());
-}
-
-inline boost::optional<double> getElectronvoltActivationEnergy(const ScanInfo& scanInfo)
-{
-    if (scanInfo.activationType() & ActivationType_HCD)
-    {
-        try
-        {
-            return scanInfo.trailerExtraValueDouble("HCD Energy eV:");
-        }
-        catch (RawEgg&)
-        {
-            try
-            {
-                string ftMessage = scanInfo.trailerExtraValue("FT Analyzer Message:");
-                size_t hcdIndex = ftMessage.find("HCD=");
-                if (hcdIndex != string::npos)
-                {
-                    hcdIndex += 4;
-                    return lexical_cast<double>(ftMessage.substr(hcdIndex, ftMessage.find_first_not_of("0123456789", hcdIndex) - hcdIndex));
-                }
-            }
-            catch (RawEgg&)
-            {}
-            return scanInfo.precursorActivationEnergy(0);
-        }
-    }
-    else if (scanInfo.activationType() & ActivationType_CID)
-        return scanInfo.precursorActivationEnergy(0);
-    else
-        return boost::optional<double>();
-}
-
-PWIZ_API_DECL SpectrumPtr SpectrumList_Thermo::spectrum(size_t index, bool getBinaryData) const
-{
-    return spectrum(index, getBinaryData, pwiz::util::IntegerSet());
-}
-
-PWIZ_API_DECL SpectrumPtr SpectrumList_Thermo::spectrum(size_t index, DetailLevel detailLevel) const 
-{
-    return spectrum(index, detailLevel, pwiz::util::IntegerSet());
-}
-
-PWIZ_API_DECL SpectrumPtr SpectrumList_Thermo::spectrum(size_t index, bool getBinaryData, const pwiz::util::IntegerSet& msLevelsToCentroid) const 
-{
-    return spectrum(index, getBinaryData ? DetailLevel_FullData : DetailLevel_FullMetadata, msLevelsToCentroid);
-}
-
-PWIZ_API_DECL SpectrumPtr SpectrumList_Thermo::spectrum(size_t index, DetailLevel detailLevel, const pwiz::util::IntegerSet& msLevelsToCentroid) const 
-{
-    //boost::lock_guard<boost::recursive_mutex> lock(readMutex);  // lock_guard will unlock mutex when out of scope or when exception thrown (during destruction)
-
-    if (index >= size_)
-        throw runtime_error("[SpectrumList_Thermo::spectrum()] Bad index: " 
-                            + lexical_cast<string>(index));
-
-    const IndexEntry& ie = index_[index];
-
-    auto raw = rawfile_->getRawByThread(std::hash<std::thread::id>()(std::this_thread::get_id()));
-
-    try
-    {
-        raw->setCurrentController(ie.controllerType, ie.controllerNumber);
-    }
-    catch (RawEgg& r)
-    {
-        const char *what = r.what();
-        if (what == NULL)
-            what = "cause unknown";
-        throw runtime_error("[SpectrumList_Thermo::spectrum()] Error setting controller to: " +
-                            lexical_cast<string>(ie.controllerType) + "," +
-                            lexical_cast<string>(ie.controllerNumber) +
-                            " (" + what + ")");
-    }
-
-    // allocate a new Spectrum
-    SpectrumPtr result(new Spectrum);
-    if (!result.get())
-        throw runtime_error("[SpectrumList_Thermo::spectrum()] Allocation error.");
-
-    result->index = index;
-    result->id = ie.id;
-
-    ScanType scanType = ie.scanType;
-
-    int msLevel = (int) ie.msOrder;
-
-    if (ie.controllerType == Controller_MS)
-    {
-        switch (scanType)
-        {
-            case ScanType_SIM: result->set(MS_SIM_spectrum); break;
-            case ScanType_SRM: result->set(MS_SRM_spectrum); break;
-            default:
-                switch (ie.msOrder)
-                {
-                    case MSOrder_NeutralLoss:   result->set(MS_constant_neutral_loss_spectrum); msLevel = 2; break;
-                    case MSOrder_NeutralGain:   result->set(MS_constant_neutral_gain_spectrum); msLevel = 2; break;
-                    case MSOrder_ParentScan:    result->set(MS_precursor_ion_spectrum); msLevel = 2; break;
-                    case MSOrder_MS:            result->set(MS_MS1_spectrum); break;
-                    default:                    result->set(MS_MSn_spectrum); break;
-                }
-                break;
-        }
-        result->set(MS_ms_level, msLevel);
-    }
-    else
-        result->set(MS_EMR_spectrum);
-
-    result->scanList.set(MS_no_combination);
-    result->scanList.scans.push_back(Scan());
-    Scan& scan = result->scanList.scans[0];
-    scan.set(MS_scan_start_time, raw->rt(ie.scan), UO_minute);
-
-    // Parsing scanInfo is not instant.
-    if (detailLevel == DetailLevel_InstantMetadata)
-        return result;
-
-    // Revert to previous behavior for getting binary data or not.
-    bool getBinaryData = (detailLevel == DetailLevel_FullData);
-
-    ScanInfoPtr scanInfo;
-    try
-    {
-        // get rawfile::ScanInfo and translate
-        scanInfo = raw->getScanInfo(ie.scan);
-        if (!scanInfo.get())
-            throw runtime_error("[SpectrumList_Thermo::spectrum()] Error retrieving ScanInfo.");
-    }
-    catch (RawEgg& e)
-    {
-        throw runtime_error(string("[SpectrumList_Thermo::spectrum()] Error retrieving ScanInfo: ") + e.what());
-    }
-
-    try
-    {
-        if (scanInfo->isConstantNeutralLoss())
-        {
-            scan.set(MS_analyzer_scan_offset, scanInfo->analyzerScanOffset(), MS_m_z);
-        }
-
-        // special handling for non-MS scans
-        if (ie.controllerType != Controller_MS)
-        {
-            scan.instrumentConfigurationPtr = msd_.instrumentConfigurationPtrs.back();
-
-            result->set(MS_base_peak_m_z, scanInfo->basePeakMass(), UO_nanometer);
-            result->set(MS_base_peak_intensity, scanInfo->basePeakIntensity());
-            result->set(MS_total_ion_current, scanInfo->totalIonCurrent());
-
-            scan.scanWindows.push_back(ScanWindow(scanInfo->lowMass(), scanInfo->highMass(), UO_nanometer));
-
-            MassListPtr xyList = raw->getMassList(ie.scan, "", Cutoff_None, 0, 0, false);
-            result->defaultArrayLength = xyList->size();
-
-            if (xyList->size() > 0)
-            {
-                result->set(MS_lowest_observed_wavelength, xyList->mzArray.front(), UO_nanometer);
-                result->set(MS_highest_observed_wavelength, xyList->mzArray.back(), UO_nanometer);
-            }
-
-            if (getBinaryData)
-            {
-                result->swapMZIntensityArrays(xyList->mzArray, xyList->intensityArray, MS_number_of_detector_counts);
-
-                // replace "m/z array" term with "wavelength array"
-                BinaryDataArray& xArray = *result->getMZArray();
-                vector<CVParam>::iterator itr = std::find_if(xArray.cvParams.begin(),
-                                                             xArray.cvParams.end(),
-                                                             CVParamIs(MS_m_z_array));
-                *itr = CVParam(MS_wavelength_array, "", UO_nanometer);
-            }
-            return result;
-        }
-
-        // MS scan metadata beyond this point
-        if (scanInfo->ionizationType() == IonizationType_MALDI)
-        {
-            result->spotID += scanInfo->trailerExtraValue("Sample Position:");
-            result->spotID += "," + scanInfo->trailerExtraValue("Fine Position:");
-            result->spotID += "," + scanInfo->trailerExtraValue("Absolute X Position:");
-            result->spotID += "x" + scanInfo->trailerExtraValue("Absolute Y Position:");
-        }
-
-        MassAnalyzerType analyzerType = scanInfo->massAnalyzerType();
-        if (ie.controllerType == Controller_MS)
-            scan.instrumentConfigurationPtr = findInstrumentConfiguration(msd_, translate(analyzerType));
-
-        string filterString = scanInfo->filter();
-        scan.set(MS_filter_string, filterString);
-
-        int scanSegment = 1, scanEvent = 1;
-
-        string scanSegmentStr = scanInfo->trailerExtraValue("Scan Segment:");
-        if (!scanSegmentStr.empty())
-            scanSegment = lexical_cast<int>(scanSegmentStr);
-
-        string scanEventStr = scanInfo->trailerExtraValue("Scan Event:");
-        if (!scanEventStr.empty())
-        {
-            scan.set(MS_preset_scan_configuration, scanEventStr);
-            scanEvent = lexical_cast<int>(scanEventStr);
-        }
-
-        if (scanType == ScanType_Zoom || scanInfo->isEnhanced())
-            result->set(MS_enhanced_resolution_scan);
-
-        PolarityType polarityType = scanInfo->polarityType();
-        if (polarityType!=PolarityType_Unknown) result->set(translate(polarityType));
-
-        bool doCentroid = msLevelsToCentroid.contains(msLevel);
-
-        if (scanInfo->isProfileScan() && !doCentroid)
-        {
-            result->set(MS_profile_spectrum);
-        }
-        else
-        {
-            result->set(MS_centroid_spectrum); 
-            doCentroid = scanInfo->isProfileScan();
-        }
-
-        result->set(MS_base_peak_m_z, scanInfo->basePeakMass(), MS_m_z);
-        result->set(MS_base_peak_intensity, scanInfo->basePeakIntensity(), MS_number_of_detector_counts);
-        result->set(MS_total_ion_current, scanInfo->totalIonCurrent());
-
-        if (scanInfo->FAIMSOn())
-            result->set(MS_FAIMS_compensation_voltage, scanInfo->compensationVoltage());
-
-        size_t scanRangeCount = scanInfo->scanRangeCount();
-        if ((scanType == ScanType_SIM || scanType == ScanType_SRM) && scanRangeCount > 1)
-        {
-            for (size_t i=0; i < scanRangeCount; ++i)
-            {
-                const pair<double, double>& scanRange = scanInfo->scanRange(i);
-                scan.scanWindows.push_back(ScanWindow(scanRange.first, scanRange.second, MS_m_z));
-            }
-        }
-        else
-            scan.scanWindows.push_back(ScanWindow(scanInfo->lowMass(), scanInfo->highMass(), MS_m_z));
-
-        if (msLevel > 1)
-        {
-            try
-            {
-                double mzMonoisotopic = scanInfo->trailerExtraValueDouble("Monoisotopic M/Z:");
-                scan.userParams.push_back(UserParam("[Thermo Trailer Extra]Monoisotopic M/Z:", 
-                                                    lexical_cast<string>(mzMonoisotopic),
-                                                    "xsd:float"));
-            }
-            catch (RawEgg&)
-            {
-            }
-        }
-
-        try
-        {
-            double injectionTime = scanInfo->trailerExtraValueDouble("Ion Injection Time (ms):");
-            scan.set(MS_ion_injection_time, injectionTime, UO_millisecond);
-
-            /* TODO: add verbosity settings to Reader interface
-            if (analyzerType == MassAnalyzerType_Orbitrap || analyzerType == MassAnalyzerType_FTICR)
-            {
-                string ftSettings = scanInfo->trailerExtraValue("FT Analyzer Settings:");
-                string ftMessage = scanInfo->trailerExtraValue("FT Analyzer Message:");
-                scan.userParams.push_back(UserParam("FT Analyzer Settings", ftSettings, "xsd:string"));
-                scan.userParams.push_back(UserParam("FT Analyzer Message", ftMessage, "xsd:string"));
-                string msResolution = scanInfo->trailerExtraValue("FT Resolution:");
-                scan.cvParams.push_back(CVParam(MS_mass_resolution, msResolution));
-            }*/
-        }
-        catch (RawEgg&)
-        {
-        }
-
-        long precursorCount = scanInfo->precursorCount();
-        // validate that dependent scans have as many precursors as their ms level minus one
-        if (msLevel != -1 &&
-            scanInfo->isDependent() &&
-            !scanInfo->hasMultiplePrecursors() &&
-            precursorCount != msLevel-1)
-        {
-            throw runtime_error("precursor count does not match ms level");
-        }
-
-        if (scanInfo->hasMultiplePrecursors())
-        {
-            vector<double> isolationWidths = raw->getIsolationWidths(ie.scan);
-            if (precursorCount != (long) isolationWidths.size())
-            {
-                throw runtime_error("precursor count does not match isolation width count");
-            }
-
-            // check if multiple fill data exists for this scan
-            vector<double> fillTimes = getMultiFillTimes(scanInfo->trailerExtraValue("Multi Inject Info:"));
-            bool addMultiFill = !fillTimes.empty() && fillTimes.size() == (size_t) precursorCount;
-
-            Precursor precursor;
-            SelectedIon selectedIon;
-
-            //boost::optional<double> electronvoltActivationEnergy = getElectronvoltActivationEnergy(*scanInfo); 
-
-            for (long i = 0; i < precursorCount; i++)
-            {
-                precursor.clear();
-                selectedIon.clear();
-                double isolationMz = scanInfo->precursorMZ(i);
-                double isolationWidth = isolationWidths[i] / 2;
-                precursor.isolationWindow.set(MS_isolation_window_target_m_z, isolationMz, MS_m_z);
-                precursor.isolationWindow.set(MS_isolation_window_lower_offset, isolationWidth, MS_m_z);
-                precursor.isolationWindow.set(MS_isolation_window_upper_offset, isolationWidth, MS_m_z);
-
-                ActivationType activationType = scanInfo->activationType();
-                if (activationType == ActivationType_Unknown)
-                    activationType = ActivationType_CID; // assume CID
-
-                setActivationType(activationType, scanInfo->supplementalActivationType(), precursor.activation);
-
-                // TODO: replace with commented out code below after mailing list discussion
-                if ((activationType & ActivationType_CID) || (activationType & ActivationType_HCD))
-                     precursor.activation.set(MS_collision_energy, scanInfo->precursorActivationEnergy(i), UO_electronvolt);
-
-                if (scanInfo->supplementalActivationType() != ActivationType_Unknown)
-                    precursor.activation.set(MS_supplemental_collision_energy, scanInfo->supplementalActivationEnergy(), UO_electronvolt);
-
-                //if (i == 0 && electronvoltActivationEnergy)
-                //    precursor.activation.set(MS_collision_energy, electronvoltActivationEnergy.get(), UO_electronvolt);
-                //else
-                //    precursor.activation.set(MS_collision_energy, scanInfo->precursorActivationEnergy(i), UO_electronvolt);
-
-                selectedIon.set(MS_selected_ion_m_z, isolationMz, MS_m_z);
-                precursor.selectedIons.clear();
-                precursor.selectedIons.push_back(selectedIon);
-
-                if (addMultiFill)
-                {
-                    double fillTime = fillTimes.at(i);
-                    precursor.userParams.push_back(UserParam("MultiFillTime", lexical_cast<string>(fillTime), "xsd:double"));
-                }
-                result->precursors.push_back(precursor);
-            }
-        }
-        else if (precursorCount > 0)
-        {
-            long i = precursorCount - 1; // the last precursor is the one for the current scan
-
-            // Note: we report what RawFile gives us, which comes from the filter string;
-            // we can look in the trailer extra values for better (but still unreliable) 
-            // info.  Precursor recalculation should be done outside the Reader.
-
-            Precursor precursor;
-            Product product;
-            SelectedIon selectedIon;
-
-            // isolationWindow
-
-            double isolationWidth = 0;
-            const double defaultIsolationWindowLowerOffset = 1.5;
-            const double defaultIsolationWindowUpperOffset = 2.5;
-
-            try
-            {
-                string isolationWidthTag = "MS" + lexical_cast<string>(msLevel) + " Isolation Width:";
-                isolationWidth = scanInfo->trailerExtraValueDouble(isolationWidthTag) / 2;
-            }
-            catch (RawEgg&)
-            {}
-
-            // if scan trailer did not have isolation width, try the instrument method
-            if (isolationWidth == 0)
-            {
-                isolationWidth = raw->getIsolationWidth(scanSegment, scanEvent) / 2;
-                if (isolationWidth == 0)
-                    isolationWidth = raw->getDefaultIsolationWidth(scanSegment, msLevel) / 2;
-            }
-
-            double isolationMz = ie.isolationMz;
-
-            if (ie.msOrder == MSOrder_ParentScan) // precursor ion scan
-            {
-                product.isolationWindow.set(MS_isolation_window_target_m_z, isolationMz, MS_m_z);
-                if (isolationWidth != 0)
-                {
-                    product.isolationWindow.set(MS_isolation_window_lower_offset, isolationWidth, MS_m_z);
-                    product.isolationWindow.set(MS_isolation_window_upper_offset, isolationWidth, MS_m_z);
-                }
-            }
-            else
-            {
-                precursor.isolationWindow.set(MS_isolation_window_target_m_z, isolationMz, MS_m_z);
-                if (isolationWidth != 0)
-                {
-                    precursor.isolationWindow.set(MS_isolation_window_lower_offset, isolationWidth, MS_m_z);
-                    precursor.isolationWindow.set(MS_isolation_window_upper_offset, isolationWidth, MS_m_z);
-                }
-            }
-
-            double selectedIonMz = scanInfo->precursorMZ(i); // monoisotopic m/z is preferred
-            if (selectedIonMz > 0 && detailLevel != DetailLevel_FastMetadata)
-            {
-                long precursorCharge = scanInfo->precursorCharge();
-
-                // if an appropriate zoom scan was found, try to get monoisotopic m/z and/or charge from it
-                ScanInfoPtr zoomScanInfo = findPrecursorZoomScan(raw, msLevel - 1, isolationMz, index);
-                if (zoomScanInfo.get())
-                {
-                    if (selectedIonMz == isolationMz)
-                    {
-                        try
-                        {
-                            double monoisotopicMz = zoomScanInfo->trailerExtraValueDouble("Monoisotopic M/Z:");
-                            if (monoisotopicMz > 0)
-                                selectedIonMz = monoisotopicMz;
-                        }
-                        catch (RawEgg&)
-                        {}
-                    }
-
-                    if (precursorCharge == 0)
-                    {
-                        try
-                        {
-                            precursorCharge = zoomScanInfo->trailerExtraValueLong("Charge State:");
-                        }
-                        catch (RawEgg&)
-                        {}
-                    }
-                }
-
-                // if the monoisotopic m/z is outside the isolation window (due to Thermo firmware bug), reset it to isolation m/z
-                if (isolationWidth <= 2.0)
-                {
-                    if ((selectedIonMz < (isolationMz - defaultIsolationWindowLowerOffset * 2)) || (selectedIonMz >(isolationMz + defaultIsolationWindowUpperOffset)))
-                        selectedIonMz = isolationMz;
-                }
-                else if ((selectedIonMz < (isolationMz-isolationWidth)) || (selectedIonMz > (isolationMz+isolationWidth)))
-                    selectedIonMz = isolationMz;
-
-                // add selected ion m/z (even if it's still equal to isolation m/z)
-                selectedIon.set(MS_selected_ion_m_z, selectedIonMz, MS_m_z);
-
-                // add charge state if available
-                if (precursorCharge > 0)
-                    selectedIon.set(MS_charge_state, precursorCharge);
-
-                // TODO: check "Master Scan Number:"
-
-                // find the precursor scan, which is the previous scan with the current scan's msLevel-1 and, if
-                // the current scan is MS3 or higher, its precursor scan's last isolation m/z should be the next
-                // to last isolation m/z of the current scan;
-                // i.e. MS3 with filter "234.56@cid30.00 123.45@cid30.00" matches to MS2 with filter "234.56@cid30.00"
-                double precursorIsolationMz = i > 0 ? scanInfo->precursorMZ(i-1, false) : 0;
-                size_t precursorScanIndex = findPrecursorSpectrumIndex(raw, msLevel - 1, precursorIsolationMz, index);
-                if (precursorScanIndex < index_.size())
-                {
-                    precursor.spectrumID = index_[precursorScanIndex].id;
-
-                    if (detailLevel >= DetailLevel_FullMetadata)
-                    {
-                        double isolationQueryWidth = isolationWidth == 0 ? isolationWidth : defaultIsolationWindowLowerOffset;
-                        double precursorIntensity = getPrecursorIntensity(precursorScanIndex, isolationMz, isolationQueryWidth, msLevelsToCentroid);
-                        if (precursorIntensity > 0)
-                            selectedIon.set(MS_peak_intensity, precursorIntensity, MS_number_of_detector_counts);
-                    }
-                }
-            }
-
-            ActivationType activationType = scanInfo->activationType();
-            if (activationType == ActivationType_Unknown)
-                activationType = ActivationType_CID; // assume CID
-            setActivationType(activationType, scanInfo->supplementalActivationType(), precursor.activation);
-
-            // TODO: replace with commented out code below after mailing list discussion
-            if ((activationType & ActivationType_CID) || (activationType & ActivationType_HCD))
-                precursor.activation.set(MS_collision_energy, scanInfo->precursorActivationEnergy(i), UO_electronvolt);
-
-            if (scanInfo->supplementalActivationType() != ActivationType_Unknown)
-                precursor.activation.set(MS_supplemental_collision_energy, scanInfo->supplementalActivationEnergy(), UO_electronvolt);
-
-            //if (electronvoltActivationEnergy)
-            //    precursor.activation.set(MS_collision_energy, electronvoltActivationEnergy.get(), UO_electronvolt);
-
-            if (ie.msOrder != MSOrder_ParentScan)
-                precursor.selectedIons.push_back(selectedIon);
-
-            result->precursors.push_back(precursor);
-
-            if (ie.msOrder == MSOrder_ParentScan)
-                result->products.push_back(product);
-        }
-
-        if (detailLevel >= DetailLevel_FullMetadata)
-        {
-            MassListPtr massList = raw->getMassList(ie.scan, "", Cutoff_None, 0, 0, doCentroid);
-            if (doCentroid)
-                result->set(MS_profile_spectrum); // let SpectrumList_PeakPicker know this was a profile spectrum
-
-            result->defaultArrayLength = massList->size();
-
-            if (massList->size() > 0)
-            {
-                result->set(MS_lowest_observed_m_z, massList->mzArray.front(), MS_m_z);
-                result->set(MS_highest_observed_m_z, massList->mzArray.back(), MS_m_z);
-            }
-
-            if (getBinaryData || msLevel == 1)
-            {
-                result->swapMZIntensityArrays(massList->mzArray, massList->intensityArray, MS_number_of_detector_counts);
-            }
-        }
-
-        if (msLevel == 1 && detailLevel >= DetailLevel_FullMetadata)
-        {
-            // insert MS1s (no precursor) into cache
-            // NB: even FullMetadata level will have binary arrays (because they have to be retrieved to get defaultArrayLength)
-            boost::lock_guard<boost::mutex> lock(readMutex);
-            precursorCache_.insert(CacheEntry(index, result));
-        }
-
-        return result;
-    }
-    catch (RawEgg& e)
-    {
-        throw runtime_error("[SpectrumList_Thermo::spectrum()] Error retrieving spectrum \"" + result->id + "\": " + e.what());
-    }
-    catch (exception& e)
-    {
-        throw runtime_error("[SpectrumList_Thermo::spectrum()] Error retrieving spectrum \"" + result->id + "\": " + e.what());
-    }
-    catch (...)
-    {
-        throw runtime_error("[SpectrumList_Thermo::spectrum()] Unknown exception retrieving spectrum \"" + result->id + "\"");
-    }
-}
-
-PWIZ_API_DECL bool SpectrumList_Thermo::hasIonMobility() const
-{
-    return true; // May have FAIMS data - too expensive to go and actually check
-}
-
-PWIZ_API_DECL bool SpectrumList_Thermo::canConvertIonMobilityAndCCS() const
-{
-    return false;
-}
-
-PWIZ_API_DECL double SpectrumList_Thermo::ionMobilityToCCS(double ionMobility, double mz, int charge) const
-{
-    return 0;
-}
-
-PWIZ_API_DECL double SpectrumList_Thermo::ccsToIonMobility(double ccs, double mz, int charge) const
-{
-    return 0;
-}
-
-PWIZ_API_DECL int SpectrumList_Thermo::numSpectraOfScanType(ScanType scanType) const
-{
-    return spectraByScanType[(size_t) scanType];
-}
-
-PWIZ_API_DECL int SpectrumList_Thermo::numSpectraOfMSOrder(MSOrder msOrder) const
-{
-    // the +3 offset is because MSOrder_NeutralLoss == -3
-    return spectraByMSOrder[(size_t) msOrder+3];
-}
-
-PWIZ_API_DECL void SpectrumList_Thermo::createIndex()
-{
-    using namespace boost::spirit::karma;
-
-    spectraByScanType.resize(ScanType_Count, 0);
-    spectraByMSOrder.resize(MSOrder_Count+3, 0); // can't use negative index and a std::map would be inefficient
-
-    // calculate total spectra count from all controllers
-    for (int controllerType = Controller_MS;
-         controllerType < Controller_Count;
-         ++controllerType)
-    {
-        // some controllers don't have spectra (even if they have a NumSpectra value!)
-        if (controllerType == Controller_Analog ||
-            controllerType == Controller_ADCard ||
-            controllerType == Controller_UV)
-            continue;
-
-        long numControllers = rawfile_->getNumberOfControllersOfType((ControllerType) controllerType);
-
-        if (controllerType == Controller_MS && numControllers > 1)
-            throw runtime_error("[SpectrumList_Thermo::createIndex] Unable to handle RAW files with multiple MS controllers, please contact ProteoWizard support!");
-
-        for (long n=1; n <= numControllers; ++n)
-        {
-            rawfile_->setCurrentController((ControllerType) controllerType, n);
-            long numSpectra = rawfile_->getLastScanNumber();
-            switch (controllerType)
-            {
-                case Controller_MS:
-                {
-                    for (long scan=1; scan <= numSpectra; ++scan)
-                    {
-                        MSOrder msOrder = rawfile_->getMSOrder(scan);
-                        if (config_.preferOnlyMsLevel > 0 && config_.preferOnlyMsLevel != (int)msOrder)
-                            continue;
-
-                        ScanType scanType = rawfile_->getScanType(scan);
-
-                        // the +3 offset is because MSOrder_NeutralLoss == -3
-                        ++spectraByMSOrder[msOrder+3];
-                        ++spectraByScanType[scanType];
-
-                        switch (scanType)
-                        {
-                            // skip chromatogram-centric scan types
-                            case ScanType_SIM:
-                                if (config_.simAsSpectra)
-                                    break;  // break out of switch (scanType)
-                                continue;
-                            case ScanType_SRM:
-                                if (config_.srmAsSpectra)
-                                    break;  // break out of switch (scanType)
-                                continue;
-                        }
-
-                        index_.push_back(IndexEntry());
-                        IndexEntry& ie = index_.back();
-                        ie.controllerType = (ControllerType) controllerType;
-                        ie.controllerNumber = n;
-                        ie.scan = scan;
-                        ie.index = index_.size()-1;
-
-                        std::back_insert_iterator<std::string> sink(ie.id);
-                        generate(sink,
-                                 "controllerType=" << int_ << " controllerNumber=" << int_ << " scan=" << int_,
-                                 (int) ie.controllerType, ie.controllerNumber, ie.scan);
-                        idToIndexMap_[ie.id] = ie.index;
-
-                        ie.scanType = scanType;
-                        ie.msOrder = msOrder;
-                        ie.isolationMz = msOrder > MSOrder_MS ? rawfile_->getPrecursorMass(scan, msOrder) : 0;
-                    }
-                }
-                break;
-
-                case Controller_PDA:
-                {
-                    if (config_.preferOnlyMsLevel > 0)
-                        continue;
-
-                    for (long scan=1; scan <= numSpectra; ++scan)
-                    {
-                        index_.push_back(IndexEntry());
-                        IndexEntry& ie = index_.back();
-                        ie.controllerType = (ControllerType) controllerType;
-                        ie.controllerNumber = n;
-                        ie.scan = scan;
-                        ie.index = index_.size()-1;
-
-                        std::back_insert_iterator<std::string> sink(ie.id);
-                        generate(sink,
-                                 "controllerType=" << int_ << " controllerNumber=" << int_ << " scan=" << int_,
-                                 (int) ie.controllerType, ie.controllerNumber, ie.scan);
-                        idToIndexMap_[ie.id] = ie.index;
-                    }
-                }
-                break;
-
-                default: break;
-            }
-        }
-    }
-
-    size_ = index_.size();
-}
-
-
-PWIZ_API_DECL size_t SpectrumList_Thermo::findPrecursorSpectrumIndex(RawFile* raw, int precursorMsLevel, double precursorIsolationMz, size_t index) const
-{
-    // exit early if the precursor MS level doesn't exist (i.e. targeted MSn runs)
-    if (numSpectraOfMSOrder(static_cast<MSOrder>(precursorMsLevel)) == 0)
-        return size_;
-
-    // return first scan with MSn-1 that matches the precursor isolation m/z
-
-    while (index > 0)
-    {
-        --index;
-        const IndexEntry& ie = index_[index];
-        if (ie.msOrder < MSOrder_MS)
-            continue;
-
-        if (static_cast<int>(ie.msOrder) == precursorMsLevel &&
-            (precursorIsolationMz == 0 ||
-             precursorIsolationMz == ie.isolationMz))
-        {
-            // if potential precursor scan is a zoom scan, make sure the precursorIsolationMz is in the scan window
-            if (ie.scanType == ScanType_Zoom)
-            {
-                auto zoomScanInfo = raw->getScanInfo(ie.scan);
-                bool mzInRange = false;
-                for (size_t i = 0, end = zoomScanInfo->scanRangeCount(); i < end && !mzInRange; ++i)
-                {
-                    auto scanRange = zoomScanInfo->scanRange(i);
-                    mzInRange = precursorIsolationMz >= scanRange.first && precursorIsolationMz <= scanRange.second;
-                }
-                if (!mzInRange)
-                    continue;
-            }
-
-            return index;
-        }
-    }
-
-    return size_;
-}
-
-
-PWIZ_API_DECL double SpectrumList_Thermo::getPrecursorIntensity(int precursorSpectrumIndex, double isolationMz, double isolationHalfWidth, const pwiz::util::IntegerSet& msLevelsToCentroid) const
-{
-    SpectrumPtr precursorSpectrum;
-
-    {
-        boost::lock_guard<boost::mutex> lock(readMutex);
-        auto findItr = precursorCache_.find(precursorSpectrumIndex);
-        if (findItr != precursorCache_.end())
-            precursorSpectrum = findItr->spectrum;
-    }
-
-    // CONSIDER: is it worth it to keep separate caches for centroid and profile spectra?
-    if (!precursorSpectrum)
-        precursorSpectrum = spectrum(precursorSpectrumIndex, true, msLevelsToCentroid);
-
-    const auto& mz = precursorSpectrum->getMZArray()->data;
-    const auto& intensity = precursorSpectrum->getIntensityArray()->data;
-
-    auto mzItr = lower_bound(mz.begin(), mz.end(), isolationMz - isolationHalfWidth);
-
-    double precursorIntensity = 0;
-    auto intensityItr = intensity.begin() + (mzItr - mz.begin());
-    while (mzItr != mz.end() && *mzItr < isolationMz + isolationHalfWidth)
-    {
-        precursorIntensity += *intensityItr;
-        ++mzItr;
-        ++intensityItr;
-    }
-    return precursorIntensity;
-}
-
-
-/*
-    This function tries to find any preceeding zoom scans that may be
-    present for the current scan. This function is useful in getting 
-    the precursor monoisotopic m/z and charge state information from
-    the zoom scans, when the instrument is run in a triple-play mode.
-*/
-PWIZ_API_DECL ScanInfoPtr SpectrumList_Thermo::findPrecursorZoomScan(RawFile* raw, int precursorMsLevel, double precursorIsolationMz, size_t index) const
-{
-    // exit early if the precursor MS level doesn't exist (i.e. targeted MSn runs) OR no zoom scans exist
-    if (numSpectraOfScanType(ScanType_Zoom) == 0)
-        return ScanInfoPtr();
-
-    // return first zoom scan with MSn-1 that contains the precursor isolation m/z
-
-    while(index > 0)
-    {
-        --index;
-        const IndexEntry& ie = index_[index];
-        if (ie.scanType != ScanType_Zoom || static_cast<int>(ie.msOrder) != precursorMsLevel)
-            continue;
-
-        // Get the scan info and check if the precursor mass of this
-        // MSn scan is with in the window of the zoom scan
-        ScanInfoPtr zoomScanInfo = raw->getScanInfo(index+1);
-        if (precursorIsolationMz < zoomScanInfo->lowMass() ||
-            precursorIsolationMz > zoomScanInfo->highMass())
-            continue;
-
-        return zoomScanInfo;
-    }
-
-    return ScanInfoPtr();
-}
-
-
-} // detail
-} // msdata
-} // pwiz
-
-
-#else // PWIZ_READER_THERMO
-
-//
-// non-MSVC implementation
-//
-
-namespace pwiz {
-namespace msdata {
-namespace detail {
-
-namespace {const SpectrumIdentity emptyIdentity;}
-
-size_t SpectrumList_Thermo::size() const {return 0;}
-const SpectrumIdentity& SpectrumList_Thermo::spectrumIdentity(size_t index) const {return emptyIdentity;}
-size_t SpectrumList_Thermo::find(const std::string& id) const {return 0;}
-bool SpectrumList_Thermo::hasIonMobility() const {return false;}
-bool SpectrumList_Thermo::canConvertIonMobilityAndCCS() const {return false;}
-double SpectrumList_Thermo::ionMobilityToCCS(double ionMobility, double mz, int charge) const {return 0;}
-double SpectrumList_Thermo::ccsToIonMobility(double ccs, double mz, int charge) const {return 0;}
-SpectrumPtr SpectrumList_Thermo::spectrum(size_t index, bool getBinaryData) const {return SpectrumPtr();}
-SpectrumPtr SpectrumList_Thermo::spectrum(size_t index, DetailLevel detailLevel) const {return SpectrumPtr();}
-SpectrumPtr SpectrumList_Thermo::spectrum(size_t index, bool getBinaryData, const pwiz::util::IntegerSet& msLevelsToCentroid) const {return SpectrumPtr();}
-SpectrumPtr SpectrumList_Thermo::spectrum(size_t index, DetailLevel detailLevel, const pwiz::util::IntegerSet& msLevelsToCentroid) const {return SpectrumPtr();}
-
-} // detail
-} // msdata
-} // pwiz
-
-#endif // PWIZ_READER_THERMO
->>>>>>> 0b6c6c02
+#endif // PWIZ_READER_THERMO