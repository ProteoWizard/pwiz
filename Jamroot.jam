#
# $Id$
#
#
# Original author: Darren Kessner <darren@proteowizard.org>
#
# Copyright 2008 Spielberg Family Center for Applied Proteomics
#   Cedars-Sinai Medical Center, Los Angeles, California  90048
#
# Licensed under the Apache License, Version 2.0 (the "License"); 
# you may not use this file except in compliance with the License. 
# You may obtain a copy of the License at 
# 
# http://www.apache.org/licenses/LICENSE-2.0
# 
# Unless required by applicable law or agreed to in writing, software 
# distributed under the License is distributed on an "AS IS" BASIS, 
# WITHOUT WARRANTIES OR CONDITIONS OF ANY KIND, either express or implied. 
# See the License for the specific language governing permissions and 
# limitations under the License.

if ( "--help" in [ modules.peek : ARGV ] ) 
{      # slip our own help text in here
ECHO 
################################
## Targets and Related Options #
################################
#   build                   Build ProteoWizard applications
#   =====
#   --libraries-path=<DIR>  Find libraries directory here.
#                           Default: "./libraries"
#
#   --boost-src=<DIR>       Find Boost source distribution here.
#                           Default: "<libraries-path>/boost_*"
#
#   --zlib-src=<DIR>        Find zlib source distribution here.
#                           Default: "<libraries-path>/zlib-1.23.0"
#
#   --i-agree-to-the-vendor-licenses  For windows builds, indicates
#                                     your willingness to comply with
#                                     license terms of the vendor DLLs
#                                     that enable reading of proprietary
#                                     binary data formats.  Without this 
#                                     switch your build will not include
#                                     support for reading vendor binary 
#                                     files.
#
#   --incremental           Skip the checks for extracting external library
#                           tarballs - useful after your initial build
#
#   --without-mz5           Build without mz5 support
#   --without-agilent       Build without Agilent support
#   --without-bruker        Build without Bruker support
#   --without-sciex         Build without Sciex support
#   --without-shimadzu      Build without Shimadzu support
#   --without-thermo        Build without Thermo support
#   --without-waters        Build without Waters support
#
#   --without-binary-msdata Build with support for mass spec text formats only
#                           (mzML, mzXML, MGF, etc - no binary formats
#                           like mz5 or vendor-specifics )
#
#   There are some aliases to build commonly used subsets of pwiz:
#
#   msconvert (just the command-line executable, copied to <BUILD_DIR>/<TOOLSET_DIR>)
#   executables (all the pwiz core tools, copied to <BUILD_DIR>/<TOOLSET_DIR>)
#
#   If you just want to build a specific subset of pwiz, add a target to 
# your command line.  For example to build just the msdata file 
# read/write stuff, add:
#
#   pwiz/data/msdata
#
#   Or to build a particular item of that subset, such as a test,
# you could add (note the double slashes!) :
#
#   pwiz/data/msdata//MSDataFileTest
#
; # end of our own help text
}

.os = [ modules.peek : OS ] ; # NT, LINUX, MACOSX
.platform = [ modules.peek : OSPLAT ] ; # X86, X86_64, POWERPC

# set up explicit 32-bit or 64-bit builds
if "address-model=64" in [ modules.peek : ARGV ] || ( ! ( $(.os) = "NT" ) && $(.platform:L) = "x86_64" )
{
    constant PROCESSOR_ARCHITECTURE : "AMD64" ;
    constant PLATFORM : "x64" ;
}
else if "address-model=32" in [ modules.peek : ARGV ] || $(.platform:L) = "x86" || $(.os) = "NT" 
{
    constant PROCESSOR_ARCHITECTURE : "x86" ;
    constant PLATFORM : "x86" ;
}
else
{
    echo "Unable to determine address-model for platform $(.platform:L). The only supported platforms are x86 and x86_64." ;
    exit ;
}

local default_libraries_path = "./libraries" ;
local libraries_path = [ MATCH --libraries-path=(.*) : [ modules.peek : ARGV ] ] ;
libraries_path ?= $(default_libraries_path) ; # set default path in absence of command-line path

local default_boost_src = "$(libraries_path)/boost_1_67_0" ;
local boost_src = [ MATCH --boost-src=(.*) : [ modules.peek : ARGV ] ] ;
boost_src ?= $(default_boost_src) ; # set default path in absence of command-line path

local default_zlib_src = "$(libraries_path)/zlib-1.2.3" ;
local zlib_src = [ MATCH --zlib-src=(.*) : [ modules.peek : ARGV ] ] ;
zlib_src ?= $(default_zlib_src) ; # set default path in absence of command-line path


# TODO: get version from boost/version.hpp
import regex ;
local boost_version_suffix = [ MATCH "boost_(._..(_.)?)" : $(boost_src:L) ] ;
if ! $(boost_version_suffix) { errors.user-error "Unable to determine version from external Boost source; expected x_xx[_xx] format." ; }
constant BOOST_VERSION : [ regex.split $(boost_version_suffix[1]) _ ] ;


import path ;
import feature ;

# declare a feature indicating vendor API support is desired (but not necessarily possible on the current platform)
if [ modules.peek : NT ] && --i-agree-to-the-vendor-licenses in [ modules.peek : ARGV ]
{
    feature.feature vendor-api-support : on off : incidental propagated ; # on is the default
}
else
{
    feature.feature vendor-api-support : off on : incidental propagated ; # off is the default
}

rule vendor-api-support ( properties * )
{
    if [ modules.peek : NT ] && --i-agree-to-the-vendor-licenses in [ modules.peek : ARGV ]
    {
        return <vendor-api-support>on ;
    }
    else
    {
        return <vendor-api-support>off ;
    }
}


if ( "--without-binary-msdata" in  [ modules.peek : ARGV ] ) # support only text formats like mzML, mzXML, MGF etc
{
    echo "NOTICE: building without support for binary msdata formats as requested" ;
}
else if ( "--without-mz5" in  [ modules.peek : ARGV ] )
{
    echo "NOTICE: building without mz5 support as requested" ;
}

# do we want to skip mz5 support?
rule without-mz5 ( properties * )
{
   if --without-mz5 in [ modules.peek : ARGV ]
   {
       return <location-prefix>without-mz5 <define>WITHOUT_MZ5 ;
   }
   else 
   {
       return [ without-binary-msdata $(properties) ] ;
   }
}

# do we want to skip all binary file formats (vendors and mz5)?
rule without-binary-msdata ( properties * )
{
   if --without-binary-msdata in [ modules.peek : ARGV ]
   {
       return <location-prefix>without-binary-msdata <define>WITHOUT_MZ5 <vendor-api-support>off ;
   }
}

path-constant PWIZ_ROOT_PATH : . ;
path-constant PWIZ_BUILD_PATH : build-$(.os:L)-$(.platform:L) ;
path-constant PWIZ_LIBRARIES_PATH : $(libraries_path) ;


import testing ; # needed to enable unit-test rule
import package ; # needed for package install
import path ; # needed for glob, exists, etc.
import project ; # needed for project.current
import errors ;

modules.poke : BOOST_BUILD_PATH : [ modules.peek : BOOST_BUILD_PATH ] $(PWIZ_LIBRARIES_PATH)/predef/check ;
import $(PWIZ_LIBRARIES_PATH)/predef/check/predef : require check : predef-require predef-check ;


if --teamcity-test-decoration in [ modules.peek : ARGV ]
{
    if [ modules.peek : NT ]
    {
        TEST_PRECOMMAND = "set pp=##\necho %pp%teamcity[testStarted name='%name%']" ;
        TEST_POSTCOMMAND =
            "set pp=##\n"
            "IF %status% NEQ 0"
                "(echo %pp%teamcity[testFailed name='%name%' message='Exit status: %status%'] )\n" # TODO: does testFailed go to stderr? 1>&2
            "echo %pp%teamcity[testFinished name='%name%']" ;
        TEST_POSTCOMMAND = $(TEST_POSTCOMMAND:J=" ") ;
    }
    else
    {
        TEST_PRECOMMAND = "pp=##\necho $pp\"teamcity[testStarted name='$name']\"" ;
        TEST_POSTCOMMAND = 
            "pp=##"
            "if test $status -ne 0 ; then"
                "echo $pp\"teamcity[testFailed name='$name' message='Exit status: $status']\" ;"
            "fi"
            "echo $pp\"teamcity[testFinished name='$name']\"" ;
        TEST_POSTCOMMAND = $(TEST_POSTCOMMAND:J=\n) ;
    }
    
    # put raw commands in global module
    modules.poke : TEST_PRECOMMAND : $(TEST_PRECOMMAND) ;
    modules.poke : TEST_POSTCOMMAND : $(TEST_POSTCOMMAND) ;

    TEAMCITY_TEST_DECORATION = <testing.arg>--teamcity-test-decoration ;
}


# return the itemname if textonly build is off (the default)
rule binary-readers-build ( itemname )  
{
    if ( ! [ without-binary-msdata ] )
    {
        return $(itemname) ; # do build binary readers
    }
}


# return the itemname if mz5 build is on (the default)
rule mz5-build ( itemname )  
{
    if ( ! [ without-mz5 ] )
    {
        return $(itemname) ; # do build mz5
    }
}


if ! [ modules.peek : NT ]
{
    # make msbuild targets a no-op
    rule msbuild ( name : sources * : requirements * : default-build * : usage-requirements * )
    {
    }

    PREDEF_CHECKS = 
    # starting with gcc 4.8, gcc is extremely verbose about unused typedefs; heavily used in Boost concept checks
    [ predef-check "BOOST_COMP_GNUC >= 4.8" : : <cxxflags>-Wno-unused-local-typedefs ]

    # starting with gcc 4.9, gcc offers colored diagnostic messages, helpful when looking for an elusive "error" message in a sea of warning spam
    [ predef-check "BOOST_COMP_GNUC >= 4.9" : : <cxxflags>-fdiagnostics-color=always ]
    ;
}


project pwiz 
    : requirements 
        <include>$(PWIZ_ROOT_PATH)
        <include>$(PWIZ_LIBRARIES_PATH)/boost_aux
        <include>$(boost_src)
        <include>$(zlib_src)

        <toolset>gcc,<link>shared:<runtime-link>shared
        <toolset>darwin:<runtime-link>shared

        # any module which links with .NET (either dynamically or statically) must use the shared runtime
        <toolset>msvc:<runtime-link>shared

        # SEH exceptions crossing native/managed boundaries are problematic with this set to off;
        # also, catch(...) will catch SEH exceptions with this on
        <toolset>msvc:<asynch-exceptions>on

        # avoid deprecation warnings
        <define>BOOST_NO_AUTO_PTR

        # special msvc hacks
        <toolset>msvc:<define>WIN32                     # windows
        <toolset>msvc:<define>_CRT_SECURE_NO_DEPRECATE  # don't deprecate the standard library 
        <toolset>msvc:<define>_SCL_SECURE_NO_DEPRECATE  # don't deprecate the standard library 
        <toolset>msvc:<define>_USE_MATH_DEFINES         # for M_PI in <cmath>
        <toolset>msvc:<define>BOOST_ALL_NO_LIB          # disable auto-link
        <toolset>msvc:<cxxflags>/wd4100                 # warning: unreferenced formal parameter
        <toolset>msvc:<cxxflags>/wd4512                 # warning: assignment operator could not be generated
        <toolset>msvc:<cxxflags>/wd4127                 # warning: conditional expression is constant (boost::lexical_cast)
        <toolset>msvc:<cxxflags>/wd4701                 # warning: potentially uninitialized local variable 'result' used (boost::lexical_cast, debug)
        <toolset>msvc:<cxxflags>/wd4245                 # warning: conversion from 'type1' to 'type2', signed/unsigned mismatch (boost/filesystem/convenience.hpp)
        <toolset>msvc:<cxxflags>/wd4251                 # warning: class needs to have dll-interface to be used by clients of class
        <toolset>msvc:<cxxflags>/wd4267                 # warning: conversion from 'type1' to 'type2', possible loss of data (boost::lexical_cast)
        <toolset>msvc:<cxxflags>/wd4244                 # warning: conversion from 'int' to 'unsigned short', possible loss of data (boost/date_time/microsec_time_clock.hpp)
        <toolset>msvc:<cxxflags>/wd4275                 # warning: non dll-interface class 'base' used as base for dll-interface class 'derived'
        <toolset>msvc:<cxxflags>/wd4702                 # warning: unreachable code (boost::lexical_cast)
        <toolset>msvc:<cxxflags>/wd4714                 # warning: marked as __forceinline not inlined (boost::spirit::karma::sequence)
        <toolset>msvc:<cxxflags>/wd4456                 # warning: declaration of 'type' hides previous local declaration
        <toolset>msvc:<cxxflags>/wd4459                 # warning: declaration of 'type' hides global declaration
        <toolset>msvc:<cxxflags>/wd4458                 # warning: declaration of 'type' hides class member
        <toolset>msvc,<debug-symbols>off:<linkflags>"/OPT:REF,ICF"
        <toolset>msvc,<toolset-msvc:version>12.0:<define>_HAS_TR1
        <toolset>msvc,<toolset-msvc:version>14.0:<define>_HAS_TR1
        <toolset>msvc,<toolset-msvc:version>14.1:<define>_HAS_TR1
        
        <conditional>@secure-scl-throws

        # special gcc hack - Cygwin gcc 3.4.4, Ubuntu gcc 4.1.2 
        # warning: '__cur' might be used uninitialized in this function 
        <toolset>gcc:<cxxflags>-Wno-uninitialized

        # set standard to C++11
        <toolset>gcc:<cxxflags>-std=c++11

        # avoid warnings like concept_check.hpp ... warning: unused typedef 'boost_concept_check'
        <toolset>clang:<cxxflags>-Wno-unused-local-typedef
        <toolset>darwin:<cxxflags>-Wno-unused-local-typedef

        # avoid C++1x deprecation warnings
        <toolset>gcc:<cxxflags>-Wno-deprecated-declarations
        <toolset>clang:<cxxflags>-Wno-deprecated-declarations

        $(PREDEF_CHECKS)
        
        # special Cygwin gcc-3.4.4 hack
        # linker "multiple definition" error on inclusion of boost-1.34.1 filesystem headers  
        <toolset>gcc-3.4.4:<linkflags>-Wl,--allow-multiple-definition
        <toolset>gcc-mingw-3.4.5:<linkflags>-Wl,--allow-multiple-definition
        <toolset-gcc:flavor>mingw:<linkflags>-Wl,--allow-multiple-definition

        # allow "long long" even with -pedantic
        <toolset>gcc:<cxxflags>-Wno-long-long
        <toolset>darwin:<cxxflags>-Wno-long-long
        <toolset>darwin:<cxxflags>-std=c++11
        <toolset>clang:<cxxflags>-std=c++11

        # any GCC executable that uses shared libraries must have all its code built with -fPIC
        <conditional>@static-with-fpic
        
        # mz5 support?
        <conditional>@without-mz5 
        
        # msdata text only?
        <conditional>@without-binary-msdata 

        # don't call 'strip' -- causes 'Bus error' in some cases
        #  e.g. find_if with inline predicate
        <toolset>darwin:<debug-symbols>on
        
        # use of boost::thread requires multithreaded runtime
        <threading>multi

        # change boost debug assertions to exceptions by force including Exception.hpp
        <variant>debug,<toolset>msvc:<cxxflags>/FIpwiz/utility/misc/Exception.hpp
        <variant>debug,<toolset>gcc:<cxxflags>"-include pwiz/utility/misc/Exception.hpp"
        <variant>debug,<toolset>darwin:<cxxflags>"-include pwiz/utility/misc/Exception.hpp"

        $(TEAMCITY_TEST_DECORATION)

    : build-dir $(PWIZ_BUILD_PATH)
    : usage-requirements
        <include>.
    : default-build
        release
        <link>static
        <runtime-link>static
        #<warnings-as-errors>on
        <warnings>all
        <threading>multi
    ;


# external library declarations

lib pthread 
    : # sources
    : # requirements
        <name>pthread  
        <link>shared
        <toolset>gcc:<linkflags>-pthread # sometimes segfault without this -- dk
    : # default-build
    : # usage-requirements
        <toolset>gcc:<linkflags>-pthread # sometimes segfault without this -- dk
    ;

lib fftw3 : : <threading>multi <search>$(PWIZ_LIBRARIES_PATH)/fftw-3.1.2/.libs : : <include>$(PWIZ_LIBRARIES_PATH)/fftw-3.1.2/api ;
lib fftw3 : : <threading>multi <toolset>msvc <name>libfftw3-3 <search>$(PWIZ_LIBRARIES_PATH) : : <include>$(PWIZ_LIBRARIES_PATH)/fftw-3.1.2/api ;

alias svm : $(PWIZ_LIBRARIES_PATH)/libsvm-3.0//svm ;

modules.poke : BOOST_BUILD_PATH : [ modules.peek : BOOST_BUILD_PATH ] $(PWIZ_LIBRARIES_PATH) ;

import numbers ;

rule is_leap_year ( year )
{
    if [ CALC $(year) % 100 ] = 0
    {
        if [ CALC $(year) % 400 ] = 0 { return 1 ; }
        else { return 0 ; }
    }
    else
    {
        if [ CALC $(year) % 4 ] = 0 { return 1 ; }
        else { return 0 ; }
    }
}

# given year, month, day return day of year
# Astronomical Algorithms, Jean Meeus, 2d ed, 1998, chap 7
rule day_of_year ( Y M D )
{
    local K ;
    if [ is_leap_year $(Y) ] = 1 { K = 1 ; }
    else { K = 2 ; }
    local a = [ CALC 275 * $(M) ] ;
    local b = [ CALC $(M) + 9 ] ;
    local c = [ CALC $(b) / 12 ] ;
    local d = [ CALC $(K) * $(c) ] ;
    local e = [ CALC $(a) / 9 ] ;
    local f = [ CALC $(e) - $(d) ] ;
    local g = [ CALC $(f) + $(D) ] ;
    local N = [ CALC $(g) - 30 ] ;
    if [ numbers.less $(N) 100 ]
    {
        N = "0" $(N) ;
        return $(N:J=) ;
    }
    else
    {
        return $(N) ;
    }
}

# YMMDD in UTC where Y is number of years since 2016, optionally suffixed with HH (hour)
rule MAKE_BUILD_TIMESTAMP ( )
{
    local utc = [ modules.peek : JAMDATE ] ;
    local ymd = [ MATCH "([0-9][0-9][0-9][0-9])-([0-9][0-9])-([0-9][0-9])" : $(utc) ] ;
    local d = [ MATCH "[0-9][0-9]([0-9][0-9])" : $(ymd[0]) ] [ day_of_year $(ymd) ] ;
    return $(d:J=) ;
}

local rev = [ MATCH "([a-f0-9]*)" : [ SHELL "git rev-parse --short HEAD" ] ] ;
local branch = [ MATCH "\\* ([^\r\n]*)" : [ SHELL "git branch" ] ] ;
local args = [ modules.peek : ARGV ] ;

constant PWIZ_MAJOR : 3 ;
constant PWIZ_MINOR : 0 ;
constant PWIZ_BUILD_TIMESTAMP : [ MAKE_BUILD_TIMESTAMP ] ;
constant PWIZ_GIT_REV : $(rev:E=0) ;
constant PWIZ_GIT_BRANCH : $(branch:E=master) ;

numeric-version-tag = $(PWIZ_MAJOR) $(PWIZ_MINOR) $(PWIZ_BUILD_TIMESTAMP) ;
version-tag = $(numeric-version-tag) $(PWIZ_GIT_REV) ;

constant PWIZ_NUMERIC_VERSION_TAG : $(numeric-version-tag:J=.) ;
constant PWIZ_VERSION_TAG : $(version-tag:J=.) ;

echo ProteoWizard $(version-tag:J=.) $(PWIZ_GIT_BRANCH) $(PLATFORM) $(PROCESSOR_ARCHITECTURE) ;

if ! --incremental in $(args)
{
	import generate-version ;
	generate-version.cpp $(PWIZ_ROOT_PATH)/pwiz/data/msdata/Version.cpp : pwiz msdata : $(PWIZ_MAJOR) : $(PWIZ_MINOR) : $(PWIZ_BUILD_TIMESTAMP) : $(PWIZ_GIT_REV) : $(PWIZ_GIT_BRANCH) ;
	generate-version.cpp $(PWIZ_ROOT_PATH)/pwiz/analysis/Version.cpp : pwiz analysis : $(PWIZ_MAJOR) : $(PWIZ_MINOR) : $(PWIZ_BUILD_TIMESTAMP) : $(PWIZ_GIT_REV) : $(PWIZ_GIT_BRANCH) ;
	generate-version.cpp $(PWIZ_ROOT_PATH)/pwiz/data/identdata/Version.cpp : pwiz identdata : $(PWIZ_MAJOR) : $(PWIZ_MINOR) : $(PWIZ_BUILD_TIMESTAMP) : $(PWIZ_GIT_REV) : $(PWIZ_GIT_BRANCH) ;
	generate-version.cpp $(PWIZ_ROOT_PATH)/pwiz/data/tradata/Version.cpp : pwiz tradata : $(PWIZ_MAJOR) : $(PWIZ_MINOR) : $(PWIZ_BUILD_TIMESTAMP) : $(PWIZ_GIT_REV) : $(PWIZ_GIT_BRANCH) ;
	generate-version.cpp $(PWIZ_ROOT_PATH)/pwiz/data/proteome/Version.cpp : pwiz proteome : $(PWIZ_MAJOR) : $(PWIZ_MINOR) : $(PWIZ_BUILD_TIMESTAMP) : $(PWIZ_GIT_REV) : $(PWIZ_GIT_BRANCH) ;
	generate-version.cpp $(PWIZ_ROOT_PATH)/pwiz/Version.cpp : pwiz : $(PWIZ_MAJOR) : $(PWIZ_MINOR) : $(PWIZ_BUILD_TIMESTAMP) : $(PWIZ_GIT_REV) : $(PWIZ_GIT_BRANCH) ;
}

# create a VERSION file which can be used by TC to parse the canonical pwiz version
make VERSION : : @make_VERSION : <location>$(PWIZ_BUILD_PATH) ;
actions make_VERSION { @($(STDOUT):E=$(version-tag:]=.)) > "$(<)" }
#actions make_VERSION { @($(STDOUT):E=$(version-tag:]=.)) > "$(<)" ; @($(STDOUT):E=<version>$(version-tag:J=.)</version>) > "$(PWIZ_BUILD_PATH)/VERSION.xml" }

import tar ;
using tar ;

if ! [ without-mz5 ]
{
    tar.extract $(PWIZ_LIBRARIES_PATH)/hdf5-1.8.7.tar.bz2 : *.c* *.h* *.jam *.settings : <location>$(PWIZ_LIBRARIES_PATH) ;
}

path-constant BOOST_SOURCE : $(boost_src) ;
path-constant ZLIB_SOURCE : $(zlib_src) ;
path-constant GD_SOURCE : $(PWIZ_LIBRARIES_PATH)/libgd-2.1.0alpha ;
path-constant PNG_SOURCE : $(PWIZ_LIBRARIES_PATH)/libpng-1.5.6 ;
path-constant FREETYPE_SOURCE : $(PWIZ_LIBRARIES_PATH)/freetype-2.4.7 ;
path-constant EXPAT_SOURCE : $(PWIZ_LIBRARIES_PATH)/expat-2.0.1 ;

using ext-boost : $(BOOST_VERSION:J=.) : $(BOOST_SOURCE) : <zlib-src-location>$(ZLIB_SOURCE) ;

if [ modules.peek : NT ]
{
    import path ;

    if ( ! --incremental in $(args) ) && ! [ without-binary-msdata ]
    {
        # extract the vendor APIs if the user agrees to the licenses
        if --i-agree-to-the-vendor-licenses in $(args)
        {
            echo "Extracting vendor APIs..." ;
            if ! --without-sciex in $(args) { SHELL "$(PWIZ_LIBRARIES_PATH)\\7za.exe x -aoa -pi-agree-to-the-vendor-licenses -o$(PWIZ_ROOT_PATH)\\pwiz_aux\\msrc\\utility $(PWIZ_ROOT_PATH)\\pwiz_aux\\msrc\\utility\\vendor_api_ABI.7z" ; }
            if ! --without-agilent in $(args) { SHELL "$(PWIZ_LIBRARIES_PATH)\\7za.exe x -aoa -pi-agree-to-the-vendor-licenses -o$(PWIZ_ROOT_PATH)\\pwiz_aux\\msrc\\utility $(PWIZ_ROOT_PATH)\\pwiz_aux\\msrc\\utility\\vendor_api_Agilent.7z" ; }
            if ! --without-bruker in $(args) { SHELL "$(PWIZ_LIBRARIES_PATH)\\7za.exe x -aoa -pi-agree-to-the-vendor-licenses -o$(PWIZ_ROOT_PATH)\\pwiz_aux\\msrc\\utility $(PWIZ_ROOT_PATH)\\pwiz_aux\\msrc\\utility\\vendor_api_Bruker.7z" ; }
            if ! --without-shimadzu in $(args) { SHELL "$(PWIZ_LIBRARIES_PATH)\\7za.exe x -aoa -pi-agree-to-the-vendor-licenses -o$(PWIZ_ROOT_PATH)\\pwiz_aux\\msrc\\utility $(PWIZ_ROOT_PATH)\\pwiz_aux\\msrc\\utility\\vendor_api_Shimadzu.7z" ; }
            if ! --without-thermo in $(args) { SHELL "$(PWIZ_LIBRARIES_PATH)\\7za.exe x -aoa -pi-agree-to-the-vendor-licenses -o$(PWIZ_ROOT_PATH)\\pwiz_aux\\msrc\\utility $(PWIZ_ROOT_PATH)\\pwiz_aux\\msrc\\utility\\vendor_api_Thermo.7z" ; }
            #if ! --without-unifi in $(args) { SHELL "$(PWIZ_LIBRARIES_PATH)\\7za.exe x -aoa -pi-agree-to-the-vendor-licenses -o$(PWIZ_ROOT_PATH)\\pwiz_aux\\msrc\\utility $(PWIZ_ROOT_PATH)\\pwiz_aux\\msrc\\utility\\vendor_api_UNIFI.7z" ; }
            if ! --without-waters in $(args) { SHELL "$(PWIZ_LIBRARIES_PATH)\\7za.exe x -aoa -pi-agree-to-the-vendor-licenses -o$(PWIZ_ROOT_PATH)\\pwiz_aux\\msrc\\utility $(PWIZ_ROOT_PATH)\\pwiz_aux\\msrc\\utility\\vendor_api_Waters.7z" ; }
            RESCAN ;
        }
        else
        {
            echo "NOTICE: not extracting vendor APIs; use --i-agree-to-the-vendor-licenses to extract and use them." ;
        }
     }

    # overwrite the original header files because of MSVC looking in the current header's path with #include "foo"

    # HACK: bug in boost::interprocess (up to at least 1.55) requires a patch to support opening memory-mapped files with UTF-8 filenames
    # Boost bug ticket: https://svn.boost.org/trac/boost/ticket/4335
    #SHELL "@IF NOT EXIST $(BOOST_SOURCE)\\boost\\interprocess\\detail\\os_file_functions.hpp.bak rename $(BOOST_SOURCE)\\boost\\interprocess\\detail\\os_file_functions.hpp os_file_functions.hpp.bak" ;
    #SHELL "@IF NOT EXIST $(BOOST_SOURCE)\\boost\\interprocess\\detail\\win32_api.hpp.bak rename $(BOOST_SOURCE)\\boost\\interprocess\\detail\\win32_api.hpp win32_api.hpp.bak" ;
    #SHELL "@copy /Y $(PWIZ_LIBRARIES_PATH)\\boost_aux\\boost\\interprocess\\detail\\os_file_functions.hpp $(BOOST_SOURCE)\\boost\\interprocess\\detail" ;
    #SHELL "@copy /Y $(PWIZ_LIBRARIES_PATH)\\boost_aux\\boost\\interprocess\\detail\\win32_api.hpp $(BOOST_SOURCE)\\boost\\interprocess\\detail" ;
}


rule project-exists ( project-path )
{
    if [ path.exists $(project-path) ] &&
       [ path.glob $(project-path) : "[Jj]amroot.jam" "[Jj]amfile.jam" "[Jj]amroot" "[Jj]amfile" ]
    {
        return true ;
    }
    else
    {
        return ;
    }
}

# to make subsetting the source tree much easier,
# use these rules to test that a sub-project path exists before building it
rule build-project-if-exists ( project-path )
{
    local project = [ project.current ] ;
    local p = [ path.native [ path.join [ $(project).location ] $(project-path) ] ] ;
    if [ project-exists $(p) ]
    {
        local attributes = [ project.attributes [ $(project).name ] ] ;
        local now = [ $(attributes).get projects-to-build ] ;
        $(attributes).set projects-to-build : $(now) $(project-path) ;
    }
}

rule run-if-exists ( sources + : args * : input-files * : requirements * : target-name ? : default-build * )
{
    local project = [ project.current ] ;
    local full-path = [ path.native [ path.join [ $(project).location ] $(project-path) $(sources[1]) ] ] ;
    if [ path.exists $(full-path) ]
    {
        return [ run $(sources) : $(args) : $(input-files) : $(requirements) : $(target-name) : $(default-build) ] ;
    }
}

rule run-fail-if-exists ( sources + : args * : input-files * : requirements * : target-name ? : default-build * )
{
    local project = [ project.current ] ;
    local full-path = [ path.native [ path.join [ $(project).location ] $(project-path) $(sources[1]) ] ] ;
    if [ path.exists $(full-path) ]
    {
        return [ run-fail $(sources) : $(args) : $(input-files) : $(requirements) : $(target-name) : $(default-build) ] ;
    }
}


rule unit-test-if-exists ( target : sources + : properties * )
{
    local project = [ project.current ] ;
    local full-path = [ path.native [ path.join [ $(project).location ] $(project-path) $(sources[1]) ] ] ;
    if [ path.exists $(full-path) ]
    {
        return [ unit-test $(target) : $(sources) : $(properties) ] ;
    }
}


rule doctest ( name : sources + : requirements * )
{
    unit-test-if-exists $(name) : $(sources) : $(requirements) <define>PWIZ_DOCTEST <location-prefix>doctest ;
}


# build/install

build-project-if-exists pwiz ;
build-project-if-exists pwiz_aux ;
build-project-if-exists pwiz_tools ;


rule install-location ( properties * )
{
    local toolsets = [ feature.get-values <toolset> : $(properties) ] ;
    local variants = [ feature.get-values <variant> : $(properties) ] ;
    local location = [ path.make $(PWIZ_BUILD_PATH)/$(toolsets[1])-$(variants[1]) ] ;
    if <link>shared in $(properties) { location = $(location)-shared ; }
    if <address-model>64 in $(properties) { location = $(location)-x86_64 ; }

    return <location>$(location) ;
}

rule install-type ( properties * )
{
    local result = <install-type>EXE ;
    if <link>shared in $(properties)
    {
        result += <install-dependencies>on <install-type>SHARED_LIB <install-type>MANIFEST ;
    }
    return $(result) ;
}

import string ;
rule install-vendor-api-dependencies ( properties * )
{
    properties = $(properties) [ vendor-api-support $(properties) ] ;
    local location = [ feature.get-values <location> : $(properties) ] ;
    if $(location) { location = [ string.join <location> [ path.make $(location[1]) ] ] ; }
    location ?= [ install-location $(properties) ] ;

    local dependencies ;
    if <toolset>msvc in $(properties) && <link>static in $(properties) && ! [ without-binary-msdata ]
    {
        if [ path.exists pwiz_aux/msrc/utility/vendor_api/ABI ] { dependencies += <dependency>$(PWIZ_ROOT_PATH)/pwiz_aux/msrc/utility/vendor_api/ABI//install_pwiz_vendor_api_abi_dlls/$(location) ; }
        if [ path.exists pwiz_aux/msrc/utility/vendor_api/ABI ] { dependencies += <dependency>$(PWIZ_ROOT_PATH)/pwiz_aux/msrc/utility/vendor_api/ABI//install_pwiz_vendor_api_abi_sqlite/$(location) ; }
        if [ path.exists pwiz_aux/msrc/utility/vendor_api/ABI/T2D ] { dependencies += <dependency>$(PWIZ_ROOT_PATH)/pwiz_aux/msrc/utility/vendor_api/ABI/T2D//install_pwiz_vendor_api_abi_t2d/$(location) ; }
        if [ path.exists pwiz_aux/msrc/utility/vendor_api/Agilent ] { dependencies += <dependency>$(PWIZ_ROOT_PATH)/pwiz_aux/msrc/utility/vendor_api/Agilent//install_pwiz_vendor_api_agilent/$(location) ; }
        if [ path.exists pwiz_aux/msrc/utility/vendor_api/Bruker ] { dependencies += <dependency>$(PWIZ_ROOT_PATH)/pwiz_aux/msrc/utility/vendor_api/Bruker//install_pwiz_vendor_api_bruker/$(location) ; }
        if [ path.exists pwiz_aux/msrc/utility/vendor_api/Shimadzu ] { dependencies += <dependency>$(PWIZ_ROOT_PATH)/pwiz_aux/msrc/utility/vendor_api/Shimadzu//install_pwiz_vendor_api_shimadzu_core/$(location) ; }
        if [ path.exists pwiz_aux/msrc/utility/vendor_api/Shimadzu ] { dependencies += <dependency>$(PWIZ_ROOT_PATH)/pwiz_aux/msrc/utility/vendor_api/Shimadzu//install_pwiz_vendor_api_shimadzu_platform/$(location) ; }
        if [ path.exists pwiz_aux/msrc/utility/vendor_api/thermo ] { dependencies += <dependency>$(PWIZ_ROOT_PATH)/pwiz_aux/msrc/utility/vendor_api/thermo//install_pwiz_vendor_api_thermo/$(location) ; }
        if [ path.exists pwiz_aux/msrc/utility/vendor_api/UIMF ] { dependencies += <dependency>$(PWIZ_ROOT_PATH)/pwiz_aux/msrc/utility/vendor_api/UIMF//install_pwiz_vendor_api_uimf/$(location) ; }
        if [ path.exists pwiz_aux/msrc/utility/vendor_api/UNIFI ] { dependencies += <dependency>$(PWIZ_ROOT_PATH)/pwiz_aux/msrc/utility/vendor_api/UNIFI//install_pwiz_vendor_api_unifi/$(location) ; }
        if [ path.exists pwiz_aux/msrc/utility/vendor_api/Waters ] { dependencies += <dependency>$(PWIZ_ROOT_PATH)/pwiz_aux/msrc/utility/vendor_api/Waters//install_pwiz_vendor_api_waters/$(location) ; }
        if <vendor-api-support>on in $(properties) { dependencies += <dependency>$(PWIZ_ROOT_PATH)/pwiz_tools/prototype//ThermoRawMetaDumpInstall/$(location) ; }
    }
    return $(dependencies) ;
}

rule install-identdata-dependencies ( properties * )
{
    local location = [ feature.get-values <location> : $(properties) ] ;
    if $(location) { location = [ string.join <location> [ path.make $(location[1]) ] ] ; }
    location ?= [ install-location $(properties) ] ;
    local dependencies ;
    if [ path.exists pwiz/data/identdata ] { dependencies += <dependency>$(PWIZ_ROOT_PATH)/pwiz/data/identdata//install_pwiz_identdata/$(location) ; }
    return $(dependencies) ;
}

rule pwiz-bindings-dependency ( properties * )
{
    if <toolset>msvc in $(properties)
    {
        local variants = [ feature.get-values <variant> : $(properties) ] ;
        local location = <location>$(PWIZ_BUILD_PATH)/obj/$(PLATFORM)/$(variants[1]) ;
        return <assembly>$(PWIZ_ROOT_PATH)/pwiz/utility/bindings/CLI//pwiz_bindings_cli
               <dependency>$(PWIZ_ROOT_PATH)/pwiz/utility/bindings/CLI//pwiz_bindings_cli/$(location)
               <dependency>$(PWIZ_ROOT_PATH)/pwiz/utility/bindings/CLI//pwiz_bindings_cli.xml/$(location) ;
    }
}

rule dotNET-dependencies ( properties * )
{
    if <toolset-msvc:version>12.0 in $(properties) || <toolset-msvc:version>14.0 in $(properties) || <toolset-msvc:version>14.1 in $(properties)
    {
        local location = [ install-location $(properties) ] ;
        return <dependency>$(PWIZ_ROOT_PATH)/pwiz_tools/MSConvertGUI//MSConvertGUI.exe/$(location)
               <dependency>$(PWIZ_ROOT_PATH)/pwiz_tools/SeeMS//seems/$(location) ;
    }
}

rule gcc-install-dll-path ( properties * )
{
    if <toolset>gcc in $(properties) && <link>shared in $(properties) && <target-os>linux in $(properties)
    {
        return <dll-path>'$ORIGIN' ;
    }
}


install executables
    : pwiz_tools/commandline
      pwiz_tools/sld//sldout
      pwiz_tools/examples//example_tools
    : <conditional>@install-type
      <conditional>@install-location
      <conditional>@install-identdata-dependencies
      <conditional>@install-vendor-api-dependencies
      <conditional>@dotNET-dependencies
      <conditional>@gcc-install-dll-path
      <dependency>VERSION
    ;

install gui_tools
    : VERSION
    : <conditional>@install-type
      <conditional>@install-location
      <conditional>@install-identdata-dependencies
      <conditional>@install-vendor-api-dependencies
      <conditional>@dotNET-dependencies
      <conditional>@gcc-install-dll-path
    ;

install package_docs
    : doc/package/readme.txt
    : <conditional>@install-location
    ;


# convenient test targets
install msconvert
    : pwiz_tools/commandline//msconvert
    : <conditional>@install-type
      <conditional>@install-location
      <conditional>@install-identdata-dependencies
      <conditional>@install-vendor-api-dependencies
      <conditional>@gcc-install-dll-path
    ;
explicit msconvert ;

install msbenchmark
    : pwiz_tools/examples//msbenchmark
    : <conditional>@install-type
      <conditional>@install-location
      <conditional>@install-vendor-api-dependencies
      <conditional>@gcc-install-dll-path
    ;
explicit msbenchmark ;

install idconvert
    : pwiz_tools/commandline//idconvert
    : <conditional>@install-type
      <conditional>@install-location
      <conditional>@install-identdata-dependencies
      <conditional>@install-vendor-api-dependencies
      <conditional>@gcc-install-dll-path
    ;
explicit idconvert ;

alias all-tests : pwiz pwiz_tools pwiz_aux ;


# for copying all libraries and headers to one dir each
alias libraries : install-pwiz-lib install-boost-headers ;
explicit libraries ;

# default install location
local default-prefix = /usr/local ; # LINUX, MACOS
if [ modules.peek : NT ] { default-prefix = "C:\\" ; }
# set the default option value to be used when building the lib tarball
option.set prefix : $(default-prefix) ;

local headers = [ path.glob-tree pwiz : *.h *.hpp : .svn ] ;
package.install install-pwiz-lib
    : <install-source-root>$(PWIZ_ROOT_PATH) 
    : # executables
    : pwiz
    : $(headers) 
    ;
explicit install-pwiz-lib ;

# move boost headers separately because install-source-root is different
local boost_headers = [ path.glob-tree $(BOOST_SOURCE)/boost : *.h *.hpp : .svn ] ;
package.install install-boost-headers
    : <install-source-root>$(BOOST_SOURCE) 
    : # exe
    : # lib
    : $(boost_headers)
    ;
explicit install-boost-headers ;


# warning: _SECURE_SCL_THROWS is deprecated
# checked iterators throw instead of crash  
rule secure-scl-throws ( properties * )
{
    if <toolset>msvc in $(properties) &&
       ! ( <toolset-msvc:version>11.0 in $(properties) ) &&
       ! ( <toolset-msvc:version>12.0 in $(properties) ) &&
       ! ( <toolset-msvc:version>14.0 in $(properties) ) &&
       ! ( <toolset-msvc:version>14.1 in $(properties) )
    {
        return <define>_SILENCE_DEPRECATION_OF_SECURE_SCL_THROWS
               <define>_SECURE_SCL_THROWS=1 ;
    }
}


# any GCC executable that uses shared libraries must have all its code built with -fPIC
rule static-with-fpic ( properties * )
{
    if ( <toolset>gcc in $(properties) || <toolset>darwin in $(properties) ) &&
       <link>static in $(properties)
    {
        return <cflags>-fPIC <cxxflags>-fPIC <linkflags>-fPIC ;
    }
}


# predicate for use as a <conditional> requirement of targets that must only build with MSVC
rule msvc-requirement ( properties * )
{
    if ! <toolset>msvc in $(properties) { return <build>no ; }
}

# predicate for use as a <conditional> requirement of targets that must only build with MSVC and current .NET Framework
rule msvc-dotnet-requirement ( properties * )
{
    # require VS 2013 because of .NET Framework version
    if ! ( <toolset-msvc:version>12.0 in $(properties) ||
           <toolset-msvc:version>14.0 in $(properties) ||
           <toolset-msvc:version>14.1 in $(properties) )
    { return <build>no ; }
}

# predicate for use as a <conditional> requirement of targets that must only build with non-express version of MSVC
rule no-express-requirement ( properties * )
{
    # only the latest, non-express version of MSVC
    if ! ( <toolset-msvc:version>12.0 in $(properties) || 
           <toolset-msvc:version>14.0 in $(properties) || 
           <toolset-msvc:version>14.1 in $(properties) )
    { return <build>no ; }
    if 12.0express in $(properties:G=) { return <build>no ; }
}

# CONSIDER: would be nice to access msvc.jam's setup logic, but that would seem to require significant refactoring
constant MSVC_CURRENT_SETUP_SCRIPT : "CALL $(PWIZ_ROOT_PATH)\\libraries\\msvc_setup_script.bat $(PROCESSOR_ARCHITECTURE:L) >nul" ;

# special support for MSFileReader on Windows
if [ modules.peek : NT ]
{
    # can't build or run 64-bit version on Windows 32-bit OS
    import os ;
    local ProgramFiles = [ os.environ ProgramFiles ] ;
    local ProgramFilesX86 = [ os.environ "ProgramFiles(x86)" ] ;
    ProgramFilesX86 = $(ProgramFilesX86:E=$(ProgramFiles)) ;

    if ( [ MATCH (x64) : $(PLATFORM) ] )
    {
        # HACK: we can't just look at the PROCESSOR_ARCHITECTURE environment variable, because it is
        #       set to "x86" even on a 64-bit machine, probably because bjam is running in 32-bit mode
        if ( ! $(ProgramFilesX86) && [ MATCH (x86) : $(ProgramFiles) ] ) # infer 64-bit machine from (x86) appended to ProgramFiles
        {
            EXIT "\n*** ERROR: It is not possible to build or run a 64-bit build on 32-bit Windows." ;
        }
        
        # MSFileReader install directory
        constant ProgramFilesLibs : "C:\\Program Files" ;
        constant MSFILEREADER_SUFFIX : "_x64" ;
    }
    else
    {
        # MSFileReader install directory
        constant ProgramFilesLibs : "$(ProgramFilesX86)" ;
        constant MSFILEREADER_SUFFIX : "" ;
    }
    constant MSFILEREADER_INSTALL_DIR : "$(ProgramFilesLibs)\\Thermo\\MSFileReader" ;
} # if NT

# HACK: find location of WiffFileDataReader DLLs (it must be in Jamroot so both vendor_readers and vendor_api can use it)
rule wiff-dll-location ( api-path : properties * )
{
    # .NET 4 DLLs should work for anything .NET 4 or greater (hopefully); there's no Boost.Build property for .NET version
    local result = $(api-path) ;
    if --i-agree-to-the-vendor-licenses in [ modules.peek : ARGV ] &&
       [ path.exists $(result)\\Clearcore2.Data.WiffReader.dll ]            
    {
        return $(result) ;
    }
}

rule unifi-dll-location ( api-path : properties * )
{
    # .NET 4.5 DLLs should work for anything .NET 4 or greater (hopefully); there's no Boost.Build property for .NET version
    local result = $(api-path) ;
    if --i-agree-to-the-vendor-licenses in [ modules.peek : ARGV ] &&
       [ path.exists $(result)\\unifi-protobuf-net.dll ]
    {
        return $(result) ;
    }
}

rule bruker-dll-location ( api-path : properties * )
{
    local result ;

    if ( [ MATCH (x64) : $(PLATFORM) ] )
    {
        result = $(api-path)\\x64 ;
    }
    else
    {
        result = $(api-path)\\x86 ;
    }

    if --i-agree-to-the-vendor-licenses in [ modules.peek : ARGV ] &&
       $(result) &&
       [ path.exists $(result)\\CompassXtractMS.dll ]            
    {
        return $(result) ;
    }
}

rule shimadzu-dll-location ( api-path : properties * )
{
    local result ;

    if ( [ MATCH (x64) : $(PLATFORM) ] )
    {
        result = $(api-path)\\x64 ;
    }
    else
    {
        result = $(api-path)\\x86 ;
    }

    if --i-agree-to-the-vendor-licenses in [ modules.peek : ARGV ] &&
       $(result) &&
       [ path.exists $(result)\\DataReader.dll ]
    {
        return $(result) ;
    }
}

rule mhdac-dll-location ( api-path : properties * )
{
    local result ;

    if ( [ MATCH (x64) : $(PLATFORM) ] )
    {
        result = $(api-path)\\x64 ;
    }
    else
    {
        result = $(api-path)\\x86 ;
    }

    if --i-agree-to-the-vendor-licenses in [ modules.peek : ARGV ] &&
       $(result) &&
       [ path.exists $(result)\\MassSpecDataReader.dll ]            
    {
        return $(result) ;
    }
}

rule uimf-dll-location ( api-path : properties * )
{
    local result ;
    if <toolset-msvc:version>9.0 in $(properties) ||
       <toolset-msvc:version>9.0express in $(properties)
    {
        # not supported
    }
    else # VC10 DLLs should work for VC11 as well (it's dependent on .NET version)
    {
        if ( [ MATCH (x64) : $(PLATFORM) ] )
        {
            result = $(api-path)\\x64 ;
        }
        else
        {
            result = $(api-path)\\x86 ;
        }
    }
    if --i-agree-to-the-vendor-licenses in [ modules.peek : ARGV ] &&
        $(result) &&
       [ path.exists $(result)\\UIMFLibrary.dll ]            
    {
        return $(result) ;
    }
}

rule masslynxraw-dll-location ( api-path : properties * )
{
    local result ;
    if <toolset>msvc in $(properties) 
    {
        if ( [ MATCH (x64) : $(PLATFORM) ] )
        {
            result = $(api-path)\\vc12_x64 ;
        }
        else
        {
            result = $(api-path)\\vc12_x86 ;
        }
    }

    if --i-agree-to-the-vendor-licenses in [ modules.peek : ARGV ] &&
       $(result) &&
       [ path.exists $(result)\\MassLynxRaw.dll ]            
    {
        return $(result) ;
    }
}


rule msparser-path ( properties * )
{
    # Assign the most likely msparser library path
    local msparser_path_arg = [ MATCH --msparser-path=(.*) : [ modules.peek : ARGV ] ] ;

    local lib-location ;
    if $(msparser_path_arg)
    {
        lib-location = $(msparser_path_arg) ;
    }
    else if <toolset>msvc in $(properties)
    {
        if [ feature.get-values <toolset-msvc:version> : $(properties) ] in "9.0" "9.0express"
        {
            lib-location = "$(ProgramFilesLibs)\\Matrix Science\\Mascot Parser\\vs2008" ;
        }
        else if [ feature.get-values <toolset-msvc:version> : $(properties) ] in "10.0" "10.0express"
        {
            lib-location = "$(ProgramFilesLibs)\\Matrix Science\\Mascot Parser\\vs2010" ;
        }
        else if [ feature.get-values <toolset-msvc:version> : $(properties) ] in "11.0" "11.0express"
        {
            lib-location = "$(ProgramFilesLibs)\\Matrix Science\\Mascot Parser\\vs2012" ;
        }
        else if [ feature.get-values <toolset-msvc:version> : $(properties) ] in "12.0" "12.0express"
        {
            lib-location = "$(ProgramFilesLibs)\\Matrix Science\\Mascot Parser\\vs2013" ;
        }
<<<<<<< HEAD
        else if [ feature.get-values <toolset-msvc:version> : $(properties) ] in "14.0"
=======
        else if [ feature.get-values <toolset-msvc:version> : $(properties) ] in "14.0" "14.1"
>>>>>>> 1da31d15
        {
            lib-location = "$(ProgramFilesLibs)\\Matrix Science\\Mascot Parser\\vs2015" ;
        }
        else
        {
            if ! $(.warn-once)
            {
                .warn-once = true ;
                echo "Warning: Not using Mascot Parser due to unsupported version of MSVC." ;
            }
            lib-location = "" ;
        }
    } 
    else if <toolset>gcc in $(properties)
    {
        lib-location = "/usr/local/msparser/gnu" ;
    }
    else
    {
        if ! $(.warn-once)
        {
            .warn-once = true ;
            echo "Note: Not using Mascot Parser due to unsupported compiler." ;
        }
        lib-location = "" ;
    }

    if [ without-binary-msdata ] 
    {
        if ! $(.warn-once)
        {
            .warn-once = true ;
            echo "Note: Not using Mascot Parser due to --without-binary-msdata ." ;
        }
    }
    # Check for msparser existence.
    else if <toolset>msvc in $(properties) && [ path.exists $(lib-location)/lib/msparser.lib ]
    {
        if ! $(.warn-once)
        {
            .warn-once = true ;
            echo "Using Mascot Parser in $(lib-location)" ;
        }
        return $(lib-location) ;
    }
    else if <toolset>gcc in $(properties) && [ path.exists $(lib-location)/lib/libmsparser.a ]
    {
        if ! $(.warn-once)
        {
            .warn-once = true ;
            echo "Using Mascot Parser in $(lib-location)" ;
        }
        return $(lib-location) ;
    }
    else if ! $(.warn-once)
    {
        .warn-once = true ;
        
        if $(lib-location)
        {
            echo "Warning: No Mascot Parser found at $(lib-location)." ;
        }
        else
        {
            echo "Warning: No Mascot Parser found." ;
        }
        echo "         Mascot support will be disabled." ;
    }
}

rule msparser-requirements ( properties * )
{
    local msparser_path = [ msparser-path $(properties) ] ;
    local result = <search>$(msparser_path)/lib ;
    if <toolset>msvc in $(properties)
    {
        if <runtime-debugging>on in $(properties)
        {
            result += <name>msparserD ;
        }
    }
    return $(result) [ msparser-usage-requirements $(properties) ] ;
}

rule msparser-usage-requirements ( properties * )
{
    local msparser_path = [ msparser-path $(properties) ] ;
    local result = <include>$(msparser_path)/include ;
    if <toolset>msvc in $(properties)
    {
        result += <assembly-dependency>$(msparser_path)/../config/unimod_2.xsd <assembly-dependency>$(msparser_path)/../config/quantitation_1.xsd <assembly-dependency>$(msparser_path)/../config/quantitation_2.xsd ;
        if <runtime-debugging>on in $(properties)
        {
            result += <assembly-dependency>$(msparser_path)/lib/msparserD.dll ;
        }
        else
        {
            result += <assembly-dependency>$(msparser_path)/lib/msparser.dll ;
        }
    }
    return $(result) ;
}

searched-lib msparser : : <conditional>@msparser-requirements : : <conditional>@msparser-usage-requirements ;


# any source tree can build binary tarballs

import common ;
import property-set ;
import sequence ;
import option ;
import property ;

.common-location = $(PWIZ_BUILD_PATH) ;

rule binary-tarball-requirements ( properties * )
{
    local toolsets = [ feature.get-values <toolset> : $(properties) ] ;
    local variants = [ feature.get-values <variant> : $(properties) ] ;
    local location = [ install-location $(properties) ] ;
    location = $(location:G=) ;

    local non-redistributables = pwiz_bindings_cli.xml ; # .NET documentation

    if $(variants[1]) = "release"
    {
        non-redistributables += *.pdb ; # MSVC debug symbols
    }

    non-redistributables = [ sequence.join $(non-redistributables) : "&&exclude:" ] ;

    local result = "<tar-source>path-anchor:$(location)&&exclude:$(non-redistributables)&&$(location)" ;
    if ! <architecture> in $(properties:G)
    {
        if $(.platform:L) = "x86_64" && <address-model>32 in $(properties) { properties += <architecture>x86 ; }
        else if $(.platform:L) = "x86" && <address-model>64 in $(properties) { properties += <architecture>x86_64 ; } 
        else { properties += <architecture>$(.platform:L) ; }
    }
    local linkage ;
    if <link>shared in $(properties) { linkage = "-shared" ; }
    local name = [ common.format-name <base> <property:target-os> <property:architecture> <toolset> <property:variant> $(linkage) -$(version-tag:J=_)
                                      : pwiz-bin : TBZ2 : [ property-set.create $(properties) ] ] ;
    result += <name>$(name) <dependency>executables <location>$(.common-location) <dependency>VERSION ;
    return $(result) ;
}

tar.create pwiz-bin.tar.bz2
  : # sources are handled by the conditional

  : # requirements
    <conditional>@binary-tarball-requirements
  ;

rule library-tarball-requirements ( properties * )
{
    local toolsets = [ feature.get-values <toolset> : $(properties) ] ;
    local variants = [ feature.get-values <variant> : $(properties) ] ;
    
    # require that the location come from --prefix or default; do not allow --libdir or --includedir
    if [ MATCH --libdir=(.*) : [ modules.peek : ARGV ] ] ||
       [ MATCH --includedir=(.*) : [ modules.peek : ARGV ] ]
    {
        echo "--libdir and --includedir are not supported for pwiz-lib.tar.bz2; use --prefix instead" ;
        exit ;
    }

    local prefix = [ option.get prefix ] ;
    local location = $(prefix:G=) ;

    # no more redistributables!
    #local non-redistributables =
    #non-redistributables = [ sequence.join $(non-redistributables) : "&&exclude:" ] ;
    #local result = <tar-source>path-anchor:$(location)&&exclude:$(non-redistributables)&&$(location) ;

    local result = "<tar-source>path-anchor:$(location)&&$(location)" ;
    if ! <architecture> in $(properties:G)
    {
        if $(.platform:L) = "x86_64" && <address-model>32 in $(properties) { properties += <architecture>x86 ; }
        else if $(.platform:L) = "x86" && <address-model>64 in $(properties) { properties += <architecture>x86_64 ; } 
        else { properties += <architecture>$(.platform:L) ; }
    }
    local linkage ;
    if <link>shared in $(properties) { linkage = "-shared" ; }
    local name = [ common.format-name <base> <property:target-os> <property:architecture> <toolset> <property:variant> $(linkage) -$(version-tag:J=_)
                                      : pwiz-lib : TBZ2 : [ property-set.create $(properties) ] ] ;
    result += <name>$(name) <dependency>libraries <location>$(.common-location) <dependency>VERSION ;
    return $(result) ;
}

tar.create pwiz-lib.tar.bz2
  : # sources are handled by the conditional

  : # requirements
    <conditional>@library-tarball-requirements
  ;
explicit pwiz-lib.tar.bz2 ;

# full source trees automatically build source tarballs

if ! [ path.exists $(PWIZ_ROOT_PATH)/SUBSET ]
{

import bcp ;
using bcp : $(BOOST_SOURCE) : $(.common-location)/bcp ;

path-constant BOOST_SUBSET_PATH : $(.common-location)/boost-subset ;

bcp.copy-boost-dependencies copy_boost_subset
  : # sources

    # scan all source files for boost dependencies
    [ path.glob-tree $(PWIZ_ROOT_PATH)/pwiz : *.cpp *.hpp ]
    [ path.glob-tree $(PWIZ_ROOT_PATH)/pwiz_aux : *.cpp *.hpp ]
    [ path.glob-tree $(PWIZ_ROOT_PATH)/pwiz_tools : *.cpp *.hpp *.h ]
    [ path.glob-tree $(PWIZ_LIBRARIES_PATH)/boost_aux : *.cpp *.hpp ]
    [ path.glob-tree $(PWIZ_LIBRARIES_PATH)/SQLite : *.cpp *.h ]

    [ mz5-build $(PWIZ_LIBRARIES_PATH)/hdf5-1.8.7/src/init_once_workaround.cpp ]

    # scan all targets and their dependencies
    $(PWIZ_ROOT_PATH)/pwiz_tools/commandline//mstools

  : # requirements
    <location>$(BOOST_SUBSET_PATH)/boost_$(BOOST_VERSION:J=_)
  ;


tar.create boost_$(BOOST_VERSION:J=_).tar.bz2
  : # sources

      "path-anchor:$(BOOST_SUBSET_PATH)"
      $(BOOST_SUBSET_PATH)/boost_$(BOOST_VERSION:J=_)

  : # requirements
    <location>$(BOOST_SUBSET_PATH)/libraries
    <dependency>copy_boost_subset
  ;

.exclusion-list =
<<<<<<< HEAD
    exclude:.svn
    exclude:*.bak
    exclude:cvgen*.exe
    exclude:svnrev.hpp
    exclude:Version.cpp
    exclude:Reader_*_Test.data
    exclude:example_data/small* # large files in example_data
    exclude:bootstrap exclude:bin.* # boost-build intermediate directories
    exclude:bin exclude:obj exclude:TestResults # C#.NET intermediate directories
    exclude:_ReSharper.* # ReSharper directory for C# projects
    exclude:*.ncb exclude:*.suo exclude:*.user exclude:*.p12 # More visual studio files
    exclude:*.xdc # .NET XML documentation sources
    exclude:tar.excluded # a place to put any files in these directories that shouldn't be tarballed
    exclude:pwiz_tools/BiblioSpec
    exclude:pwiz_tools/Skyline
    exclude:pwiz_tools/Topograph
    exclude:pwiz_tools/Bumbershoot
    exclude:pwiz_tools/Shared/BiblioSpec
    exclude:pwiz_tools/Shared/Crawdad
    exclude:pwiz_tools/Shared/ProteomeDb
    exclude:pwiz_tools/Shared/ProteowizardWrapper
    exclude:pwiz_tools/Shared/Lib/DotNetZip
    exclude:pwiz_tools/Shared/Lib/NHibernate
    exclude:pwiz_tools/Shared/Lib/npgsql
    exclude:pwiz_tools/Shared/Lib/x86
    exclude:pwiz_tools/Shared/Lib/x64
    exclude:pwiz_tools/Shared/Lib/mysql.*
    exclude:pwiz_tools/Shared/Lib/zlib.*
    exclude:pwiz_tools/Shared/Lib/Microsoft.VC*
    exclude:pwiz_aux/msrc/utility/vendor_api/ABI/Clearcore*.dll
    exclude:pwiz_aux/msrc/utility/vendor_api/ABI/Sciex*.dll
    exclude:pwiz_aux/msrc/utility/vendor_api/ABI/OFX*.dll
    exclude:pwiz_aux/msrc/utility/vendor_api/ABI/LicenseKey.h
    exclude:pwiz_aux/msrc/utility/vendor_api/Agilent/x*
    exclude:pwiz_aux/msrc/utility/vendor_api/Bruker/x*
    exclude:pwiz_aux/msrc/utility/vendor_api/Shimadzu/*.dll
    exclude:pwiz_aux/msrc/utility/vendor_api/Shimadzu/x*
    exclude:pwiz_aux/msrc/utility/vendor_api/thermo/x64
    exclude:pwiz_aux/msrc/utility/vendor_api/thermo/x86
    exclude:pwiz_aux/msrc/utility/vendor_api/Waters/*_x*
=======
    "exclude:.svn"
    "exclude:*.bak"
    "exclude:cvgen*.exe"
    "exclude:svnrev.hpp"
    "exclude:Version.cpp"
    "exclude:Reader_*_Test.data"
    "exclude:example_data/small* # large files in example_data"
    "exclude:bootstrap exclude:bin.* # boost-build intermediate directories"
    "exclude:bin exclude:obj exclude:TestResults # C#.NET intermediate directories"
    "exclude:_ReSharper.* # ReSharper directory for C# projects"
    "exclude:*.ncb exclude:*.suo exclude:*.user exclude:*.p12 # More visual studio files"
    "exclude:*.xdc # .NET XML documentation sources"
    "exclude:tar.excluded # a place to put any files in these directories that shouldn't be tarballed"
    "exclude:pwiz_tools/BiblioSpec"
    "exclude:pwiz_tools/Skyline"
    "exclude:pwiz_tools/Topograph"
    "exclude:pwiz_tools/Bumbershoot"
    "exclude:pwiz_tools/Shared/BiblioSpec"
    "exclude:pwiz_tools/Shared/Crawdad"
    "exclude:pwiz_tools/Shared/ProteomeDb"
    "exclude:pwiz_tools/Shared/ProteowizardWrapper"
    "exclude:pwiz_tools/Shared/Lib/DotNetZip"
    "exclude:pwiz_tools/Shared/Lib/NHibernate"
    "exclude:pwiz_tools/Shared/Lib/npgsql"
    "exclude:pwiz_tools/Shared/Lib/x86"
    "exclude:pwiz_tools/Shared/Lib/x64"
    "exclude:pwiz_tools/Shared/Lib/mysql.*"
    "exclude:pwiz_tools/Shared/Lib/zlib.*"
    "exclude:pwiz_tools/Shared/Lib/Microsoft.VC*"
    "exclude:pwiz_aux/msrc/utility/vendor_api/ABI/Clearcore*.dll"
    "exclude:pwiz_aux/msrc/utility/vendor_api/ABI/Sciex*.dll"
    "exclude:pwiz_aux/msrc/utility/vendor_api/ABI/OFX*.dll"
    "exclude:pwiz_aux/msrc/utility/vendor_api/ABI/LicenseKey.h"
    "exclude:pwiz_aux/msrc/utility/vendor_api/Agilent/x*"
    "exclude:pwiz_aux/msrc/utility/vendor_api/Bruker/x*"
    "exclude:pwiz_aux/msrc/utility/vendor_api/Shimadzu/x*"
    "exclude:pwiz_aux/msrc/utility/vendor_api/thermo/x64"
    "exclude:pwiz_aux/msrc/utility/vendor_api/thermo/x86"
    "exclude:pwiz_aux/msrc/utility/vendor_api/Waters/*_x*"
>>>>>>> 1da31d15
;

# the SUBSET file acts as flag so that building a subset tarball doesn't build a source tarball
make SUBSET : : @make_SUBSET : <location>$(.common-location) ;
actions make_SUBSET
{
@($(STDOUT):E=
This source tree is a subset of the full pwiz source tree.
) > "$(<)"
}

.common-sources =
    "path-anchor:$(PWIZ_ROOT_PATH)"
    $(.exclusion-list)
    
    $(PWIZ_ROOT_PATH)/Jamroot.jam
    $(PWIZ_ROOT_PATH)/NOTICE
    $(PWIZ_ROOT_PATH)/LICENSE
    $(PWIZ_ROOT_PATH)/quickbuild.bat
    $(PWIZ_ROOT_PATH)/quickbuild.sh
    $(PWIZ_ROOT_PATH)/clean.bat
    $(PWIZ_ROOT_PATH)/clean.sh

    $(PWIZ_ROOT_PATH)/doc
    $(PWIZ_ROOT_PATH)/example_data

    $(PWIZ_ROOT_PATH)/pwiz
    $(PWIZ_ROOT_PATH)/pwiz_aux
    $(PWIZ_ROOT_PATH)/pwiz_tools
    $(PWIZ_ROOT_PATH)/scripts

    "path-anchor:$(PWIZ_BUILD_PATH)"
    $(PWIZ_BUILD_PATH)/SUBSET

    "path-anchor:$(PWIZ_ROOT_PATH)"
;

.l = 
    $(PWIZ_LIBRARIES_PATH)/boost-build
    $(PWIZ_LIBRARIES_PATH)/boost_aux
    $(PWIZ_LIBRARIES_PATH)/predef
    $(PWIZ_LIBRARIES_PATH)/libsvm-3.0
    $(PWIZ_LIBRARIES_PATH)/SQLite
    $(PWIZ_LIBRARIES_PATH)/Eigen
    $(PWIZ_LIBRARIES_PATH)/CSpline
    [ path.glob $(PWIZ_LIBRARIES_PATH) : *.bat *.sh *.h *.jam *.dll *.lib *.exe *.cpp libgd*.tar.bz2 libpng*.tar.bz2 freetype*.tar.bz2 zlib*.tar.bz2 hdf5*.tar.bz2 ]

    # include the bcp'd boost tarball as if it was really located at "libraries/boost_*.tar.bz2"
    "path-anchor:$(BOOST_SUBSET_PATH)"
    $(BOOST_SUBSET_PATH)/libraries

    "path-anchor:$(PWIZ_ROOT_PATH)"
;

.no-t = 
    "exclude:*Test*.data*"
    "exclude:*Test.?pp"
    "exclude:*TestData.?pp"
    "exclude:*.pdf # pwiz posters in /doc"
    "exclude:example_data*"
;

.no-v =
    "exclude:vendor_readers/*/*.bat"
    "exclude:vendor_api/ABI"
    "exclude:vendor_api/Agilent"
    "exclude:vendor_api/Bruker"
    "exclude:vendor_api/Shimadzu"
    "exclude:vendor_api/thermo"
    "exclude:vendor_api/UIMF"
    "exclude:vendor_api/Waters"
    "exclude:vendor_api_*.7z"
;

.common-requirements = <location>$(.common-location) <dependency>boost_$(BOOST_VERSION:J=_).tar.bz2 <dependency>SUBSET <dependency>VERSION ;

# l = without libraries, t = without tests, v = without vendor APIs
tar.create pwiz-src.tar.bz2             : $(.common-sources) $(.l) : $(.common-requirements) <name>pwiz-src-$(version-tag:J=_).tar.bz2 ;
tar.create pwiz-src-without-l.tar.bz2   : $(.common-sources) : $(.common-requirements) <name>pwiz-src-without-l-$(version-tag:J=_).tar.bz2 ;
tar.create pwiz-src-without-lt.tar.bz2  : $(.no-t) $(.common-sources)  : $(.common-requirements) <name>pwiz-src-without-lt-$(version-tag:J=_).tar.bz2 ;
tar.create pwiz-src-without-ltv.tar.bz2 : $(.no-t) $(.no-v) $(.common-sources) : $(.common-requirements) <name>pwiz-src-without-ltv-$(version-tag:J=_).tar.bz2 ;
tar.create pwiz-src-without-lv.tar.bz2  : $(.no-v) $(.common-sources) : $(.common-requirements) <name>pwiz-src-without-lv-$(version-tag:J=_).tar.bz2 ;
tar.create pwiz-src-without-t.tar.bz2   : $(.no-t) $(.common-sources) $(.l) : $(.common-requirements) <name>pwiz-src-without-t-$(version-tag:J=_).tar.bz2 ;
tar.create pwiz-src-without-tv.tar.bz2  : $(.no-t) $(.no-v) $(.common-sources) $(.l) : $(.common-requirements) <name>pwiz-src-without-tv-$(version-tag:J=_).tar.bz2 ;
tar.create pwiz-src-without-v.tar.bz2   : $(.no-v) $(.common-sources) $(.l) : $(.common-requirements) <name>pwiz-src-without-v-$(version-tag:J=_).tar.bz2 ;

} # if SUBSET<|MERGE_RESOLUTION|>--- conflicted
+++ resolved
@@ -639,8 +639,7 @@
         if [ path.exists pwiz_aux/msrc/utility/vendor_api/ABI/T2D ] { dependencies += <dependency>$(PWIZ_ROOT_PATH)/pwiz_aux/msrc/utility/vendor_api/ABI/T2D//install_pwiz_vendor_api_abi_t2d/$(location) ; }
         if [ path.exists pwiz_aux/msrc/utility/vendor_api/Agilent ] { dependencies += <dependency>$(PWIZ_ROOT_PATH)/pwiz_aux/msrc/utility/vendor_api/Agilent//install_pwiz_vendor_api_agilent/$(location) ; }
         if [ path.exists pwiz_aux/msrc/utility/vendor_api/Bruker ] { dependencies += <dependency>$(PWIZ_ROOT_PATH)/pwiz_aux/msrc/utility/vendor_api/Bruker//install_pwiz_vendor_api_bruker/$(location) ; }
-        if [ path.exists pwiz_aux/msrc/utility/vendor_api/Shimadzu ] { dependencies += <dependency>$(PWIZ_ROOT_PATH)/pwiz_aux/msrc/utility/vendor_api/Shimadzu//install_pwiz_vendor_api_shimadzu_core/$(location) ; }
-        if [ path.exists pwiz_aux/msrc/utility/vendor_api/Shimadzu ] { dependencies += <dependency>$(PWIZ_ROOT_PATH)/pwiz_aux/msrc/utility/vendor_api/Shimadzu//install_pwiz_vendor_api_shimadzu_platform/$(location) ; }
+        if [ path.exists pwiz_aux/msrc/utility/vendor_api/Shimadzu ] { dependencies += <dependency>$(PWIZ_ROOT_PATH)/pwiz_aux/msrc/utility/vendor_api/Shimadzu//install_pwiz_vendor_api_shimadzu/$(location) ; }
         if [ path.exists pwiz_aux/msrc/utility/vendor_api/thermo ] { dependencies += <dependency>$(PWIZ_ROOT_PATH)/pwiz_aux/msrc/utility/vendor_api/thermo//install_pwiz_vendor_api_thermo/$(location) ; }
         if [ path.exists pwiz_aux/msrc/utility/vendor_api/UIMF ] { dependencies += <dependency>$(PWIZ_ROOT_PATH)/pwiz_aux/msrc/utility/vendor_api/UIMF//install_pwiz_vendor_api_uimf/$(location) ; }
         if [ path.exists pwiz_aux/msrc/utility/vendor_api/UNIFI ] { dependencies += <dependency>$(PWIZ_ROOT_PATH)/pwiz_aux/msrc/utility/vendor_api/UNIFI//install_pwiz_vendor_api_unifi/$(location) ; }
@@ -1036,11 +1035,7 @@
         {
             lib-location = "$(ProgramFilesLibs)\\Matrix Science\\Mascot Parser\\vs2013" ;
         }
-<<<<<<< HEAD
-        else if [ feature.get-values <toolset-msvc:version> : $(properties) ] in "14.0"
-=======
         else if [ feature.get-values <toolset-msvc:version> : $(properties) ] in "14.0" "14.1"
->>>>>>> 1da31d15
         {
             lib-location = "$(ProgramFilesLibs)\\Matrix Science\\Mascot Parser\\vs2015" ;
         }
@@ -1281,48 +1276,6 @@
   ;
 
 .exclusion-list =
-<<<<<<< HEAD
-    exclude:.svn
-    exclude:*.bak
-    exclude:cvgen*.exe
-    exclude:svnrev.hpp
-    exclude:Version.cpp
-    exclude:Reader_*_Test.data
-    exclude:example_data/small* # large files in example_data
-    exclude:bootstrap exclude:bin.* # boost-build intermediate directories
-    exclude:bin exclude:obj exclude:TestResults # C#.NET intermediate directories
-    exclude:_ReSharper.* # ReSharper directory for C# projects
-    exclude:*.ncb exclude:*.suo exclude:*.user exclude:*.p12 # More visual studio files
-    exclude:*.xdc # .NET XML documentation sources
-    exclude:tar.excluded # a place to put any files in these directories that shouldn't be tarballed
-    exclude:pwiz_tools/BiblioSpec
-    exclude:pwiz_tools/Skyline
-    exclude:pwiz_tools/Topograph
-    exclude:pwiz_tools/Bumbershoot
-    exclude:pwiz_tools/Shared/BiblioSpec
-    exclude:pwiz_tools/Shared/Crawdad
-    exclude:pwiz_tools/Shared/ProteomeDb
-    exclude:pwiz_tools/Shared/ProteowizardWrapper
-    exclude:pwiz_tools/Shared/Lib/DotNetZip
-    exclude:pwiz_tools/Shared/Lib/NHibernate
-    exclude:pwiz_tools/Shared/Lib/npgsql
-    exclude:pwiz_tools/Shared/Lib/x86
-    exclude:pwiz_tools/Shared/Lib/x64
-    exclude:pwiz_tools/Shared/Lib/mysql.*
-    exclude:pwiz_tools/Shared/Lib/zlib.*
-    exclude:pwiz_tools/Shared/Lib/Microsoft.VC*
-    exclude:pwiz_aux/msrc/utility/vendor_api/ABI/Clearcore*.dll
-    exclude:pwiz_aux/msrc/utility/vendor_api/ABI/Sciex*.dll
-    exclude:pwiz_aux/msrc/utility/vendor_api/ABI/OFX*.dll
-    exclude:pwiz_aux/msrc/utility/vendor_api/ABI/LicenseKey.h
-    exclude:pwiz_aux/msrc/utility/vendor_api/Agilent/x*
-    exclude:pwiz_aux/msrc/utility/vendor_api/Bruker/x*
-    exclude:pwiz_aux/msrc/utility/vendor_api/Shimadzu/*.dll
-    exclude:pwiz_aux/msrc/utility/vendor_api/Shimadzu/x*
-    exclude:pwiz_aux/msrc/utility/vendor_api/thermo/x64
-    exclude:pwiz_aux/msrc/utility/vendor_api/thermo/x86
-    exclude:pwiz_aux/msrc/utility/vendor_api/Waters/*_x*
-=======
     "exclude:.svn"
     "exclude:*.bak"
     "exclude:cvgen*.exe"
@@ -1362,7 +1315,6 @@
     "exclude:pwiz_aux/msrc/utility/vendor_api/thermo/x64"
     "exclude:pwiz_aux/msrc/utility/vendor_api/thermo/x86"
     "exclude:pwiz_aux/msrc/utility/vendor_api/Waters/*_x*"
->>>>>>> 1da31d15
 ;
 
 # the SUBSET file acts as flag so that building a subset tarball doesn't build a source tarball
