//
// $Id$
//
// 
// Original author: Matt Chambers <matt.chambers42 .@. gmail.com>
//
// Copyright 2017 Matt Chambers - Nashville, TN 37221
//
// Licensed under the Apache License, Version 2.0 (the "License"); 
// you may not use this file except in compliance with the License. 
// You may obtain a copy of the License at 
//
// http://www.apache.org/licenses/LICENSE-2.0
//
// Unless required by applicable law or agreed to in writing, software 
// distributed under the License is distributed on an "AS IS" BASIS, 
// WITHOUT WARRANTIES OR CONDITIONS OF ANY KIND, either express or implied. 
// See the License for the specific language governing permissions and 
// limitations under the License.
//


#define PWIZ_SOURCE

#pragma unmanaged
#include "pwiz/utility/misc/Std.hpp"
#include "pwiz/utility/misc/DateTime.hpp"
#include "pwiz/utility/misc/Filesystem.hpp"
#include "TimsData.hpp"
#include "sqlite3pp.h"


using namespace pwiz::util;
using namespace pwiz::msdata::detail::Bruker;
using namespace pwiz::vendor_api::Bruker;
namespace sqlite = sqlite3pp;


namespace {

InstrumentFamily translateInstrumentFamily(int instrumentFamilyId)
{
    switch (instrumentFamilyId)
    {
        case 1: return InstrumentFamily_OTOF;
        case 2: return InstrumentFamily_OTOFQ;
        case 6: return InstrumentFamily_maXis;
        case 7: return InstrumentFamily_impact;
        case 8: return InstrumentFamily_compact;
        case 512: return InstrumentFamily_FTMS;
        case 513: return InstrumentFamily_solariX;
        default: return InstrumentFamily_Unknown;
    }
}

FragmentationMode translateScanMode(int scanMode)
{
    switch (scanMode)
    {
        default:
        case 1:
            return FragmentationMode_CID;
            //return FragmentationMode_Unknown;

        case 2:
        case 8:
            return FragmentationMode_CID;

        case 4:
        case 5:
            return FragmentationMode_ISCID; // in-source or broadband CID
    }
}

InstrumentSource translateInstrumentSource(int instrumentSourceId)
{
    return (InstrumentSource) instrumentSourceId;
}

} // namespace


/*

PerSpectrumVariables:
Summation = 2
IsolationMass = 7
IsolationWidth = 8
DeviceTemp1 = 9
DeviceTemp2 = 10

PerSegmentVariables:
CorrectorFill = 13
DeviceReferenceTemp1 = 15
DeviceReferenceTemp2 = 16

ScanMode:
0 = MS
2 = MS/MS
4 = in-source CID
5 = broadband CID
8 = PASEF?
255 = unknown

AcquisitionMode:
1 = (axial or orthogonal) TOF, linear detection mode
2 = (axial or orthogonal) TOF, reflector detection mode
255 = unknown

*/


namespace pwiz {
namespace vendor_api {
namespace Bruker {


TimsDataImpl::TimsDataImpl(const string& rawpath, bool combineIonMobilitySpectra, int preferOnlyMsLevel)
    : tdfFilepath_((bfs::path(rawpath) / "analysis.tdf").string()),
      tdfStorage_(new TimsBinaryData(rawpath)),
      combineSpectra_(combineIonMobilitySpectra),
      hasPASEFData_(false),
      preferOnlyMsLevel_(preferOnlyMsLevel)
{
    sqlite::database db(tdfFilepath_);

    double mzAcqRangeLower = 0, mzAcqRangeUpper = 0;

    sqlite::query properties(db, "SELECT Key, Value FROM GlobalMetadata");
    for (sqlite::query::iterator itr = properties.begin(); itr != properties.end(); ++itr)
    {
        string key, value;
        itr->getter() >> key >> value;
        if (key == "AcquisitionSoftware")
            acquisitionSoftware_.swap(value);
        else if (key == "AcquisitionSoftwareVersion")
            acquisitionSoftwareVersion_.swap(value);
        else if (key == "InstrumentFamily")
            instrumentFamily_ = translateInstrumentFamily(lexical_cast<int>(value));
        else if (key == "InstrumentSourceType")
            instrumentSource_ = translateInstrumentSource(lexical_cast<int>(value));
        else if (key == "AcquisitionDateTime")
            acquisitionDateTime_.swap(value);
        else if (key == "OperatorName")
            operatorName_.swap(value);
        else if (key == "MzAcqRangeLower")
            mzAcqRangeLower = lexical_cast<double>(value);
        else if (key == "MzAcqRangeUpper")
            mzAcqRangeUpper = lexical_cast<double>(value);
    }

    // get frame count
    string queryMsFilter;
    switch (preferOnlyMsLevel_)
    {
        case 1:
            queryMsFilter = " WHERE MsMsType = 0"; // Skip MS2
            break;
        case 2:
            queryMsFilter = " WHERE MsMsType > 0"; // Skip MS1
            break;

        case 0:
        default:
            queryMsFilter = " WHERE Id >= 0"; // Accept all frames
            break;
    }

    string queryFrameCount = "SELECT COUNT(*) FROM Frames";
    size_t count = sqlite::query(db, queryFrameCount.c_str()).begin()->get<sqlite3_int64>(0);
    frames_.reserve(count);

    if (!combineIonMobilitySpectra)
    {
        // get anticipated scan count
        std::string queryNonEmpty = queryFrameCount + queryMsFilter + " AND NumPeaks > 0";
        size_t countNonEmpty = sqlite::query(db, queryNonEmpty.c_str()).begin()->get<sqlite3_int64>(0);
        size_t nScans = sqlite::query(db, "SELECT MAX(NumScans) FROM Frames").begin()->get<sqlite3_int64>(0);
        spectra_.reserve(countNonEmpty * nScans);
    }

    std::string querySelect =
        "SELECT f.Id, Time, Polarity, ScanMode, MsMsType, MaxIntensity, SummedIntensities, NumScans, NumPeaks, "
        "Parent, TriggerMass, IsolationWidth, PrecursorCharge, CollisionEnergy "
        "FROM Frames f "
        "LEFT JOIN FrameMsMsInfo info ON f.Id=info.Frame " +
        queryMsFilter + 
        " ORDER BY Id"; // we currently depend on indexing the frames_ vector by Id (which so far has always been sorted by time)
    sqlite::query q(db, querySelect.c_str());

    size_t scanIndex = 0;

    for (sqlite::query::iterator itr = q.begin(); itr != q.end(); ++itr)
    {
        sqlite::query::rows row = *itr;
        int idx = -1;
        int64_t frameId = row.get<sqlite3_int64>(++idx);
        double rt = row.get<double>(++idx);
        IonPolarity polarity = row.get<string>(++idx) == "+" ? IonPolarity_Positive : IonPolarity_Negative;
        int scanMode = row.get<int>(++idx);
        int msmsType = row.get<int>(++idx);

        int msLevel;
        switch (msmsType)
        {
            case 0: msLevel = 1; break;
            case 2: msLevel = 2; break;
            case 8: msLevel = 2; break;
            default: throw runtime_error("Unhandled msmsType: " + lexical_cast<string>(msmsType));
        }

        double bpi = row.get<double>(++idx);
        double tic = row.get<double>(++idx);
        int numScans = row.get<int>(++idx);
        int numPeaks = row.get<int>(++idx);
        if (numPeaks == 0)
            continue;

        optional<uint64_t> parentId(row.get<optional<sqlite3_int64> >(++idx));
        optional<double> precursorMz(row.get<optional<double> >(++idx));
        optional<double> isolationWidth(row.get<optional<double> >(++idx));
        optional<int> precursorCharge(row.get<optional<int> >(++idx));
        optional<double> collisionEnergy(row.get<optional<double> >(++idx));

        TimsFramePtr frame(new TimsFrame(tdfStorage_, frameId,
                                         msLevel, rt,
                                         mzAcqRangeLower, mzAcqRangeUpper,
                                         tic, bpi,
                                         polarity, scanMode, numScans,
                                         parentId, precursorMz,
                                         isolationWidth, precursorCharge));
        frames_[frameId] = frame;

        if (!combineIonMobilitySpectra)
        {
            frame->firstScanIndex_ = scanIndex;
            for (int i = 0; i < numScans; ++i, ++scanIndex)
<<<<<<< HEAD
                spectra_.emplace_back(new TimsSpectrumMS1(frames_.back(), i));
=======
                spectra_.emplace_back(new TimsSpectrum(frame, i, scanIndex));
        }
>>>>>>> d5e6cab4
    }

    hasPASEFData_ = db.has_table("PasefFrameMsMsInfo");
    if (hasPASEFData_ && preferOnlyMsLevel_ != 1)
    {
        sqlite::query q(db, "SELECT Frame, ScanNumBegin, ScanNumEnd, IsolationMz, IsolationWidth, CollisionEnergy, MonoisotopicMz, Charge, ScanNumber, Intensity, Parent "
                            "FROM PasefFrameMsMsInfo f, Precursors p where p.id=f.precursor");
        for (sqlite::query::iterator itr = q.begin(); itr != q.end(); ++itr)
        {
            sqlite::query::rows row = *itr;
            int idx = -1;
            int64_t frameId = row.get<sqlite3_int64>(++idx);

            auto findItr = frames_.find(frameId);
            if (findItr == frames_.end()) // numPeaks == 0, but sometimes still shows up in PasefFrameMsMsInfo!?
                continue;
            auto& frame = findItr->second;

            frame->pasef_precursor_info_.emplace_back(new PasefPrecursorInfo);
            PasefPrecursorInfo& info = *frame->pasef_precursor_info_.back();

            info.scanBegin = row.get<int>(++idx);
            info.scanEnd = row.get<int>(++idx) - 1; // scan end in TDF is exclusive, but in pwiz is inclusive

            info.isolationMz = row.get<double>(++idx);
            info.isolationWidth = row.get<double>(++idx);
            info.collisionEnergy = row.get<double>(++idx);
            info.monoisotopicMz = row.get<double>(++idx);
            info.charge = row.get<int>(++idx);
            info.avgScanNumber = row.get<double>(++idx);
            info.intensity = row.get<double>(++idx);
        }
    }

    // when combining ion mobility spectra, spectra array is filled after querying PASEF info
    if (combineIonMobilitySpectra)
    {
        for (const auto& kvp : frames_)
        {
            const auto& frame = kvp.second;

            if (!frame->pasef_precursor_info_.empty())
            {
                // TODO: add PASEF information to spectra in non-combining mode
                for (const auto& precursor : frame->pasef_precursor_info_)
                {
                    spectra_.emplace_back(new TimsSpectrumMS2Combined(frame, precursor->scanBegin, precursor->scanEnd, *precursor));
                }
            }
            else // MS1 or non-PASEF MS2
            {
                spectra_.emplace_back(new TimsSpectrumMS1Combined(frame, 0, frame->numScans_ - 1));
            }
        }
    }
}


bool TimsDataImpl::hasMSData() const { return true; }
bool TimsDataImpl::hasLCData() const { return false; }
bool TimsDataImpl::hasPASEFData() const { return hasPASEFData_; }
size_t TimsDataImpl::getMSSpectrumCount() const { return spectra_.size(); }
MSSpectrumPtr TimsDataImpl::getMSSpectrum(int scan, DetailLevel detailLevel) const { return spectra_[scan - 1]; }

pair<size_t, size_t> TimsDataImpl::getFrameScanPair(int scan) const
{
    const auto& s = spectra_[scan - 1];
    return make_pair(s->frame_.frameId(), s->scanBegin()+1);
}

size_t TimsDataImpl::getSpectrumIndex(int frame, int scan) const
{
    auto findItr = frames_.find(frame);
    if (findItr == frames_.end())
        throw out_of_range("[TimsData::getSpectrumIndex] invalid frame index");

    if (!findItr->second->firstScanIndex_)
        throw runtime_error("[TimsData::getSpectrumIndex] cannot get index from frame/scan in combineIonMobilitySpectra mode");

    return findItr->second->firstScanIndex_.get() + scan - 1;
}


size_t TimsDataImpl::getLCSourceCount() const { return 0; }
size_t TimsDataImpl::getLCSpectrumCount(int source) const { return 0; }
LCSpectrumSourcePtr TimsDataImpl::getLCSource(int source) const { return 0; }
LCSpectrumPtr TimsDataImpl::getLCSpectrum(int source, int scan) const { return LCSpectrumPtr(); }

std::string TimsDataImpl::getOperatorName() const { return operatorName_; }
std::string TimsDataImpl::getAnalysisName() const { return ""; }
boost::local_time::local_date_time TimsDataImpl::getAnalysisDateTime() const { return parse_date_time("%Y-%m-%dT%H:%M:%S%Q", acquisitionDateTime_); }
std::string TimsDataImpl::getSampleName() const { return ""; }
std::string TimsDataImpl::getMethodName() const { return ""; }
InstrumentFamily TimsDataImpl::getInstrumentFamily() const { return instrumentFamily_; }
std::string TimsDataImpl::getInstrumentDescription() const { return ""; }
InstrumentSource TimsDataImpl::getInstrumentSource() const { return instrumentSource_; }
std::string TimsDataImpl::getAcquisitionSoftware() const { return acquisitionSoftware_; }
std::string TimsDataImpl::getAcquisitionSoftwareVersion() const { return acquisitionSoftwareVersion_; }

TimsFrame::TimsFrame(TimsBinaryDataPtr storage, int64_t frameId,
                     int msLevel, double rt,
                     double startMz, double endMz,
                     double tic, double bpi,
                     IonPolarity polarity, int scanMode, int numScans,
                     const optional<uint64_t>& parentId,
                     const optional<double>& precursorMz,
                     const optional<double>& isolationWidth,
                     const optional<int>& precursorCharge)
    : frameId_(frameId), msLevel_(msLevel), rt_(rt), parentId_(parentId), tic_(tic), bpi_(bpi),
      numScans_(numScans),
      polarity_(polarity), scanRange_(startMz, endMz),
      precursorMz_(precursorMz), scanMode_(scanMode),
      isolationWidth_(isolationWidth), chargeState_(precursorCharge),
      storage_(*storage), oneOverK0_(numScans)
{
    vector<double> scanNumbers(numScans);
    for(int i=1; i <= numScans; ++i)
        scanNumbers[i-1] = i;

    storage_.scanNumToOneOverK0(frameId, scanNumbers, oneOverK0_);
}

const PasefPrecursorInfo TimsSpectrum::empty_;

bool TimsSpectrum::hasLineData() const { return getLineDataSize() > 0; }
bool TimsSpectrum::hasProfileData() const { return false; }
<<<<<<< HEAD
size_t TimsSpectrum::getLineDataSize() const { return frame_.storage_.readScans(frame_.frameId_, scanBegin_, scanEnd() + 1).getTotalNbrPeaks(); }
=======
size_t TimsSpectrum::getLineDataSize() const { return frame_.storage_->readScans(frame_.frameId_, scanBegin_, scanBegin_ + 1).getTotalNbrPeaks(); }
>>>>>>> d5e6cab4
size_t TimsSpectrum::getProfileDataSize() const { return 0; }

void TimsSpectrum::getLineData(automation_vector<double>& mz, automation_vector<double>& intensities) const
{
    auto& storage = frame_.storage_;
    const auto& frameProxy = storage.readScans(frame_.frameId_, scanBegin_, scanBegin_ + 1);
    auto mzIndices = frameProxy.getScanX(0);
    vector<double> mzIndicesAsDoubles(mzIndices.size());
    for (size_t i = 0; i < mzIndicesAsDoubles.size(); ++i)
        mzIndicesAsDoubles[i] = mzIndices[i];

    storage.indexToMz(frame_.frameId_, mzIndicesAsDoubles, mz);

    auto intensityCounts = frameProxy.getScanY(0);
    intensities.resize_no_initialize(intensityCounts.size());
    for (size_t i=0; i < intensities.size(); ++i)
        intensities[i] = intensityCounts[i];
}

void TimsSpectrum::getProfileData(automation_vector<double>& mz, automation_vector<double>& intensities) const
{
    // TDF does not support profile data
    mz.clear();
    intensities.clear();
    return;
}

double TimsSpectrum::oneOverK0() const
{
    if (HasPasefPrecursorInfo()) // combination mode must be on
    {
        vector<double> avgScanNumber(1, GetPasefPrecursorInfo().avgScanNumber);
        vector<double> avgOneOverK0(1);
        frame_.storage_.scanNumToOneOverK0(frame_.frameId_, avgScanNumber, avgOneOverK0);
        return avgOneOverK0[0];
    }
<<<<<<< HEAD
    else if (!isCombinedScans())
=======
    else if (frame_.firstScanIndex_) // for non-merged spectrum, scanEnd_ is the monotonic scan index
>>>>>>> d5e6cab4
        return frame_.oneOverK0_[scanBegin_];
    else
        return 0; // no mobility value for non-PASEF merged spectra
}

namespace {
    template<typename T>
    struct SortByOther
    {
        const vector<T> & value_vector;

        SortByOther(const vector<T> & val_vec) :
            value_vector(val_vec) {}

        bool operator()(int i1, int i2) const
        {
            return value_vector[i1] < value_vector[i2];
        }
    };
}

void TimsSpectrum::getCombinedSpectrumData(std::vector<double>& mz, std::vector<double>& intensities, std::vector<double>& mobilities) const
{
    auto& storage = frame_.storage_;
    
    const auto& frameProxy = storage.readScans(frame_.frameId_, scanBegin_, scanEnd() + 1);
    vector<double> mzIndicesAsDoubles;
    mzIndicesAsDoubles.reserve(frameProxy.getTotalNbrPeaks());
    for (int i = 0; i < scanEnd() - scanBegin_; ++i)
    {
        auto mzIndices = frameProxy.getScanX(i);
        for (size_t i = 0; i < mzIndices.size(); ++i)
            mzIndicesAsDoubles.push_back(mzIndices[i]);
    }
    storage.indexToMz(frame_.frameId_, mzIndicesAsDoubles, mz);

    intensities.reserve(frameProxy.getTotalNbrPeaks());
    for (int i = 0; i < scanEnd() - scanBegin_; ++i)
    {
        auto intensityCounts = frameProxy.getScanY(i);
        for (size_t i = 0; i < intensityCounts.size(); ++i)
            intensities.push_back(intensityCounts[i]);
    }

    mzIndicesAsDoubles.clear();
    for (int i = 0; i < frameProxy.getNbrScans(); ++i)
        for (int j = 0; j < frameProxy.getNbrPeaks(i); ++j)
            mzIndicesAsDoubles.push_back(scanBegin_ + i);
    storage.scanNumToOneOverK0(frame_.frameId_, mzIndicesAsDoubles, mobilities);
    
    // sort an array of indices by m/z; these indices are used to reorder all 3 arrays
    vector<int> indices(mz.size());
    for (int i = 0; i < mz.size(); ++i)
        indices[i] = i;
    std::sort(indices.begin(), indices.end(), SortByOther<double>(mz));
    vector<double> mzTmp(mz.size()), intensityTmp(mz.size()), mobilityTmp(mz.size());
    for (int i = 0; i < mz.size(); ++i)
    {
        mzTmp[i] = mz[indices[i]];
        intensityTmp[i] = intensities[indices[i]];
        mobilityTmp[i] = mobilities[indices[i]];
    }
    swap(mzTmp, mz);
    swap(intensityTmp, intensities);
    swap(mobilityTmp, mobilities);

    // add jitter to identical m/z values (which come from different mobility bins)
    for (size_t i = 1; i < mz.size(); ++i)
        if (mz[i - 1] == mz[i])
        {
            size_t start_i = i - 1;
            for (; i < mz.size() && mz[start_i] == mz[i]; ++i)
                mz[i] += 1e-8 * (i-start_i);
        }
}

IntegerSet TimsSpectrum::getMergedScanNumbers() const
{
    return IntegerSet(scanBegin_, scanEnd());
}

int TimsSpectrum::getMSMSStage() const { return frame_.msLevel_; }
double TimsSpectrum::getRetentionTime() const { return frame_.rt_; }

void TimsSpectrum::getIsolationData(std::vector<double>& isolatedMZs, std::vector<IsolationMode>& isolationModes) const
{
    isolatedMZs.clear();
    isolationModes.clear();

    if (HasPasefPrecursorInfo())
    {
        isolatedMZs.resize(1, GetPasefPrecursorInfo().isolationMz);
        isolationModes.resize(1, IsolationMode_On);
    }
    else if (frame_.precursorMz_.is_initialized())
    {
        isolatedMZs.resize(1, frame_.precursorMz_.get());
        isolationModes.resize(1, IsolationMode_On);
    }
}

void TimsSpectrum::getFragmentationData(std::vector<double>& fragmentedMZs, std::vector<FragmentationMode>& fragmentationModes) const
{
    fragmentedMZs.clear();
    fragmentationModes.clear();

    if (HasPasefPrecursorInfo())
    {
        double mz = GetPasefPrecursorInfo().monoisotopicMz;
        if (mz <= 0)
            mz = GetPasefPrecursorInfo().isolationMz;
        fragmentedMZs.resize(1, mz);
        fragmentationModes.resize(1, translateScanMode(frame_.scanMode_));
    }
    else if (frame_.precursorMz_.is_initialized())
    {
        fragmentedMZs.resize(1, frame_.precursorMz_.get());
        fragmentationModes.resize(1, translateScanMode(frame_.scanMode_));
    }
}

IonPolarity TimsSpectrum::getPolarity() const { return frame_.polarity_; }

std::pair<double, double> TimsSpectrum::getScanRange() const
{
    return frame_.scanRange_;
}

int TimsSpectrum::getChargeState() const
{
    if (HasPasefPrecursorInfo())
        return GetPasefPrecursorInfo().charge;
    else
        return frame_.chargeState_.get_value_or(0);
}

double TimsSpectrum::getIsolationWidth() const
{
    if (HasPasefPrecursorInfo())
        return GetPasefPrecursorInfo().isolationWidth;
    else
        return frame_.isolationWidth_.get_value_or(0);
}


struct PWIZ_API_DECL Baf2SqlSpectrumParameterList : public MSSpectrumParameterList
{    
    virtual size_t size() const { return 0; }
    virtual value_type operator[] (size_t index) const { throw range_error("[Baf2SqlSpectrumParameterList] parameter index out of range"); }
    virtual const_iterator begin() const { return const_iterator(); }
    virtual const_iterator end() const { return const_iterator(); }
};


MSSpectrumParameterListPtr TimsSpectrum::parameters() const
{
    return MSSpectrumParameterListPtr(new Baf2SqlSpectrumParameterList());
}


} // namespace Bruker
} // namespace vendor_api
} // namespace pwiz
<|MERGE_RESOLUTION|>--- conflicted
+++ resolved
@@ -1,578 +1,565 @@
-//
-// $Id$
-//
-// 
-// Original author: Matt Chambers <matt.chambers42 .@. gmail.com>
-//
-// Copyright 2017 Matt Chambers - Nashville, TN 37221
-//
-// Licensed under the Apache License, Version 2.0 (the "License"); 
-// you may not use this file except in compliance with the License. 
-// You may obtain a copy of the License at 
-//
-// http://www.apache.org/licenses/LICENSE-2.0
-//
-// Unless required by applicable law or agreed to in writing, software 
-// distributed under the License is distributed on an "AS IS" BASIS, 
-// WITHOUT WARRANTIES OR CONDITIONS OF ANY KIND, either express or implied. 
-// See the License for the specific language governing permissions and 
-// limitations under the License.
-//
-
-
-#define PWIZ_SOURCE
-
-#pragma unmanaged
-#include "pwiz/utility/misc/Std.hpp"
-#include "pwiz/utility/misc/DateTime.hpp"
-#include "pwiz/utility/misc/Filesystem.hpp"
-#include "TimsData.hpp"
-#include "sqlite3pp.h"
-
-
-using namespace pwiz::util;
-using namespace pwiz::msdata::detail::Bruker;
-using namespace pwiz::vendor_api::Bruker;
-namespace sqlite = sqlite3pp;
-
-
-namespace {
-
-InstrumentFamily translateInstrumentFamily(int instrumentFamilyId)
-{
-    switch (instrumentFamilyId)
-    {
-        case 1: return InstrumentFamily_OTOF;
-        case 2: return InstrumentFamily_OTOFQ;
-        case 6: return InstrumentFamily_maXis;
-        case 7: return InstrumentFamily_impact;
-        case 8: return InstrumentFamily_compact;
-        case 512: return InstrumentFamily_FTMS;
-        case 513: return InstrumentFamily_solariX;
-        default: return InstrumentFamily_Unknown;
-    }
-}
-
-FragmentationMode translateScanMode(int scanMode)
-{
-    switch (scanMode)
-    {
-        default:
-        case 1:
-            return FragmentationMode_CID;
-            //return FragmentationMode_Unknown;
-
-        case 2:
-        case 8:
-            return FragmentationMode_CID;
-
-        case 4:
-        case 5:
-            return FragmentationMode_ISCID; // in-source or broadband CID
-    }
-}
-
-InstrumentSource translateInstrumentSource(int instrumentSourceId)
-{
-    return (InstrumentSource) instrumentSourceId;
-}
-
-} // namespace
-
-
-/*
-
-PerSpectrumVariables:
-Summation = 2
-IsolationMass = 7
-IsolationWidth = 8
-DeviceTemp1 = 9
-DeviceTemp2 = 10
-
-PerSegmentVariables:
-CorrectorFill = 13
-DeviceReferenceTemp1 = 15
-DeviceReferenceTemp2 = 16
-
-ScanMode:
-0 = MS
-2 = MS/MS
-4 = in-source CID
-5 = broadband CID
-8 = PASEF?
-255 = unknown
-
-AcquisitionMode:
-1 = (axial or orthogonal) TOF, linear detection mode
-2 = (axial or orthogonal) TOF, reflector detection mode
-255 = unknown
-
-*/
-
-
-namespace pwiz {
-namespace vendor_api {
-namespace Bruker {
-
-
-TimsDataImpl::TimsDataImpl(const string& rawpath, bool combineIonMobilitySpectra, int preferOnlyMsLevel)
-    : tdfFilepath_((bfs::path(rawpath) / "analysis.tdf").string()),
-      tdfStorage_(new TimsBinaryData(rawpath)),
-      combineSpectra_(combineIonMobilitySpectra),
-      hasPASEFData_(false),
-      preferOnlyMsLevel_(preferOnlyMsLevel)
-{
-    sqlite::database db(tdfFilepath_);
-
-    double mzAcqRangeLower = 0, mzAcqRangeUpper = 0;
-
-    sqlite::query properties(db, "SELECT Key, Value FROM GlobalMetadata");
-    for (sqlite::query::iterator itr = properties.begin(); itr != properties.end(); ++itr)
-    {
-        string key, value;
-        itr->getter() >> key >> value;
-        if (key == "AcquisitionSoftware")
-            acquisitionSoftware_.swap(value);
-        else if (key == "AcquisitionSoftwareVersion")
-            acquisitionSoftwareVersion_.swap(value);
-        else if (key == "InstrumentFamily")
-            instrumentFamily_ = translateInstrumentFamily(lexical_cast<int>(value));
-        else if (key == "InstrumentSourceType")
-            instrumentSource_ = translateInstrumentSource(lexical_cast<int>(value));
-        else if (key == "AcquisitionDateTime")
-            acquisitionDateTime_.swap(value);
-        else if (key == "OperatorName")
-            operatorName_.swap(value);
-        else if (key == "MzAcqRangeLower")
-            mzAcqRangeLower = lexical_cast<double>(value);
-        else if (key == "MzAcqRangeUpper")
-            mzAcqRangeUpper = lexical_cast<double>(value);
-    }
-
-    // get frame count
-    string queryMsFilter;
-    switch (preferOnlyMsLevel_)
-    {
-        case 1:
-            queryMsFilter = " WHERE MsMsType = 0"; // Skip MS2
-            break;
-        case 2:
-            queryMsFilter = " WHERE MsMsType > 0"; // Skip MS1
-            break;
-
-        case 0:
-        default:
-            queryMsFilter = " WHERE Id >= 0"; // Accept all frames
-            break;
-    }
-
-    string queryFrameCount = "SELECT COUNT(*) FROM Frames";
-    size_t count = sqlite::query(db, queryFrameCount.c_str()).begin()->get<sqlite3_int64>(0);
-    frames_.reserve(count);
-
-    if (!combineIonMobilitySpectra)
-    {
-        // get anticipated scan count
-        std::string queryNonEmpty = queryFrameCount + queryMsFilter + " AND NumPeaks > 0";
-        size_t countNonEmpty = sqlite::query(db, queryNonEmpty.c_str()).begin()->get<sqlite3_int64>(0);
-        size_t nScans = sqlite::query(db, "SELECT MAX(NumScans) FROM Frames").begin()->get<sqlite3_int64>(0);
-        spectra_.reserve(countNonEmpty * nScans);
-    }
-
-    std::string querySelect =
-        "SELECT f.Id, Time, Polarity, ScanMode, MsMsType, MaxIntensity, SummedIntensities, NumScans, NumPeaks, "
-        "Parent, TriggerMass, IsolationWidth, PrecursorCharge, CollisionEnergy "
-        "FROM Frames f "
-        "LEFT JOIN FrameMsMsInfo info ON f.Id=info.Frame " +
-        queryMsFilter + 
-        " ORDER BY Id"; // we currently depend on indexing the frames_ vector by Id (which so far has always been sorted by time)
-    sqlite::query q(db, querySelect.c_str());
-
-    size_t scanIndex = 0;
-
-    for (sqlite::query::iterator itr = q.begin(); itr != q.end(); ++itr)
-    {
-        sqlite::query::rows row = *itr;
-        int idx = -1;
-        int64_t frameId = row.get<sqlite3_int64>(++idx);
-        double rt = row.get<double>(++idx);
-        IonPolarity polarity = row.get<string>(++idx) == "+" ? IonPolarity_Positive : IonPolarity_Negative;
-        int scanMode = row.get<int>(++idx);
-        int msmsType = row.get<int>(++idx);
-
-        int msLevel;
-        switch (msmsType)
-        {
-            case 0: msLevel = 1; break;
-            case 2: msLevel = 2; break;
-            case 8: msLevel = 2; break;
-            default: throw runtime_error("Unhandled msmsType: " + lexical_cast<string>(msmsType));
-        }
-
-        double bpi = row.get<double>(++idx);
-        double tic = row.get<double>(++idx);
-        int numScans = row.get<int>(++idx);
-        int numPeaks = row.get<int>(++idx);
-        if (numPeaks == 0)
-            continue;
-
-        optional<uint64_t> parentId(row.get<optional<sqlite3_int64> >(++idx));
-        optional<double> precursorMz(row.get<optional<double> >(++idx));
-        optional<double> isolationWidth(row.get<optional<double> >(++idx));
-        optional<int> precursorCharge(row.get<optional<int> >(++idx));
-        optional<double> collisionEnergy(row.get<optional<double> >(++idx));
-
-        TimsFramePtr frame(new TimsFrame(tdfStorage_, frameId,
-                                         msLevel, rt,
-                                         mzAcqRangeLower, mzAcqRangeUpper,
-                                         tic, bpi,
-                                         polarity, scanMode, numScans,
-                                         parentId, precursorMz,
-                                         isolationWidth, precursorCharge));
-        frames_[frameId] = frame;
-
-        if (!combineIonMobilitySpectra)
-        {
-            frame->firstScanIndex_ = scanIndex;
-            for (int i = 0; i < numScans; ++i, ++scanIndex)
-<<<<<<< HEAD
-                spectra_.emplace_back(new TimsSpectrumMS1(frames_.back(), i));
-=======
-                spectra_.emplace_back(new TimsSpectrum(frame, i, scanIndex));
-        }
->>>>>>> d5e6cab4
-    }
-
-    hasPASEFData_ = db.has_table("PasefFrameMsMsInfo");
-    if (hasPASEFData_ && preferOnlyMsLevel_ != 1)
-    {
-        sqlite::query q(db, "SELECT Frame, ScanNumBegin, ScanNumEnd, IsolationMz, IsolationWidth, CollisionEnergy, MonoisotopicMz, Charge, ScanNumber, Intensity, Parent "
-                            "FROM PasefFrameMsMsInfo f, Precursors p where p.id=f.precursor");
-        for (sqlite::query::iterator itr = q.begin(); itr != q.end(); ++itr)
-        {
-            sqlite::query::rows row = *itr;
-            int idx = -1;
-            int64_t frameId = row.get<sqlite3_int64>(++idx);
-
-            auto findItr = frames_.find(frameId);
-            if (findItr == frames_.end()) // numPeaks == 0, but sometimes still shows up in PasefFrameMsMsInfo!?
-                continue;
-            auto& frame = findItr->second;
-
-            frame->pasef_precursor_info_.emplace_back(new PasefPrecursorInfo);
-            PasefPrecursorInfo& info = *frame->pasef_precursor_info_.back();
-
-            info.scanBegin = row.get<int>(++idx);
-            info.scanEnd = row.get<int>(++idx) - 1; // scan end in TDF is exclusive, but in pwiz is inclusive
-
-            info.isolationMz = row.get<double>(++idx);
-            info.isolationWidth = row.get<double>(++idx);
-            info.collisionEnergy = row.get<double>(++idx);
-            info.monoisotopicMz = row.get<double>(++idx);
-            info.charge = row.get<int>(++idx);
-            info.avgScanNumber = row.get<double>(++idx);
-            info.intensity = row.get<double>(++idx);
-        }
-    }
-
-    // when combining ion mobility spectra, spectra array is filled after querying PASEF info
-    if (combineIonMobilitySpectra)
-    {
-        for (const auto& kvp : frames_)
-        {
-            const auto& frame = kvp.second;
-
-            if (!frame->pasef_precursor_info_.empty())
-            {
-                // TODO: add PASEF information to spectra in non-combining mode
-                for (const auto& precursor : frame->pasef_precursor_info_)
-                {
-                    spectra_.emplace_back(new TimsSpectrumMS2Combined(frame, precursor->scanBegin, precursor->scanEnd, *precursor));
-                }
-            }
-            else // MS1 or non-PASEF MS2
-            {
-                spectra_.emplace_back(new TimsSpectrumMS1Combined(frame, 0, frame->numScans_ - 1));
-            }
-        }
-    }
-}
-
-
-bool TimsDataImpl::hasMSData() const { return true; }
-bool TimsDataImpl::hasLCData() const { return false; }
-bool TimsDataImpl::hasPASEFData() const { return hasPASEFData_; }
-size_t TimsDataImpl::getMSSpectrumCount() const { return spectra_.size(); }
-MSSpectrumPtr TimsDataImpl::getMSSpectrum(int scan, DetailLevel detailLevel) const { return spectra_[scan - 1]; }
-
-pair<size_t, size_t> TimsDataImpl::getFrameScanPair(int scan) const
-{
-    const auto& s = spectra_[scan - 1];
-    return make_pair(s->frame_.frameId(), s->scanBegin()+1);
-}
-
-size_t TimsDataImpl::getSpectrumIndex(int frame, int scan) const
-{
-    auto findItr = frames_.find(frame);
-    if (findItr == frames_.end())
-        throw out_of_range("[TimsData::getSpectrumIndex] invalid frame index");
-
-    if (!findItr->second->firstScanIndex_)
-        throw runtime_error("[TimsData::getSpectrumIndex] cannot get index from frame/scan in combineIonMobilitySpectra mode");
-
-    return findItr->second->firstScanIndex_.get() + scan - 1;
-}
-
-
-size_t TimsDataImpl::getLCSourceCount() const { return 0; }
-size_t TimsDataImpl::getLCSpectrumCount(int source) const { return 0; }
-LCSpectrumSourcePtr TimsDataImpl::getLCSource(int source) const { return 0; }
-LCSpectrumPtr TimsDataImpl::getLCSpectrum(int source, int scan) const { return LCSpectrumPtr(); }
-
-std::string TimsDataImpl::getOperatorName() const { return operatorName_; }
-std::string TimsDataImpl::getAnalysisName() const { return ""; }
-boost::local_time::local_date_time TimsDataImpl::getAnalysisDateTime() const { return parse_date_time("%Y-%m-%dT%H:%M:%S%Q", acquisitionDateTime_); }
-std::string TimsDataImpl::getSampleName() const { return ""; }
-std::string TimsDataImpl::getMethodName() const { return ""; }
-InstrumentFamily TimsDataImpl::getInstrumentFamily() const { return instrumentFamily_; }
-std::string TimsDataImpl::getInstrumentDescription() const { return ""; }
-InstrumentSource TimsDataImpl::getInstrumentSource() const { return instrumentSource_; }
-std::string TimsDataImpl::getAcquisitionSoftware() const { return acquisitionSoftware_; }
-std::string TimsDataImpl::getAcquisitionSoftwareVersion() const { return acquisitionSoftwareVersion_; }
-
-TimsFrame::TimsFrame(TimsBinaryDataPtr storage, int64_t frameId,
-                     int msLevel, double rt,
-                     double startMz, double endMz,
-                     double tic, double bpi,
-                     IonPolarity polarity, int scanMode, int numScans,
-                     const optional<uint64_t>& parentId,
-                     const optional<double>& precursorMz,
-                     const optional<double>& isolationWidth,
-                     const optional<int>& precursorCharge)
-    : frameId_(frameId), msLevel_(msLevel), rt_(rt), parentId_(parentId), tic_(tic), bpi_(bpi),
-      numScans_(numScans),
-      polarity_(polarity), scanRange_(startMz, endMz),
-      precursorMz_(precursorMz), scanMode_(scanMode),
-      isolationWidth_(isolationWidth), chargeState_(precursorCharge),
-      storage_(*storage), oneOverK0_(numScans)
-{
-    vector<double> scanNumbers(numScans);
-    for(int i=1; i <= numScans; ++i)
-        scanNumbers[i-1] = i;
-
-    storage_.scanNumToOneOverK0(frameId, scanNumbers, oneOverK0_);
-}
-
-const PasefPrecursorInfo TimsSpectrum::empty_;
-
-bool TimsSpectrum::hasLineData() const { return getLineDataSize() > 0; }
-bool TimsSpectrum::hasProfileData() const { return false; }
-<<<<<<< HEAD
-size_t TimsSpectrum::getLineDataSize() const { return frame_.storage_.readScans(frame_.frameId_, scanBegin_, scanEnd() + 1).getTotalNbrPeaks(); }
-=======
-size_t TimsSpectrum::getLineDataSize() const { return frame_.storage_->readScans(frame_.frameId_, scanBegin_, scanBegin_ + 1).getTotalNbrPeaks(); }
->>>>>>> d5e6cab4
-size_t TimsSpectrum::getProfileDataSize() const { return 0; }
-
-void TimsSpectrum::getLineData(automation_vector<double>& mz, automation_vector<double>& intensities) const
-{
-    auto& storage = frame_.storage_;
-    const auto& frameProxy = storage.readScans(frame_.frameId_, scanBegin_, scanBegin_ + 1);
-    auto mzIndices = frameProxy.getScanX(0);
-    vector<double> mzIndicesAsDoubles(mzIndices.size());
-    for (size_t i = 0; i < mzIndicesAsDoubles.size(); ++i)
-        mzIndicesAsDoubles[i] = mzIndices[i];
-
-    storage.indexToMz(frame_.frameId_, mzIndicesAsDoubles, mz);
-
-    auto intensityCounts = frameProxy.getScanY(0);
-    intensities.resize_no_initialize(intensityCounts.size());
-    for (size_t i=0; i < intensities.size(); ++i)
-        intensities[i] = intensityCounts[i];
-}
-
-void TimsSpectrum::getProfileData(automation_vector<double>& mz, automation_vector<double>& intensities) const
-{
-    // TDF does not support profile data
-    mz.clear();
-    intensities.clear();
-    return;
-}
-
-double TimsSpectrum::oneOverK0() const
-{
-    if (HasPasefPrecursorInfo()) // combination mode must be on
-    {
-        vector<double> avgScanNumber(1, GetPasefPrecursorInfo().avgScanNumber);
-        vector<double> avgOneOverK0(1);
-        frame_.storage_.scanNumToOneOverK0(frame_.frameId_, avgScanNumber, avgOneOverK0);
-        return avgOneOverK0[0];
-    }
-<<<<<<< HEAD
-    else if (!isCombinedScans())
-=======
-    else if (frame_.firstScanIndex_) // for non-merged spectrum, scanEnd_ is the monotonic scan index
->>>>>>> d5e6cab4
-        return frame_.oneOverK0_[scanBegin_];
-    else
-        return 0; // no mobility value for non-PASEF merged spectra
-}
-
-namespace {
-    template<typename T>
-    struct SortByOther
-    {
-        const vector<T> & value_vector;
-
-        SortByOther(const vector<T> & val_vec) :
-            value_vector(val_vec) {}
-
-        bool operator()(int i1, int i2) const
-        {
-            return value_vector[i1] < value_vector[i2];
-        }
-    };
-}
-
-void TimsSpectrum::getCombinedSpectrumData(std::vector<double>& mz, std::vector<double>& intensities, std::vector<double>& mobilities) const
-{
-    auto& storage = frame_.storage_;
-    
-    const auto& frameProxy = storage.readScans(frame_.frameId_, scanBegin_, scanEnd() + 1);
-    vector<double> mzIndicesAsDoubles;
-    mzIndicesAsDoubles.reserve(frameProxy.getTotalNbrPeaks());
-    for (int i = 0; i < scanEnd() - scanBegin_; ++i)
-    {
-        auto mzIndices = frameProxy.getScanX(i);
-        for (size_t i = 0; i < mzIndices.size(); ++i)
-            mzIndicesAsDoubles.push_back(mzIndices[i]);
-    }
-    storage.indexToMz(frame_.frameId_, mzIndicesAsDoubles, mz);
-
-    intensities.reserve(frameProxy.getTotalNbrPeaks());
-    for (int i = 0; i < scanEnd() - scanBegin_; ++i)
-    {
-        auto intensityCounts = frameProxy.getScanY(i);
-        for (size_t i = 0; i < intensityCounts.size(); ++i)
-            intensities.push_back(intensityCounts[i]);
-    }
-
-    mzIndicesAsDoubles.clear();
-    for (int i = 0; i < frameProxy.getNbrScans(); ++i)
-        for (int j = 0; j < frameProxy.getNbrPeaks(i); ++j)
-            mzIndicesAsDoubles.push_back(scanBegin_ + i);
-    storage.scanNumToOneOverK0(frame_.frameId_, mzIndicesAsDoubles, mobilities);
-    
-    // sort an array of indices by m/z; these indices are used to reorder all 3 arrays
-    vector<int> indices(mz.size());
-    for (int i = 0; i < mz.size(); ++i)
-        indices[i] = i;
-    std::sort(indices.begin(), indices.end(), SortByOther<double>(mz));
-    vector<double> mzTmp(mz.size()), intensityTmp(mz.size()), mobilityTmp(mz.size());
-    for (int i = 0; i < mz.size(); ++i)
-    {
-        mzTmp[i] = mz[indices[i]];
-        intensityTmp[i] = intensities[indices[i]];
-        mobilityTmp[i] = mobilities[indices[i]];
-    }
-    swap(mzTmp, mz);
-    swap(intensityTmp, intensities);
-    swap(mobilityTmp, mobilities);
-
-    // add jitter to identical m/z values (which come from different mobility bins)
-    for (size_t i = 1; i < mz.size(); ++i)
-        if (mz[i - 1] == mz[i])
-        {
-            size_t start_i = i - 1;
-            for (; i < mz.size() && mz[start_i] == mz[i]; ++i)
-                mz[i] += 1e-8 * (i-start_i);
-        }
-}
-
-IntegerSet TimsSpectrum::getMergedScanNumbers() const
-{
-    return IntegerSet(scanBegin_, scanEnd());
-}
-
-int TimsSpectrum::getMSMSStage() const { return frame_.msLevel_; }
-double TimsSpectrum::getRetentionTime() const { return frame_.rt_; }
-
-void TimsSpectrum::getIsolationData(std::vector<double>& isolatedMZs, std::vector<IsolationMode>& isolationModes) const
-{
-    isolatedMZs.clear();
-    isolationModes.clear();
-
-    if (HasPasefPrecursorInfo())
-    {
-        isolatedMZs.resize(1, GetPasefPrecursorInfo().isolationMz);
-        isolationModes.resize(1, IsolationMode_On);
-    }
-    else if (frame_.precursorMz_.is_initialized())
-    {
-        isolatedMZs.resize(1, frame_.precursorMz_.get());
-        isolationModes.resize(1, IsolationMode_On);
-    }
-}
-
-void TimsSpectrum::getFragmentationData(std::vector<double>& fragmentedMZs, std::vector<FragmentationMode>& fragmentationModes) const
-{
-    fragmentedMZs.clear();
-    fragmentationModes.clear();
-
-    if (HasPasefPrecursorInfo())
-    {
-        double mz = GetPasefPrecursorInfo().monoisotopicMz;
-        if (mz <= 0)
-            mz = GetPasefPrecursorInfo().isolationMz;
-        fragmentedMZs.resize(1, mz);
-        fragmentationModes.resize(1, translateScanMode(frame_.scanMode_));
-    }
-    else if (frame_.precursorMz_.is_initialized())
-    {
-        fragmentedMZs.resize(1, frame_.precursorMz_.get());
-        fragmentationModes.resize(1, translateScanMode(frame_.scanMode_));
-    }
-}
-
-IonPolarity TimsSpectrum::getPolarity() const { return frame_.polarity_; }
-
-std::pair<double, double> TimsSpectrum::getScanRange() const
-{
-    return frame_.scanRange_;
-}
-
-int TimsSpectrum::getChargeState() const
-{
-    if (HasPasefPrecursorInfo())
-        return GetPasefPrecursorInfo().charge;
-    else
-        return frame_.chargeState_.get_value_or(0);
-}
-
-double TimsSpectrum::getIsolationWidth() const
-{
-    if (HasPasefPrecursorInfo())
-        return GetPasefPrecursorInfo().isolationWidth;
-    else
-        return frame_.isolationWidth_.get_value_or(0);
-}
-
-
-struct PWIZ_API_DECL Baf2SqlSpectrumParameterList : public MSSpectrumParameterList
-{    
-    virtual size_t size() const { return 0; }
-    virtual value_type operator[] (size_t index) const { throw range_error("[Baf2SqlSpectrumParameterList] parameter index out of range"); }
-    virtual const_iterator begin() const { return const_iterator(); }
-    virtual const_iterator end() const { return const_iterator(); }
-};
-
-
-MSSpectrumParameterListPtr TimsSpectrum::parameters() const
-{
-    return MSSpectrumParameterListPtr(new Baf2SqlSpectrumParameterList());
-}
-
-
-} // namespace Bruker
-} // namespace vendor_api
-} // namespace pwiz
+//
+// $Id$
+//
+// 
+// Original author: Matt Chambers <matt.chambers42 .@. gmail.com>
+//
+// Copyright 2017 Matt Chambers - Nashville, TN 37221
+//
+// Licensed under the Apache License, Version 2.0 (the "License"); 
+// you may not use this file except in compliance with the License. 
+// You may obtain a copy of the License at 
+//
+// http://www.apache.org/licenses/LICENSE-2.0
+//
+// Unless required by applicable law or agreed to in writing, software 
+// distributed under the License is distributed on an "AS IS" BASIS, 
+// WITHOUT WARRANTIES OR CONDITIONS OF ANY KIND, either express or implied. 
+// See the License for the specific language governing permissions and 
+// limitations under the License.
+//
+
+
+#define PWIZ_SOURCE
+
+#pragma unmanaged
+#include "pwiz/utility/misc/Std.hpp"
+#include "pwiz/utility/misc/DateTime.hpp"
+#include "pwiz/utility/misc/Filesystem.hpp"
+#include "TimsData.hpp"
+#include "sqlite3pp.h"
+
+
+using namespace pwiz::util;
+using namespace pwiz::msdata::detail::Bruker;
+using namespace pwiz::vendor_api::Bruker;
+namespace sqlite = sqlite3pp;
+
+
+namespace {
+
+InstrumentFamily translateInstrumentFamily(int instrumentFamilyId)
+{
+    switch (instrumentFamilyId)
+    {
+        case 1: return InstrumentFamily_OTOF;
+        case 2: return InstrumentFamily_OTOFQ;
+        case 6: return InstrumentFamily_maXis;
+        case 7: return InstrumentFamily_impact;
+        case 8: return InstrumentFamily_compact;
+        case 512: return InstrumentFamily_FTMS;
+        case 513: return InstrumentFamily_solariX;
+        default: return InstrumentFamily_Unknown;
+    }
+}
+
+FragmentationMode translateScanMode(int scanMode)
+{
+    switch (scanMode)
+    {
+        default:
+        case 1:
+            return FragmentationMode_CID;
+            //return FragmentationMode_Unknown;
+
+        case 2:
+        case 8:
+            return FragmentationMode_CID;
+
+        case 4:
+        case 5:
+            return FragmentationMode_ISCID; // in-source or broadband CID
+    }
+}
+
+InstrumentSource translateInstrumentSource(int instrumentSourceId)
+{
+    return (InstrumentSource) instrumentSourceId;
+}
+
+} // namespace
+
+
+/*
+
+PerSpectrumVariables:
+Summation = 2
+IsolationMass = 7
+IsolationWidth = 8
+DeviceTemp1 = 9
+DeviceTemp2 = 10
+
+PerSegmentVariables:
+CorrectorFill = 13
+DeviceReferenceTemp1 = 15
+DeviceReferenceTemp2 = 16
+
+ScanMode:
+0 = MS
+2 = MS/MS
+4 = in-source CID
+5 = broadband CID
+8 = PASEF?
+255 = unknown
+
+AcquisitionMode:
+1 = (axial or orthogonal) TOF, linear detection mode
+2 = (axial or orthogonal) TOF, reflector detection mode
+255 = unknown
+
+*/
+
+
+namespace pwiz {
+namespace vendor_api {
+namespace Bruker {
+
+
+TimsDataImpl::TimsDataImpl(const string& rawpath, bool combineIonMobilitySpectra, int preferOnlyMsLevel)
+    : tdfFilepath_((bfs::path(rawpath) / "analysis.tdf").string()),
+      tdfStorage_(new TimsBinaryData(rawpath)),
+      combineSpectra_(combineIonMobilitySpectra),
+      hasPASEFData_(false),
+      preferOnlyMsLevel_(preferOnlyMsLevel)
+{
+    sqlite::database db(tdfFilepath_);
+
+    double mzAcqRangeLower = 0, mzAcqRangeUpper = 0;
+
+    sqlite::query properties(db, "SELECT Key, Value FROM GlobalMetadata");
+    for (sqlite::query::iterator itr = properties.begin(); itr != properties.end(); ++itr)
+    {
+        string key, value;
+        itr->getter() >> key >> value;
+        if (key == "AcquisitionSoftware")
+            acquisitionSoftware_.swap(value);
+        else if (key == "AcquisitionSoftwareVersion")
+            acquisitionSoftwareVersion_.swap(value);
+        else if (key == "InstrumentFamily")
+            instrumentFamily_ = translateInstrumentFamily(lexical_cast<int>(value));
+        else if (key == "InstrumentSourceType")
+            instrumentSource_ = translateInstrumentSource(lexical_cast<int>(value));
+        else if (key == "AcquisitionDateTime")
+            acquisitionDateTime_.swap(value);
+        else if (key == "OperatorName")
+            operatorName_.swap(value);
+        else if (key == "MzAcqRangeLower")
+            mzAcqRangeLower = lexical_cast<double>(value);
+        else if (key == "MzAcqRangeUpper")
+            mzAcqRangeUpper = lexical_cast<double>(value);
+    }
+
+    // get frame count
+    string queryMsFilter;
+    switch (preferOnlyMsLevel_)
+    {
+        case 1:
+            queryMsFilter = " WHERE MsMsType = 0"; // Skip MS2
+            break;
+        case 2:
+            queryMsFilter = " WHERE MsMsType > 0"; // Skip MS1
+            break;
+
+        case 0:
+        default:
+            queryMsFilter = " WHERE Id >= 0"; // Accept all frames
+            break;
+    }
+
+    string queryFrameCount = "SELECT COUNT(*) FROM Frames";
+    size_t count = sqlite::query(db, queryFrameCount.c_str()).begin()->get<sqlite3_int64>(0);
+    frames_.reserve(count);
+
+    if (!combineIonMobilitySpectra)
+    {
+        // get anticipated scan count
+        std::string queryNonEmpty = queryFrameCount + queryMsFilter + " AND NumPeaks > 0";
+        size_t countNonEmpty = sqlite::query(db, queryNonEmpty.c_str()).begin()->get<sqlite3_int64>(0);
+        size_t nScans = sqlite::query(db, "SELECT MAX(NumScans) FROM Frames").begin()->get<sqlite3_int64>(0);
+        spectra_.reserve(countNonEmpty * nScans);
+    }
+
+    std::string querySelect =
+        "SELECT f.Id, Time, Polarity, ScanMode, MsMsType, MaxIntensity, SummedIntensities, NumScans, NumPeaks, "
+        "Parent, TriggerMass, IsolationWidth, PrecursorCharge, CollisionEnergy "
+        "FROM Frames f "
+        "LEFT JOIN FrameMsMsInfo info ON f.Id=info.Frame " +
+        queryMsFilter + 
+        " ORDER BY Id"; // we currently depend on indexing the frames_ vector by Id (which so far has always been sorted by time)
+    sqlite::query q(db, querySelect.c_str());
+
+    size_t scanIndex = 0;
+
+    for (sqlite::query::iterator itr = q.begin(); itr != q.end(); ++itr)
+    {
+        sqlite::query::rows row = *itr;
+        int idx = -1;
+        int64_t frameId = row.get<sqlite3_int64>(++idx);
+        double rt = row.get<double>(++idx);
+        IonPolarity polarity = row.get<string>(++idx) == "+" ? IonPolarity_Positive : IonPolarity_Negative;
+        int scanMode = row.get<int>(++idx);
+        int msmsType = row.get<int>(++idx);
+
+        int msLevel;
+        switch (msmsType)
+        {
+            case 0: msLevel = 1; break;
+            case 2: msLevel = 2; break;
+            case 8: msLevel = 2; break;
+            default: throw runtime_error("Unhandled msmsType: " + lexical_cast<string>(msmsType));
+        }
+
+        double bpi = row.get<double>(++idx);
+        double tic = row.get<double>(++idx);
+        int numScans = row.get<int>(++idx);
+        int numPeaks = row.get<int>(++idx);
+        if (numPeaks == 0)
+            continue;
+
+        optional<uint64_t> parentId(row.get<optional<sqlite3_int64> >(++idx));
+        optional<double> precursorMz(row.get<optional<double> >(++idx));
+        optional<double> isolationWidth(row.get<optional<double> >(++idx));
+        optional<int> precursorCharge(row.get<optional<int> >(++idx));
+        optional<double> collisionEnergy(row.get<optional<double> >(++idx));
+
+        TimsFramePtr frame(new TimsFrame(tdfStorage_, frameId,
+                                         msLevel, rt,
+                                         mzAcqRangeLower, mzAcqRangeUpper,
+                                         tic, bpi,
+                                         polarity, scanMode, numScans,
+                                         parentId, precursorMz,
+                                         isolationWidth, precursorCharge));
+        frames_[frameId] = frame;
+
+        if (!combineIonMobilitySpectra)
+        {
+            frame->firstScanIndex_ = scanIndex;
+            for (int i = 0; i < numScans; ++i, ++scanIndex)
+                spectra_.emplace_back(new TimsSpectrumMS1(frames_.back(), i));
+    }
+
+    hasPASEFData_ = db.has_table("PasefFrameMsMsInfo");
+    if (hasPASEFData_ && preferOnlyMsLevel_ != 1)
+    {
+        sqlite::query q(db, "SELECT Frame, ScanNumBegin, ScanNumEnd, IsolationMz, IsolationWidth, CollisionEnergy, MonoisotopicMz, Charge, ScanNumber, Intensity, Parent "
+                            "FROM PasefFrameMsMsInfo f, Precursors p where p.id=f.precursor");
+        for (sqlite::query::iterator itr = q.begin(); itr != q.end(); ++itr)
+        {
+            sqlite::query::rows row = *itr;
+            int idx = -1;
+            int64_t frameId = row.get<sqlite3_int64>(++idx);
+
+            auto findItr = frames_.find(frameId);
+            if (findItr == frames_.end()) // numPeaks == 0, but sometimes still shows up in PasefFrameMsMsInfo!?
+                continue;
+            auto& frame = findItr->second;
+
+            frame->pasef_precursor_info_.emplace_back(new PasefPrecursorInfo);
+            PasefPrecursorInfo& info = *frame->pasef_precursor_info_.back();
+
+            info.scanBegin = row.get<int>(++idx);
+            info.scanEnd = row.get<int>(++idx) - 1; // scan end in TDF is exclusive, but in pwiz is inclusive
+
+            info.isolationMz = row.get<double>(++idx);
+            info.isolationWidth = row.get<double>(++idx);
+            info.collisionEnergy = row.get<double>(++idx);
+            info.monoisotopicMz = row.get<double>(++idx);
+            info.charge = row.get<int>(++idx);
+            info.avgScanNumber = row.get<double>(++idx);
+            info.intensity = row.get<double>(++idx);
+        }
+    }
+
+    // when combining ion mobility spectra, spectra array is filled after querying PASEF info
+    if (combineIonMobilitySpectra)
+    {
+        for (const auto& kvp : frames_)
+        {
+            const auto& frame = kvp.second;
+
+            if (!frame->pasef_precursor_info_.empty())
+            {
+                // TODO: add PASEF information to spectra in non-combining mode
+                for (const auto& precursor : frame->pasef_precursor_info_)
+                {
+                    spectra_.emplace_back(new TimsSpectrumMS2Combined(frame, precursor->scanBegin, precursor->scanEnd, *precursor));
+                }
+            }
+            else // MS1 or non-PASEF MS2
+            {
+                spectra_.emplace_back(new TimsSpectrumMS1Combined(frame, 0, frame->numScans_ - 1));
+            }
+        }
+    }
+}
+
+
+bool TimsDataImpl::hasMSData() const { return true; }
+bool TimsDataImpl::hasLCData() const { return false; }
+bool TimsDataImpl::hasPASEFData() const { return hasPASEFData_; }
+size_t TimsDataImpl::getMSSpectrumCount() const { return spectra_.size(); }
+MSSpectrumPtr TimsDataImpl::getMSSpectrum(int scan, DetailLevel detailLevel) const { return spectra_[scan - 1]; }
+
+pair<size_t, size_t> TimsDataImpl::getFrameScanPair(int scan) const
+{
+    const auto& s = spectra_[scan - 1];
+    return make_pair(s->frame_.frameId(), s->scanBegin()+1);
+}
+
+size_t TimsDataImpl::getSpectrumIndex(int frame, int scan) const
+{
+    auto findItr = frames_.find(frame);
+    if (findItr == frames_.end())
+        throw out_of_range("[TimsData::getSpectrumIndex] invalid frame index");
+
+    if (!findItr->second->firstScanIndex_)
+        throw runtime_error("[TimsData::getSpectrumIndex] cannot get index from frame/scan in combineIonMobilitySpectra mode");
+
+    return findItr->second->firstScanIndex_.get() + scan - 1;
+}
+
+
+size_t TimsDataImpl::getLCSourceCount() const { return 0; }
+size_t TimsDataImpl::getLCSpectrumCount(int source) const { return 0; }
+LCSpectrumSourcePtr TimsDataImpl::getLCSource(int source) const { return 0; }
+LCSpectrumPtr TimsDataImpl::getLCSpectrum(int source, int scan) const { return LCSpectrumPtr(); }
+
+std::string TimsDataImpl::getOperatorName() const { return operatorName_; }
+std::string TimsDataImpl::getAnalysisName() const { return ""; }
+boost::local_time::local_date_time TimsDataImpl::getAnalysisDateTime() const { return parse_date_time("%Y-%m-%dT%H:%M:%S%Q", acquisitionDateTime_); }
+std::string TimsDataImpl::getSampleName() const { return ""; }
+std::string TimsDataImpl::getMethodName() const { return ""; }
+InstrumentFamily TimsDataImpl::getInstrumentFamily() const { return instrumentFamily_; }
+std::string TimsDataImpl::getInstrumentDescription() const { return ""; }
+InstrumentSource TimsDataImpl::getInstrumentSource() const { return instrumentSource_; }
+std::string TimsDataImpl::getAcquisitionSoftware() const { return acquisitionSoftware_; }
+std::string TimsDataImpl::getAcquisitionSoftwareVersion() const { return acquisitionSoftwareVersion_; }
+
+TimsFrame::TimsFrame(TimsBinaryDataPtr storage, int64_t frameId,
+                     int msLevel, double rt,
+                     double startMz, double endMz,
+                     double tic, double bpi,
+                     IonPolarity polarity, int scanMode, int numScans,
+                     const optional<uint64_t>& parentId,
+                     const optional<double>& precursorMz,
+                     const optional<double>& isolationWidth,
+                     const optional<int>& precursorCharge)
+    : frameId_(frameId), msLevel_(msLevel), rt_(rt), parentId_(parentId), tic_(tic), bpi_(bpi),
+      numScans_(numScans),
+      polarity_(polarity), scanRange_(startMz, endMz),
+      precursorMz_(precursorMz), scanMode_(scanMode),
+      isolationWidth_(isolationWidth), chargeState_(precursorCharge),
+      storage_(*storage), oneOverK0_(numScans)
+{
+    vector<double> scanNumbers(numScans);
+    for(int i=1; i <= numScans; ++i)
+        scanNumbers[i-1] = i;
+
+    storage_.scanNumToOneOverK0(frameId, scanNumbers, oneOverK0_);
+}
+
+const PasefPrecursorInfo TimsSpectrum::empty_;
+
+bool TimsSpectrum::hasLineData() const { return getLineDataSize() > 0; }
+bool TimsSpectrum::hasProfileData() const { return false; }
+size_t TimsSpectrum::getLineDataSize() const { return frame_.storage_.readScans(frame_.frameId_, scanBegin_,  scanBegin_ + 1).getTotalNbrPeaks(); }
+size_t TimsSpectrum::getProfileDataSize() const { return 0; }
+
+void TimsSpectrum::getLineData(automation_vector<double>& mz, automation_vector<double>& intensities) const
+{
+    auto& storage = frame_.storage_;
+    const auto& frameProxy = storage.readScans(frame_.frameId_, scanBegin_, scanBegin_ + 1);
+    auto mzIndices = frameProxy.getScanX(0);
+    vector<double> mzIndicesAsDoubles(mzIndices.size());
+    for (size_t i = 0; i < mzIndicesAsDoubles.size(); ++i)
+        mzIndicesAsDoubles[i] = mzIndices[i];
+
+    storage.indexToMz(frame_.frameId_, mzIndicesAsDoubles, mz);
+
+    auto intensityCounts = frameProxy.getScanY(0);
+    intensities.resize_no_initialize(intensityCounts.size());
+    for (size_t i=0; i < intensities.size(); ++i)
+        intensities[i] = intensityCounts[i];
+}
+
+void TimsSpectrum::getProfileData(automation_vector<double>& mz, automation_vector<double>& intensities) const
+{
+    // TDF does not support profile data
+    mz.clear();
+    intensities.clear();
+    return;
+}
+
+double TimsSpectrum::oneOverK0() const
+{
+    if (HasPasefPrecursorInfo()) // combination mode must be on
+    {
+        vector<double> avgScanNumber(1, GetPasefPrecursorInfo().avgScanNumber);
+        vector<double> avgOneOverK0(1);
+        frame_.storage_.scanNumToOneOverK0(frame_.frameId_, avgScanNumber, avgOneOverK0);
+        return avgOneOverK0[0];
+    }
+    else if (!isCombinedScans())
+        return frame_.oneOverK0_[scanBegin_];
+    else
+        return 0; // no mobility value for non-PASEF merged spectra
+}
+
+namespace {
+    template<typename T>
+    struct SortByOther
+    {
+        const vector<T> & value_vector;
+
+        SortByOther(const vector<T> & val_vec) :
+            value_vector(val_vec) {}
+
+        bool operator()(int i1, int i2) const
+        {
+            return value_vector[i1] < value_vector[i2];
+        }
+    };
+}
+
+void TimsSpectrum::getCombinedSpectrumData(std::vector<double>& mz, std::vector<double>& intensities, std::vector<double>& mobilities) const
+{
+    auto& storage = frame_.storage_;
+    
+    const auto& frameProxy = storage.readScans(frame_.frameId_, scanBegin_, scanEnd() + 1);
+    vector<double> mzIndicesAsDoubles;
+    mzIndicesAsDoubles.reserve(frameProxy.getTotalNbrPeaks());
+    for (int i = 0; i < scanEnd() - scanBegin_; ++i)
+    {
+        auto mzIndices = frameProxy.getScanX(i);
+        for (size_t i = 0; i < mzIndices.size(); ++i)
+            mzIndicesAsDoubles.push_back(mzIndices[i]);
+    }
+    storage.indexToMz(frame_.frameId_, mzIndicesAsDoubles, mz);
+
+    intensities.reserve(frameProxy.getTotalNbrPeaks());
+    for (int i = 0; i < scanEnd() - scanBegin_; ++i)
+    {
+        auto intensityCounts = frameProxy.getScanY(i);
+        for (size_t i = 0; i < intensityCounts.size(); ++i)
+            intensities.push_back(intensityCounts[i]);
+    }
+
+    mzIndicesAsDoubles.clear();
+    for (int i = 0; i < frameProxy.getNbrScans(); ++i)
+        for (int j = 0; j < frameProxy.getNbrPeaks(i); ++j)
+            mzIndicesAsDoubles.push_back(scanBegin_ + i);
+    storage.scanNumToOneOverK0(frame_.frameId_, mzIndicesAsDoubles, mobilities);
+    
+    // sort an array of indices by m/z; these indices are used to reorder all 3 arrays
+    vector<int> indices(mz.size());
+    for (int i = 0; i < mz.size(); ++i)
+        indices[i] = i;
+    std::sort(indices.begin(), indices.end(), SortByOther<double>(mz));
+    vector<double> mzTmp(mz.size()), intensityTmp(mz.size()), mobilityTmp(mz.size());
+    for (int i = 0; i < mz.size(); ++i)
+    {
+        mzTmp[i] = mz[indices[i]];
+        intensityTmp[i] = intensities[indices[i]];
+        mobilityTmp[i] = mobilities[indices[i]];
+    }
+    swap(mzTmp, mz);
+    swap(intensityTmp, intensities);
+    swap(mobilityTmp, mobilities);
+
+    // add jitter to identical m/z values (which come from different mobility bins)
+    for (size_t i = 1; i < mz.size(); ++i)
+        if (mz[i - 1] == mz[i])
+        {
+            size_t start_i = i - 1;
+            for (; i < mz.size() && mz[start_i] == mz[i]; ++i)
+                mz[i] += 1e-8 * (i-start_i);
+        }
+}
+
+IntegerSet TimsSpectrum::getMergedScanNumbers() const
+{
+    return IntegerSet(scanBegin_, scanEnd());
+}
+
+int TimsSpectrum::getMSMSStage() const { return frame_.msLevel_; }
+double TimsSpectrum::getRetentionTime() const { return frame_.rt_; }
+
+void TimsSpectrum::getIsolationData(std::vector<double>& isolatedMZs, std::vector<IsolationMode>& isolationModes) const
+{
+    isolatedMZs.clear();
+    isolationModes.clear();
+
+    if (HasPasefPrecursorInfo())
+    {
+        isolatedMZs.resize(1, GetPasefPrecursorInfo().isolationMz);
+        isolationModes.resize(1, IsolationMode_On);
+    }
+    else if (frame_.precursorMz_.is_initialized())
+    {
+        isolatedMZs.resize(1, frame_.precursorMz_.get());
+        isolationModes.resize(1, IsolationMode_On);
+    }
+}
+
+void TimsSpectrum::getFragmentationData(std::vector<double>& fragmentedMZs, std::vector<FragmentationMode>& fragmentationModes) const
+{
+    fragmentedMZs.clear();
+    fragmentationModes.clear();
+
+    if (HasPasefPrecursorInfo())
+    {
+        double mz = GetPasefPrecursorInfo().monoisotopicMz;
+        if (mz <= 0)
+            mz = GetPasefPrecursorInfo().isolationMz;
+        fragmentedMZs.resize(1, mz);
+        fragmentationModes.resize(1, translateScanMode(frame_.scanMode_));
+    }
+    else if (frame_.precursorMz_.is_initialized())
+    {
+        fragmentedMZs.resize(1, frame_.precursorMz_.get());
+        fragmentationModes.resize(1, translateScanMode(frame_.scanMode_));
+    }
+}
+
+IonPolarity TimsSpectrum::getPolarity() const { return frame_.polarity_; }
+
+std::pair<double, double> TimsSpectrum::getScanRange() const
+{
+    return frame_.scanRange_;
+}
+
+int TimsSpectrum::getChargeState() const
+{
+    if (HasPasefPrecursorInfo())
+        return GetPasefPrecursorInfo().charge;
+    else
+        return frame_.chargeState_.get_value_or(0);
+}
+
+double TimsSpectrum::getIsolationWidth() const
+{
+    if (HasPasefPrecursorInfo())
+        return GetPasefPrecursorInfo().isolationWidth;
+    else
+        return frame_.isolationWidth_.get_value_or(0);
+}
+
+
+struct PWIZ_API_DECL Baf2SqlSpectrumParameterList : public MSSpectrumParameterList
+{    
+    virtual size_t size() const { return 0; }
+    virtual value_type operator[] (size_t index) const { throw range_error("[Baf2SqlSpectrumParameterList] parameter index out of range"); }
+    virtual const_iterator begin() const { return const_iterator(); }
+    virtual const_iterator end() const { return const_iterator(); }
+};
+
+
+MSSpectrumParameterListPtr TimsSpectrum::parameters() const
+{
+    return MSSpectrumParameterListPtr(new Baf2SqlSpectrumParameterList());
+}
+
+
+} // namespace Bruker
+} // namespace vendor_api
+} // namespace pwiz