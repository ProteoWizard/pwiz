--- conflicted
+++ resolved
@@ -1,1560 +1,1540 @@
-﻿//
-// $Id$
-//
-//
-// Original author: Matt Chambers <matt.chambers .@. vanderbilt.edu>
-//
-// Copyright 2009 Vanderbilt University - Nashville, TN 37232
-//
-// Licensed under Creative Commons 3.0 United States License, which requires:
-//  - Attribution
-//  - Noncommercial
-//  - No Derivative Works
-//
-// http://creativecommons.org/licenses/by-nc-nd/3.0/us/
-//
-// Unless required by applicable law or agreed to in writing, software
-// distributed under the License is distributed on an "AS IS" BASIS,
-// WITHOUT WARRANTIES OR CONDITIONS OF ANY KIND, either express or implied.
-// See the License for the specific language governing permissions and
-// limitations under the License.
-//
-
-
-#define PWIZ_SOURCE
-
-#ifndef PWIZ_READER_UNIFI
-#error compiler is not MSVC or DLL not available
-#else // PWIZ_READER_UNIFI
-
-#pragma unmanaged
-#include "UnifiData.hpp"
-#include "pwiz/utility/misc/DateTime.hpp"
-#include "pwiz/utility/misc/String.hpp"
-#include "pwiz/utility/misc/Container.hpp"
-#include "pwiz/utility/misc/Exception.hpp"
-
-#pragma warning(push)
-#pragma warning(disable: 4400 4538 4564)
-
-#pragma managed
-#include "pwiz/utility/misc/cpp_cli_utilities.hpp"
-#include "ParallelDownloadQueue.hpp"
-#using <System.dll>
-#using <System.Core.dll>
-#using <System.Xml.dll>
-#using <System.Net.dll>
-#using <System.Web.dll>
-#using <System.Net.Http.dll>
-#using <System.Net.Http.WebRequest.dll>
-using namespace pwiz::util;
-using namespace System;
-using namespace System::Web;
-using namespace System::Net;
-using namespace System::Net::Http;
-using namespace System::Net::Http::Headers;
-using namespace Newtonsoft::Json;
-using namespace Newtonsoft::Json::Linq;
-using namespace System::Runtime::Caching::Generic;
-using namespace System::Collections::Generic;
-using namespace System::Collections::Concurrent;
-using namespace Microsoft::Extensions::DependencyInjection;
-using System::Threading::Tasks::Task;
-using System::Threading::Tasks::TaskScheduler;
-using System::Threading::Tasks::Schedulers::QueuedTaskScheduler;
-using System::Uri;
-using IdentityModel::Client::TokenClient;
-using IdentityModel::Client::TokenResponse;
-using std::size_t;
-
-
-namespace pwiz {
-namespace vendor_api {
-
-
-namespace
-{
-    public ref struct AccessTokenRequest
-    {
-        String^ Uri;
-        String^ Username;
-        String^ Password;
-        String^ Scope;
-        String^ Secret;
-    };
-}
-
-
-namespace UNIFI {
-
-[ProtoBuf::ProtoContract]
-enum class ProtoEnergyLevel
-{
-    Unknown = 0,
-    Low = 1,
-    High = 2
-};
-
-[ProtoBuf::ProtoContract]
-enum class ProtoPolarity
-{
-    Unknown = 0,
-    Negative = 1,
-    Positive = 2
-};
-
-[ProtoBuf::ProtoContract]
-enum class ProtoMSType
-{
-    UnknownMSType = 0,
-    MS1 = 1,
-    MS2 = 2
-};
-
-ref class MSeMassSpectrum;
-ref class DDAMassSpectrum;
-ref class MassSpectrum;
-
-[ProtoBuf::ProtoContract]
-[ProtoBuf::ProtoInclude(200, MassSpectrum::typeid)]
-public ref class Spectrum abstract
-{
-public:
-
-    [ProtoBuf::ProtoMember(1)]
-    property cli::array<double>^ Intensities;
-
-    virtual ~Spectrum() { if (intensityArray != nullptr) delete intensityArray; intensityArray = nullptr; }
-    !Spectrum() { delete this; }
-
-    std::vector<double>* intensityArray;
-};
-
-[ProtoBuf::ProtoContract]
-[ProtoBuf::ProtoInclude(100, MSeMassSpectrum::typeid)]
-[ProtoBuf::ProtoInclude(101, DDAMassSpectrum::typeid)]
-public ref class MassSpectrum abstract : Spectrum
-{
-public:
-
-    [ProtoBuf::ProtoMember(1)]
-    property cli::array<double>^ Masses;
-
-    [ProtoBuf::ProtoMember(2)]
-    property cli::array<int>^ ScanSize;
-
-    virtual ~MassSpectrum() { if (mzArray != nullptr) delete mzArray; mzArray = nullptr; }
-    !MassSpectrum() { delete this; }
-
-    std::vector<double>* mzArray;
-};
-
-[ProtoBuf::ProtoContract]
-public ref class MSeMassSpectrum : MassSpectrum
-{
-public:
-
-    [ProtoBuf::ProtoMember(1)]
-    property double RetentionTime;
-
-    [ProtoBuf::ProtoMember(2)]
-    property ProtoEnergyLevel EnergyLevel;
-
-    [ProtoBuf::ProtoMember(3)]
-    property ProtoPolarity IonizationPolarity;
-
-    virtual ~MSeMassSpectrum() { if (driftTimeArray != nullptr) delete driftTimeArray; driftTimeArray = nullptr; }
-    !MSeMassSpectrum() { delete this; }
-
-    property System::Collections::Generic::List<int>^ ScanIndexes;
-    std::vector<double>* driftTimeArray;
-};
-
-[ProtoBuf::ProtoContract]
-public ref class DDAMassSpectrum : MassSpectrum
-{
-public:
-
-    [ProtoBuf::ProtoMember(1)]
-    property double RetentionTime;
-
-    [ProtoBuf::ProtoMember(2)]
-    property float SetMass;
-
-    [ProtoBuf::ProtoMember(3)]
-    property ProtoMSType MSType;
-
-    virtual ~DDAMassSpectrum() {}
-    !DDAMassSpectrum() { delete this; }
-};
-
-class UnifiData::Impl
-{
-    public:
-    virtual void connect(const std::string& sampleResultUrl, bool combineIonMobilitySpectra)
-    {
-        _combineIonMobilitySpectra = combineIonMobilitySpectra;
-
-        try
-        {
-            Uri^ temp;
-            if (bal::starts_with(sampleResultUrl, "http://") || bal::starts_with(sampleResultUrl, "https://"))
-                temp = gcnew Uri(ToSystemString(sampleResultUrl));
-            else
-                temp = gcnew Uri(ToSystemString("https://" + sampleResultUrl));
-
-            _apiVersion = temp->Port == 50034 ? 3 : 4;
-            String^ defaultIdentityServer = System::String::Format("{0}://{1}@{2}:{3}", temp->Scheme, temp->UserInfo, temp->Host, _apiVersion == 3 ? 50333 : 48333);
-            String^ defaultClientScope = (_apiVersion == 3 ? L"unifi" : L"webapi");
-
-            auto queryVars = System::Web::HttpUtility::ParseQueryString(temp->Query);
-            _identityServerUrl = gcnew Uri(queryVars[L"identity"] == nullptr ? defaultIdentityServer : queryVars[L"identity"]);
-            _clientScope = queryVars[L"scope"] == nullptr ? defaultClientScope : queryVars[L"scope"];
-            _clientSecret = queryVars[L"secret"] == nullptr ? L"secret" : queryVars[L"secret"];
-            _sampleResultUrl = gcnew Uri(temp->GetLeftPart(UriPartial::Path));
-
-            initHttpClient();
-            getAccessToken();
-            getHttpClient();
-
-            getSampleMetadata();
-            getNumberOfSpectra();
-            //Console::WriteLine("numLogicalSpectra: {0}, numNetworkSpectra: {1}", _numLogicalSpectra, _numNetworkSpectra);
-
-            auto unifiDebug = System::Environment::GetEnvironmentVariable("UNIFI_DEBUG");
-            _unifiDebug = unifiDebug != nullptr && unifiDebug != "0";
-
-            _chunkSize = 20;// Math::Max(10, (int)std::ceil(_numNetworkSpectra / 500.0));
-
-#ifdef _WIN64
-            int idealChunkReadahead = _chunkReadahead = 8;
-#else
-            int idealChunkReadahead = _chunkReadahead = 2;
-#endif
-            auto firstSpectrumDownloadInfo = gcnew ParallelDownloadQueue::DownloadInfo();
-            firstSpectrumDownloadInfo->spectrumIndexStart = 0;
-            firstSpectrumDownloadInfo->spectrumIndexEnd = 1;
-            firstSpectrumDownloadInfo->userdata = gcnew IntPtr(this);
-            spectrumEndpoint(firstSpectrumDownloadInfo);
-            String^ acceptHeader = "application/octet-stream";
-<<<<<<< HEAD
-            _chunkReadahead = ParallelDownloadQueue::GetRequestLimit(firstSpectrumDownloadInfo->spectrumEndpoint->ToString(), _accessToken, acceptHeader, _chunkReadahead);
-=======
-            _chunkReadahead = ParallelDownloadQueue::GetRequestLimit(firstSpectrumDownloadInfo->spectrumEndpoint->ToString(), _httpClientFactory, _accessToken, acceptHeader, _chunkReadahead);
->>>>>>> f9b06c7d
-            _chunkSize = (double) idealChunkReadahead / _chunkReadahead * _chunkSize;
-
-            if (queryVars[L"chunkSize"] != nullptr) _chunkSize = lexical_cast<int>(ToStdString(queryVars[L"chunkSize"]));
-            if (queryVars[L"chunkReadahead"] != nullptr) _chunkReadahead = lexical_cast<int>(ToStdString(queryVars[L"chunkReadahead"]));
-
-            _cacheSize = _chunkSize * _chunkReadahead * 2;
-
-            _cache = gcnew MemoryCache<int, Object^>(_cacheSize);
-            _cache->SetPolicy(LruEvictionPolicy<int, MSeMassSpectrum^>::typeid->GetGenericTypeDefinition());
-
-            // I would have preferred to use a virtual member function for spectrumEndpoint, but I couldn't figure out how to put it in an Action
-            auto spectrumEndpointAction = gcnew Action<ParallelDownloadQueue::DownloadInfo^>(&Impl::spectrumEndpoint);
-            auto getSpectraFromStreamAction = gcnew Action<IO::Stream^, ParallelDownloadQueue::DownloadInfo^>(&Impl::getSpectraFromStreamLoop);
-            _queue = gcnew ParallelDownloadQueue(_sampleResultUrl, _accessToken, _httpClientFactory, _numNetworkSpectra, _binToDriftTime, _chunkSize, _chunkReadahead,
-                acceptHeader, spectrumEndpointAction, getSpectraFromStreamAction, gcnew IntPtr(this));
-        }
-        CATCH_AND_FORWARD_EX(sampleResultUrl)
-    }
-
-    virtual RemoteApi getRemoteApiType() { return RemoteApi::Unifi; }
-
-    virtual int getMsLevel(size_t index) const
-    {
-        bool evenIndex = index % 2 == 0;
-        return evenIndex ? 1 : 2;
-    }
-
-    virtual void getChannelAndScanIndex(size_t index, int& channelIndex, int& scanIndexInChannel) const
-    {
-        throw std::runtime_error("UNIFI spectra are not organized by channel");
-    }
-
-    friend class UnifiData;
-
-    virtual ~Impl() {}
-
-    protected:
-    System::String^ tokenEndpoint() { return System::Uri(_identityServerUrl, _apiVersion == 3 ? L"/identity/connect/token" : L"/connect/token").ToString(); }
-
-    /// returns JSON describing the sampleResult, for example:
-    //{
-    //  "id" : "d686e598-7621-4ad6-9efb-321c015ff59a",
-    //  "name" : "MM  5.0 ug/kg",
-    //  "description" : "Matrix matched standard 5.0 ug/kg",
-    //  "sample" : {
-    //    "description": "",
-    //    "originalSampleId" : null,
-    //    "id" : "f0f33a91-f668-4f9e-a153-4734109cdf41",
-    //    "gender" : "",
-    //    "name" : "MM2",
-    //    "assayConditions" : "",
-    //    "bracketGroup" : "",
-    //    "dose" : "NaN",
-    //    "dosingRoute" : "",
-    //    "day" : "",
-    //    "eCordId" : "",
-    //    "experimentalConcentration" : "",
-    //    "groupId" : "",
-    //    "injectionId" : "",
-    //    "matrix" : "",
-    //    "solventDelay" : "NaN",
-    //    "species" : "",
-    //    "studyId" : "",
-    //    "subjectId" : "",
-    //    "molForm" : "",
-    //    "preparation" : "",
-    //    "sampleType" : "Standard",
-    //    "batchId" : "",
-    //    "studyName" : "",
-    //    "sampleLevel" : "Unspecified",
-    //    "sampleWeight" : 1,
-    //    "dilution" : 1,
-    //    "replicateNumber" : 1,
-    //    "wellPosition" : "1:C,4",
-    //    "injectionVolume" : 10,
-    //    "acquisitionRunTime" : 17,
-    //    "acquisitionStartTime" : "0001-01-01T00:00:00Z",
-    //    "time" : "NaN",
-    //    "processingOptions" : "QuantitationStd",
-    //    "processingFunction" : "",
-    //    "processingSequenceNumber" : 0
-    //    }
-    //}
-    System::String^ sampleResultMetadataEndpoint() { return _sampleResultUrl->AbsoluteUri; }
-
-    /// returns a JSON array describing the 'functions' (aka scan events), for example:
-    //{
-    //  "value": [
-    //    {
-    //      "id": "2f52bf3f-d4b5-472d-ab6d-4f55d6b7665e",
-    //      "name": "1: TOF MSᴱ (50-1200) 4eV ESI+ - Low CE",
-    //      "isCentroidData": false,
-    //      "isRetentionData": true,
-    //      "isIonMobilityData": false,
-    //      "hasCCSCalibration": false,
-    //      "detectorType": "MS",
-    //      "analyticalTechnique": {
-    //        "hardwareName": "",
-    //        "scanningMethod": "MS",
-    //        "massAnalyser": "QTOF",
-    //        "ionisationMode": "+",
-    //        "ionisationType": "ESI",
-    //        "lowMass": 50,
-    //        "highMass": 1200,
-    //        "adcGroup": {
-    //          "acquisitionMode": "ADC_PD",
-    //          "acquisitionFrequency": "NaN",
-    //          "ionResponses": [
-    //            {
-    //              "ionType": "LEU_ENK",
-    //              "charge": 1,
-    //              "averageIonArea": 33.887678
-    //            }
-    //          ]
-    //        },
-    //        "tofGroup": {
-    //          "nominalResolution": 7000,
-    //          "mseLevel": "Low",
-    //          "pusherFrequency": "NaN"
-    //        },
-    //        "quadGroup": null
-    //      },
-    //      "axisX": {
-    //        "label": "Observed mass",
-    //        "unit": "m/z",
-    //        "lowerBound": 50,
-    //        "upperBound": 1200
-    //      },
-    //      "axisY": {
-    //        "label": "Intensity",
-    //        "unit": "Counts",
-    //        "lowerBound": "NaN",
-    //        "upperBound": "NaN"
-    //      }
-    //    },
-    //    {
-    //      "id": "bbcfa906-4545-49ba-aa84-d020eb41e518",
-    //      "name": "Reference TOF MSᴱ (50-1200) 6eV ESI+",
-    //      "isCentroidData": false,
-    //      "isRetentionData": true,
-    //      "isIonMobilityData": false,
-    //      "hasCCSCalibration": false,
-    //      "detectorType": "MS",
-    //      "analyticalTechnique": {
-    //        "hardwareName": "",
-    //        "scanningMethod": "MS",
-    //        "massAnalyser": "QTOF",
-    //        "ionisationMode": "+",
-    //        "ionisationType": "ESI",
-    //        "lowMass": 50,
-    //        "highMass": 1200,
-    //        "adcGroup": {
-    //          "acquisitionMode": "ADC_PD",
-    //          "acquisitionFrequency": "NaN",
-    //          "ionResponses": [
-    //            {
-    //              "ionType": "LEU_ENK",
-    //              "charge": 1,
-    //              "averageIonArea": 33.887678
-    //            }
-    //          ]
-    //        },
-    //        "tofGroup": {
-    //          "nominalResolution": 7000,
-    //          "mseLevel": "Unknown",
-    //          "pusherFrequency": "NaN"
-    //        },
-    //        "quadGroup": null
-    //      },
-    //      "axisX": {
-    //        "label": "Observed mass",
-    //        "unit": "m/z",
-    //        "lowerBound": 50,
-    //        "upperBound": 1200
-    //      },
-    //      "axisY": {
-    //        "label": "Intensity",
-    //        "unit": "Counts",
-    //        "lowerBound": "NaN",
-    //        "upperBound": "NaN"
-    //      }
-    //    },
-    //    {
-    //      "id": "290805b1-faf2-44ca-af1b-9f8c5d3873ac",
-    //      "name": "2: TOF MSᴱ (50-1200) 10-45eV ESI+ - High CE",
-    //      "isCentroidData": false,
-    //      "isRetentionData": true,
-    //      "isIonMobilityData": false,
-    //      "hasCCSCalibration": false,
-    //      "detectorType": "MS",
-    //      "analyticalTechnique": {
-    //        "hardwareName": "",
-    //        "scanningMethod": "MS",
-    //        "massAnalyser": "QTOF",
-    //        "ionisationMode": "+",
-    //        "ionisationType": "ESI",
-    //        "lowMass": 50,
-    //        "highMass": 1200,
-    //        "adcGroup": {
-    //          "acquisitionMode": "ADC_PD",
-    //          "acquisitionFrequency": "NaN",
-    //          "ionResponses": [
-    //            {
-    //              "ionType": "LEU_ENK",
-    //              "charge": 1,
-    //              "averageIonArea": 33.887678
-    //            }
-    //          ]
-    //        },
-    //        "tofGroup": {
-    //          "nominalResolution": 7000,
-    //          "mseLevel": "High",
-    //          "pusherFrequency": "NaN"
-    //        },
-    //        "quadGroup": null
-    //      },
-    //      "axisX": {
-    //        "label": "Observed mass",
-    //        "unit": "m/z",
-    //        "lowerBound": 50,
-    //        "upperBound": 1200
-    //      },
-    //      "axisY": {
-    //        "label": "Intensity",
-    //        "unit": "Counts",
-    //        "lowerBound": "NaN",
-    //        "upperBound": "NaN"
-    //      }
-    //    }
-    //  ]
-    //}
-    System::String^ functionInfoEndpoint() { return _sampleResultUrl + "/spectrumInfos"; }
-
-    /// returns a JSON array describing the 'chromatograms', for example:
-    /*
-    "value": [
-        {
-            "id": "9fdfae70-24bf-4d0f-a4aa-00f524c28282",
-            "name": "FLR A",
-            "detectorType": "FLR",
-            "analyticalTechnique": {
-                "hardwareName": "ACQ-FLR#K06UPF015R"
-            },
-            "axisX": null,
-            "axisY": null
-        },
-        {
-            "id": "8a233325-4958-414e-a5da-0898fd0b6bd7",
-            "name": "1: TOF MSe (50-2000) 45V ESI+ (TIC)",
-            "detectorType": "MS",
-            "analyticalTechnique": {
-                "@odata.type": "#Waters.WebApi.Common.Models.MSTechnique",
-                "hardwareName": "",
-                "scanningMethod": "MS",
-                "massAnalyser": "TIME OF FLIGHT",
-                "ionisationMode": "+",
-                "ionisationType": "ESI",
-                "lowMass": 50.0,
-                "highMass": 2000.0,
-                "adcGroup": {
-                    "acquisitionMode": "ADC_PD",
-                    "acquisitionFrequency": "NaN",
-                    "ionResponses": [
-                        {
-                            "ionType": "PEPTIDE",
-                            "charge": 1,
-                            "averageIonArea": 25.8815208039415
-                        }
-                    ]
-                },
-                "tofGroup": {
-                    "nominalResolution": 10000.0,
-                    "mseLevel": "Low",
-                    "pusherFrequency": 21739.1304347826,
-                    "lteff": 800.0,
-                    "veff": 3307.71621789606,
-                    "samplingFrequency": 2.7
-                },
-                "quadGroup": null
-            },
-            "axisX": {
-                "label": "Retention Time",
-                "unit": "min",
-                "lowerBound": 0,
-                "upperBound": 55
-            },
-            "axisY": {
-                "label": "TIC",
-                "unit": "Counts",
-                "lowerBound": 0,
-                "upperBound": "NaN"
-            }
-        },
-        {
-            "id": "8a233325-4958-414e-a5da-0898fd0b6bd8",
-            "name": "1: TOF MSe (50-2000) 45V ESI+ (BPI)",
-            "detectorType": "MS",
-            "analyticalTechnique": {
-                "@odata.type": "#Waters.WebApi.Common.Models.MSTechnique",
-                "hardwareName": "",
-                "scanningMethod": "MS",
-                "massAnalyser": "TIME OF FLIGHT",
-                "ionisationMode": "+",
-                "ionisationType": "ESI",
-                "lowMass": 50.0,
-                "highMass": 2000.0,
-                "adcGroup": {
-                    "acquisitionMode": "ADC_PD",
-                    "acquisitionFrequency": "NaN",
-                    "ionResponses": [
-                        {
-                            "ionType": "PEPTIDE",
-                            "charge": 1,
-                            "averageIonArea": 25.8815208039415
-                        }
-                    ]
-                },
-                "tofGroup": {
-                    "nominalResolution": 10000.0,
-                    "mseLevel": "Low",
-                    "pusherFrequency": 21739.1304347826,
-                    "lteff": 800.0,
-                    "veff": 3307.71621789606,
-                    "samplingFrequency": 2.7
-                },
-                "quadGroup": null
-            },
-            "axisX": {
-                "label": "Retention Time",
-                "unit": "min",
-                "lowerBound": 0,
-                "upperBound": 55
-            },
-            "axisY": {
-                "label": "BPI",
-                "unit": "Counts",
-                "lowerBound": 0,
-                "upperBound": "NaN"
-            }
-        },
-        {
-            "id": "5b135f4c-c703-4e0b-8524-cbf46a86211c",
-            "name": "2: TOF MSe (50-2000) 60-80V ESI+ (TIC)",
-            "detectorType": "MS",
-            "analyticalTechnique": {
-                "@odata.type": "#Waters.WebApi.Common.Models.MSTechnique",
-                "hardwareName": "",
-                "scanningMethod": "MS",
-                "massAnalyser": "TIME OF FLIGHT",
-                "ionisationMode": "+",
-                "ionisationType": "ESI",
-                "lowMass": 50.0,
-                "highMass": 2000.0,
-                "adcGroup": {
-                    "acquisitionMode": "ADC_PD",
-                    "acquisitionFrequency": "NaN",
-                    "ionResponses": [
-                        {
-                            "ionType": "PEPTIDE",
-                            "charge": 1,
-                            "averageIonArea": 25.8815208039415
-                        }
-                    ]
-                },
-                "tofGroup": {
-                    "nominalResolution": 10000.0,
-                    "mseLevel": "High",
-                    "pusherFrequency": 21739.1304347826,
-                    "lteff": 800.0,
-                    "veff": 3307.71621789606,
-                    "samplingFrequency": 2.7
-                },
-                "quadGroup": null
-            },
-            "axisX": {
-                "label": "Retention Time",
-                "unit": "min",
-                "lowerBound": 0,
-                "upperBound": 55
-            },
-            "axisY": {
-                "label": "TIC",
-                "unit": "Counts",
-                "lowerBound": 0,
-                "upperBound": "NaN"
-            }
-        },
-        {
-            "id": "5b135f4c-c703-4e0b-8524-cbf46a86211d",
-            "name": "2: TOF MSe (50-2000) 60-80V ESI+ (BPI)",
-            "detectorType": "MS",
-            "analyticalTechnique": {
-                "@odata.type": "#Waters.WebApi.Common.Models.MSTechnique",
-                "hardwareName": "",
-                "scanningMethod": "MS",
-                "massAnalyser": "TIME OF FLIGHT",
-                "ionisationMode": "+",
-                "ionisationType": "ESI",
-                "lowMass": 50.0,
-                "highMass": 2000.0,
-                "adcGroup": {
-                    "acquisitionMode": "ADC_PD",
-                    "acquisitionFrequency": "NaN",
-                    "ionResponses": [
-                        {
-                            "ionType": "PEPTIDE",
-                            "charge": 1,
-                            "averageIonArea": 25.8815208039415
-                        }
-                    ]
-                },
-                "tofGroup": {
-                    "nominalResolution": 10000.0,
-                    "mseLevel": "High",
-                    "pusherFrequency": 21739.1304347826,
-                    "lteff": 800.0,
-                    "veff": 3307.71621789606,
-                    "samplingFrequency": 2.7
-                },
-                "quadGroup": null
-            },
-            "axisX": {
-                "label": "Retention Time",
-                "unit": "min",
-                "lowerBound": 0,
-                "upperBound": 55
-            },
-            "axisY": {
-                "label": "BPI",
-                "unit": "Counts",
-                "lowerBound": 0,
-                "upperBound": "NaN"
-            }
-        },
-        {
-            "id": "5c279069-fbae-4178-9a7c-18007283c446",
-            "name": "3: MS LockSpray Reference Data (551-562) 30V ESI+ (TIC)",
-            "detectorType": "MS",
-            "analyticalTechnique": {
-                "@odata.type": "#Waters.WebApi.Common.Models.MSTechnique",
-                "hardwareName": "",
-                "scanningMethod": "MS",
-                "massAnalyser": "TIME OF FLIGHT",
-                "ionisationMode": "+",
-                "ionisationType": "ESI",
-                "lowMass": 551.0,
-                "highMass": 562.0,
-                "adcGroup": {
-                    "acquisitionMode": "ADC_PD",
-                    "acquisitionFrequency": "NaN",
-                    "ionResponses": [
-                        {
-                            "ionType": "PEPTIDE",
-                            "charge": 1,
-                            "averageIonArea": 25.8815208039415
-                        }
-                    ]
-                },
-                "tofGroup": {
-                    "nominalResolution": 10000.0,
-                    "mseLevel": "Unknown",
-                    "pusherFrequency": 21739.1304347826,
-                    "lteff": 800.0,
-                    "veff": 3307.71621789606,
-                    "samplingFrequency": 2.7
-                },
-                "quadGroup": null
-            },
-            "axisX": {
-                "label": "Retention Time",
-                "unit": "min",
-                "lowerBound": 0,
-                "upperBound": 55
-            },
-            "axisY": {
-                "label": "TIC",
-                "unit": "Counts",
-                "lowerBound": 0,
-                "upperBound": "NaN"
-            }
-        },
-        {
-            "id": "5c279069-fbae-4178-9a7c-18007283c447",
-            "name": "3: MS LockSpray Reference Data (551-562) 30V ESI+ (BPI)",
-            "detectorType": "MS",
-            "analyticalTechnique": {
-                "@odata.type": "#Waters.WebApi.Common.Models.MSTechnique",
-                "hardwareName": "",
-                "scanningMethod": "MS",
-                "massAnalyser": "TIME OF FLIGHT",
-                "ionisationMode": "+",
-                "ionisationType": "ESI",
-                "lowMass": 551.0,
-                "highMass": 562.0,
-                "adcGroup": {
-                    "acquisitionMode": "ADC_PD",
-                    "acquisitionFrequency": "NaN",
-                    "ionResponses": [
-                        {
-                            "ionType": "PEPTIDE",
-                            "charge": 1,
-                            "averageIonArea": 25.8815208039415
-                        }
-                    ]
-                },
-                "tofGroup": {
-                    "nominalResolution": 10000.0,
-                    "mseLevel": "Unknown",
-                    "pusherFrequency": 21739.1304347826,
-                    "lteff": 800.0,
-                    "veff": 3307.71621789606,
-                    "samplingFrequency": 2.7
-                },
-                "quadGroup": null
-            },
-            "axisX": {
-                "label": "Retention Time",
-                "unit": "min",
-                "lowerBound": 0,
-                "upperBound": 55
-            },
-            "axisY": {
-                "label": "BPI",
-                "unit": "Counts",
-                "lowerBound": 0,
-                "upperBound": "NaN"
-            }
-        },
-        {
-            "id": "c30400a2-e8d4-499f-98a6-1a8ea06c14a6",
-            "name": "Integrated : FLR A",
-            "detectorType": "FLR",
-            "analyticalTechnique": {
-                "hardwareName": "ACQ-FLR#K06UPF015R"
-            },
-            "axisX": null,
-            "axisY": null
-        }
-    ]
-}
-    */
-    System::String^ chromatogramInfoEndpoint() { return _sampleResultUrl + "/chromatogramInfos"; }
-
-    //{
-    //  "value": [
-    //      {
-    //          "id": "8c2a6c13-d8d3-4440-a19e-573b05b0ca91",
-    //          "valuesX" : [546.8483,546.8513,546.8543,...],
-    //          "valuesY": [0,10,0,...],
-    //          "retentionTime": 0.00176544255,
-    //          "retentionTimeIndex" : 0,
-    //          "totalNumberOfSpectra" : 36
-    //      }
-    //  ]
-    //}
-    System::String^ functionDataEndpoint(System::String^ spectrumInfoId) { return _sampleResultUrl + "/spectrumInfos(" + spectrumInfoId + ")/data?$top=1"; }
-
-    /// returns a simple integer count of the number of spectra in this sampleResult, but does not multiply by 200 for IMS multiscan spectra
-    System::String^ spectrumCountEndpoint() { return _sampleResultUrl + "/spectra/mass.mse/$count"; }
-
-    /// returns a JSON array or protobuf stream of the spectral intensities and masses (if the HTTP Accept header specifies 'application/octet-stream')
-    static void spectrumEndpoint(ParallelDownloadQueue::DownloadInfo^ downloadInfo)
-    {
-        auto instance = static_cast<Impl*>(safe_cast<IntPtr^>(downloadInfo->userdata)->ToPointer());
-        downloadInfo->spectrumEndpoint = instance->_sampleResultUrl + "/spectra/mass.mse?$skip=" + downloadInfo->taskIndex + "&$top=" + downloadInfo->chunkSize;
-    }
-
-    /// returns a JSON array of the chromatogram times and intensities
-    /*{
-     "id":"9fdfae70-24bf-4d0f-a4aa-00f524c28282",
-     "retentionTimes":[0,0.008333334,0.0166666675],
-     "intensities":[0,-0.000260543835,-0.000520992267],
-     "peaks":[...not used by pwiz...]
-    }*/
-    System::String^ chromatogramEndpoint(System::String^ chromatogramInfoId) { return _sampleResultUrl + "/chromatogramInfos(" + chromatogramInfoId + ")/data"; }
-
-    /// a POST request to this with a JSON body of (1-based?) bin indexes, e.g. {"bins": [1,2,3,4,5]}
-    System::String^ binsToDriftTimesEndPoint() { return _sampleResultUrl + "/spectra/mass.mse/convertbintodrifttime"; }
-
-    gcroot<Uri^> _sampleResultUrl;
-    gcroot<Uri^> _identityServerUrl;
-    gcroot<System::String^> _clientScope;
-    gcroot<System::String^> _clientSecret;
-    gcroot<System::String^> _accessToken;
-<<<<<<< HEAD
-    gcroot<IHttpClientFactory^> _httpClientFactory;
-=======
-    inline static gcroot<IHttpClientFactory^> _httpClientFactory;
->>>>>>> f9b06c7d
-    gcroot<HttpClient^> _httpClient;
-    gcroot<ParallelDownloadQueue^> _queue;
-    bool _unifiDebug;
-
-    int _apiVersion;
-    bool _combineIonMobilitySpectra; // do not treat drift bins as separate spectra
-    int _numNetworkSpectra; // number of spectra without accounting for drift scans
-    int _numLogicalSpectra; // number of spectra with IMS spectra counting as 200 logical spectra
-
-    inline static gcroot<ConcurrentDictionary<String^, System::String^>^> globalResponseCache = gcnew ConcurrentDictionary<String^, String^>();
-
-    gcroot<System::Collections::Generic::List<System::String^>^> _chromatogramIds; //  chromatogram GUIDs
-    vector<UnifiChromatogramInfo> _chromatogramInfo;
-
-    string _sampleName;
-    string _sampleDescription;
-    int _replicateNumber;
-    string _wellPosition;
-    boost::optional<blt::local_date_time> _acquisitionStartTime; // UTC
-
-    struct FunctionInfo
-    {
-        FunctionInfo(int function) : function(function), numSpectra(0) {}
-
-        int function; // 0-based index into SpectrumInfo array
-        string id;
-        bool isCentroidData;
-        bool isRetentionData;
-        bool isIonMobilityData;
-        bool hasCCSCalibration;
-        int numSpectra;
-        double lowMass, highMass;
-        EnergyLevel energyLevel;
-    };
-
-    vector<FunctionInfo> _functionInfo;
-    bool _hasAnyIonMobilityData;
-    vector<double> _binToDriftTime; // drift time for each of the 200 bins (0-base indexed) 
-
-    gcroot<MemoryCache<int, Object^>^> _cache;
-    int _chunkSize;
-    int _chunkReadahead;
-    int _cacheSize;
-
-    static void getSpectraFromStreamLoop(IO::Stream^ stream, ParallelDownloadQueue::DownloadInfo^ downloadInfo)
-    {
-        auto instance = static_cast<Impl*>(safe_cast<IntPtr^>(downloadInfo->userdata)->ToPointer());
-        for (int i = downloadInfo->spectrumIndexStart; i < downloadInfo->spectrumIndexEnd; ++i)
-        {
-            getSpectraFromStream(instance, stream, downloadInfo, downloadInfo->taskIndex, i);
-        }
-    }
-
-    static void getSpectraFromStream(const Impl* instance, IO::Stream^ stream, ParallelDownloadQueue::DownloadInfo^ downloadInfo, int taskIndex, int spectrumIndex)
-    {
-        auto _cache = instance->_cache;
-        auto spectrum = ProtoBuf::Serializer::DeserializeWithLengthPrefix<MSeMassSpectrum^>(stream, ProtoBuf::PrefixStyle::Base128);
-        if (spectrum == nullptr)
-            throw gcnew Exception(System::String::Format("deserialized null spectrum for index {0} (spectrum {1})", spectrumIndex, taskIndex + spectrumIndex));
-
-        if (spectrum->Masses == nullptr)
-        {
-            spectrum->mzArray = new vector<double>();
-            spectrum->intensityArray = new vector<double>();
-            spectrum->driftTimeArray = nullptr;
-            if (!_cache->Contains(taskIndex + spectrumIndex))
-            {
-                //Console::WriteLine("Adding result to cache: {0}", taskIndex + i);
-                _cache->Add(taskIndex + spectrumIndex, spectrum);
-            }
-            return;
-        }
-        downloadInfo->bytesDownloaded += sizeof(double) * spectrum->Masses->Length * 2;
-
-        if (downloadInfo->bytesDownloaded == 0)
-            throw gcnew Exception(System::String::Format("empty array for index {0} (spectrum {1})", spectrumIndex, taskIndex + spectrumIndex));
-
-        // if a spectrum takes more than 5 seconds, something's wrong
-        auto timeElapsed = DateTime::UtcNow - downloadInfo->lastSpectrumRetrievedTime;
-        if (timeElapsed.TotalSeconds > 10.0)
-            throw gcnew Exception(System::String::Format("download is going too slow in chunk {0} on thread {1}: one spectrum ({2}) took {3}s", taskIndex, downloadInfo->currentThreadId, taskIndex + spectrumIndex, timeElapsed.TotalSeconds));
-        downloadInfo->lastSpectrumRetrievedTime = DateTime::UtcNow;
-
-        spectrum->mzArray = new vector<double>();
-        spectrum->intensityArray = new vector<double>();
-        spectrum->driftTimeArray = nullptr;
-        auto& mzArray = *spectrum->mzArray;
-        auto& intensityArray = *spectrum->intensityArray;
-
-        ToStdVector(spectrum->Masses, mzArray);
-        ToStdVector(spectrum->Intensities, intensityArray);
-
-        if (spectrum->ScanSize->Length > 1)
-        {
-            if (spectrum->ScanSize->Length != 200)
-                throw gcnew Exception("assumed ion-mobility spectrum but ScanSize.Length != 200");
-
-            spectrum->driftTimeArray = new vector<double>();
-            auto& driftTimeArray = *spectrum->driftTimeArray;
-            driftTimeArray.reserve(mzArray.size());
-
-            // calculate cumulative scan indexes
-            spectrum->ScanIndexes = gcnew System::Collections::Generic::List<int>(spectrum->ScanSize->Length);
-            spectrum->ScanIndexes->Add(0);
-            for (int j = 0; j < spectrum->ScanSize->Length; ++j)
-            {
-                if (j > 0) spectrum->ScanIndexes->Add(spectrum->ScanIndexes[j - 1] + spectrum->ScanSize[j - 1]);
-                for (int k = 0; k < spectrum->ScanSize[j]; ++k)
-                    driftTimeArray.push_back(instance->_binToDriftTime[j]);
-            }
-        }
-        if (!_cache->Contains(taskIndex + spectrumIndex))
-        {
-            //Console::WriteLine("Adding result to cache: {0}", taskIndex + i);
-            _cache->Add(taskIndex + spectrumIndex, spectrum);
-        }
-        return;
-    }
-
-    size_t taskIndexFromSpectrumIndex(size_t index) { return (index / _chunkSize) * _chunkSize; }
-
-    size_t networkIndexFromLogicalIndex(size_t logicalIndex)
-    {
-        if (!_hasAnyIonMobilityData || _combineIonMobilitySpectra)
-            return logicalIndex;
-
-        // 0-199 -> 0
-        // 200-399 -> 1
-        // 400-599 -> 2
-        // etc.
-        return (size_t) floor(logicalIndex / 200.0);
-    }
-
-    static System::Net::Http::HttpMessageHandler^ getWebRequestHandler()
-    {
-        auto handler = gcnew System::Net::Http::WebRequestHandler();
-        handler->UnsafeAuthenticatedConnectionSharing = true;
-        handler->PreAuthenticate = true;
-<<<<<<< HEAD
-=======
-        handler->MaxConnectionsPerServer = 10;
->>>>>>> f9b06c7d
-        return handler;
-    }
-
-    void initHttpClient()
-    {
-<<<<<<< HEAD
-        auto services = gcnew ServiceCollection();
-        auto builder = HttpClientFactoryServiceCollectionExtensions::AddHttpClient(services, "customClient");
-        Func<HttpMessageHandler^>^ getWebRequestDelegate = gcnew Func<HttpMessageHandler^>(&Impl::getWebRequestHandler);
-        HttpClientBuilderExtensions::ConfigurePrimaryHttpMessageHandler(builder, getWebRequestDelegate);
-        auto provider = ServiceCollectionContainerBuilderExtensions::BuildServiceProvider(services);
-        _httpClientFactory = ServiceProviderServiceExtensions::GetService<IHttpClientFactory^>(provider);
-=======
-        if (!_httpClientFactory)
-        {
-            auto services = gcnew ServiceCollection();
-            auto builder = HttpClientFactoryServiceCollectionExtensions::AddHttpClient(services, "customClient");
-            Func<HttpMessageHandler^>^ getWebRequestDelegate = gcnew Func<HttpMessageHandler^>(&Impl::getWebRequestHandler);
-            HttpClientBuilderExtensions::ConfigurePrimaryHttpMessageHandler(builder, getWebRequestDelegate);
-            auto provider = ServiceCollectionContainerBuilderExtensions::BuildServiceProvider(services);
-            _httpClientFactory = ServiceProviderServiceExtensions::GetService<IHttpClientFactory^>(provider);
-        }
->>>>>>> f9b06c7d
-        _httpClient = _httpClientFactory->CreateClient("customClient");
-    }
-
-    void getAccessToken()
-    {
-        cli::array<String^>^ userPassPair;
-        String^ username, ^password;
-        if (String::IsNullOrEmpty(_sampleResultUrl->UserInfo))
-        {
-            username = Environment::GetEnvironmentVariable("UNIFI_USERNAME");
-            password = Environment::GetEnvironmentVariable("UNIFI_PASSWORD");
-            if (username == nullptr || password == nullptr || username->Length == 0 || password->Length == 0)
-                throw user_error("UserInfo null; username and password must be specified in the sample result URL (e.g. username:password@unifiserver.com:{port}/{sampleResultPath})");
-        }
-        else
-        {
-            userPassPair = _sampleResultUrl->UserInfo->Split(':');
-            if (userPassPair->Length != 2 || String::IsNullOrEmpty(userPassPair[0]) || String::IsNullOrEmpty(userPassPair[1]))
-                throw user_error("UserInfo not a pair of values; username and password must be specified in the sample result URL (e.g. username:password@unifiserver.com:{port}/{sampleResultPath})");
-            username = userPassPair[0];
-            password = userPassPair[1];
-        }
-
-        auto fields = gcnew System::Collections::Generic::Dictionary<System::String^, System::String^>();
-        fields->Add(IdentityModel::OidcConstants::TokenRequest::GrantType, IdentityModel::OidcConstants::GrantTypes::Password);
-        fields->Add(IdentityModel::OidcConstants::TokenRequest::UserName, username);
-        fields->Add(IdentityModel::OidcConstants::TokenRequest::Password, password);
-        fields->Add(IdentityModel::OidcConstants::TokenRequest::Scope, _clientScope);
-
-        auto tokenClient = gcnew TokenClient(tokenEndpoint(), "resourceownerclient", _clientSecret, nullptr, IdentityModel::Client::AuthenticationStyle::BasicAuthentication);
-        TokenResponse^ response = tokenClient->RequestAsync(fields, System::Threading::CancellationToken::None)->Result;
-        if (response->IsError)
-            throw user_error("authentication error: incorrect hostname, username or password? (" + ToStdString(response->Error) + ")");
-
-        _accessToken = response->AccessToken;
-        //Console::WriteLine(_accessToken);
-    }
-
-    void getHttpClient()
-    {
-        _httpClient->DefaultRequestHeaders->Authorization = gcnew AuthenticationHeaderValue("Bearer", _accessToken);
-        _httpClient->BaseAddress = gcnew Uri(_sampleResultUrl->GetLeftPart(System::UriPartial::Authority));
-    }
-
-    void getSampleMetadata()
-    {
-        String^ json;
-        try
-        {
-            auto response = _httpClient->GetAsync(sampleResultMetadataEndpoint())->Result;
-            if (!response->IsSuccessStatusCode)
-                throw gcnew Exception("response status code does not indicate success (" + response->StatusCode.ToString() + "); URL was: " + sampleResultMetadataEndpoint());
-
-            json = response->Content->ReadAsStringAsync()->Result;
-        }
-        catch (Exception^ e)
-        {
-            throw std::runtime_error("error getting sample result metadata: " + ToStdString(e->ToString()->Split(L'\n')[0]));
-        }
-
-        try
-        {
-            auto o = JObject::Parse(json);
-            _sampleName = ToStdString(o->SelectToken("$.name")->ToString());
-            _sampleDescription = ToStdString(o->SelectToken("$.description")->ToString());
-            _replicateNumber = Convert::ToInt32(o->SelectToken("$.sample.replicateNumber")->ToString());
-            _wellPosition = ToStdString(o->SelectToken("$.sample.wellPosition")->ToString());
-
-            auto acquisitionTime = (System::DateTime) o->SelectToken("$.sample.acquisitionStartTime");
-
-            // these are Boost.DateTime restrictions enforced because one of the test files had a corrupt date
-            if (acquisitionTime.Year > 10000)
-                acquisitionTime = acquisitionTime.AddYears(10000 - acquisitionTime.Year);
-            else if (acquisitionTime.Year < 1400)
-                acquisitionTime = acquisitionTime.AddYears(1400 - acquisitionTime.Year);
-
-            bpt::ptime pt(boost::gregorian::date(acquisitionTime.Year, boost::gregorian::greg_month(acquisitionTime.Month), acquisitionTime.Day),
-                bpt::time_duration(acquisitionTime.Hour, acquisitionTime.Minute, acquisitionTime.Second, bpt::millisec(acquisitionTime.Millisecond).fractional_seconds()));
-            _acquisitionStartTime = blt::local_date_time(pt, blt::time_zone_ptr()); // UTC
-        }
-        catch (Exception^ e)
-        {
-            throw std::runtime_error("error parsing sample result metadata: " + ToStdString(e->Message));
-        }
-        catch (std::exception& e)
-        {
-            throw e;
-        }
-
-        bool hasMSeData = false;
-
-        try
-        {
-            auto response = _httpClient->GetAsync(functionInfoEndpoint())->Result;
-            if (!response->IsSuccessStatusCode)
-                throw gcnew Exception("response status code does not indicate success (" + response->StatusCode.ToString() + "); URL was: " + functionInfoEndpoint());
-
-            json = response->Content->ReadAsStringAsync()->Result;
-
-            _numLogicalSpectra = 0;
-            _hasAnyIonMobilityData = false;
-
-            auto o = JObject::Parse(json);
-            for each (auto spectrumInfo in o->SelectToken("$.value")->Children())
-            {
-                // skip non-MS and non-retention-data functions
-                auto detectorType = spectrumInfo->SelectToken("$.detectorType")->ToString();
-                bool isRetentionData = (bool)spectrumInfo->SelectToken("$.isRetentionData");
-                if (detectorType != "MS" || !isRetentionData)
-                    continue;
-
-                _functionInfo.emplace_back(_functionInfo.size());
-                FunctionInfo& fi = _functionInfo.back();
-
-                auto id = spectrumInfo->SelectToken("$.id")->ToString();
-                fi.id = ToStdString(id);
-                fi.isCentroidData = (bool)spectrumInfo->SelectToken("$.isCentroidData");
-                fi.isRetentionData = isRetentionData;
-                fi.isIonMobilityData = (bool)spectrumInfo->SelectToken("$.isIonMobilityData");
-                fi.hasCCSCalibration = (bool)spectrumInfo->SelectToken("$.hasCCSCalibration");
-                fi.lowMass = Convert::ToDouble(spectrumInfo->SelectToken("$.analyticalTechnique.lowMass")->ToString());
-                fi.highMass = Convert::ToDouble(spectrumInfo->SelectToken("$.analyticalTechnique.highMass")->ToString());
-
-                _hasAnyIonMobilityData |= fi.isIonMobilityData;
-
-                //Console::WriteLine("{0}:\n{1}", id, spectrumInfo->ToString());
-
-                // skip non-MSe functions for now; UNIFI API doesn't allow downloading their data (!!!)
-                auto mseLevel = spectrumInfo->SelectToken("$.analyticalTechnique.tofGroup.mseLevel");
-                if (System::Object::ReferenceEquals(mseLevel, nullptr))
-                    continue;
-                fi.energyLevel = (EnergyLevel) (ProtoEnergyLevel) Enum::Parse(ProtoEnergyLevel::typeid, mseLevel->ToString());
-                if (fi.energyLevel == EnergyLevel::Unknown)
-                    continue;
-
-                hasMSeData = true;
-
-                try
-                {
-                    auto response = _httpClient->GetAsync(functionDataEndpoint(id))->Result;
-                    if (!response->IsSuccessStatusCode)
-                        throw gcnew Exception("response status code does not indicate success (" + response->StatusCode.ToString() + "); URL was: " + functionDataEndpoint(id));
-
-                    json = response->Content->ReadAsStringAsync()->Result;
-                    auto o2 = JObject::Parse(json); // there should only be one spectrum but it's in a JSON array
-                    for each (auto spectrum in o2->SelectToken("$.value")->Children())
-                        fi.numSpectra = isRetentionData ? (int)spectrum->SelectToken("$.totalNumberOfSpectra") : 1;
-
-                    //if (fi.isIonMobilityData)
-                    //    fi.numSpectra *= 200;
-                }
-                catch (Exception^ e)
-                {
-                    throw gcnew Exception("error getting data for spectrumInfo " + id + ": " + e->ToString()->Split(L'\n')[0]);
-                }
-            }
-
-            auto energyLevelSortOrder = [](EnergyLevel el)
-            {
-                switch (el)
-                {
-                    case EnergyLevel::Unknown: return 2;
-                    case EnergyLevel::Low: return 0;
-                    case EnergyLevel::High: return 1;
-                    default: throw gcnew Exception("unsupported energy level");
-                }
-            };
-
-            sort(_functionInfo.begin(), _functionInfo.end(), [=](const auto& lhs, const auto& rhs)
-            {
-                return energyLevelSortOrder(lhs.energyLevel) < energyLevelSortOrder(rhs.energyLevel);
-            });
-
-            for (const auto& fi : _functionInfo)
-            {
-                if (!_combineIonMobilitySpectra && _hasAnyIonMobilityData) // assume that only ion mobility functions contribute to final spectra count; i.e. lockmass won't count
-                {
-                    if (fi.isIonMobilityData)
-                        _numLogicalSpectra += fi.isIonMobilityData ? fi.numSpectra * 200 : 0;
-                }
-                else
-                    _numLogicalSpectra += fi.numSpectra;
-            }
-        }
-        catch (Exception^ e)
-        {
-            throw std::runtime_error("error getting function spectrumInfos: " + ToStdString(e->ToString()->Split(L'\n')[0]));
-        }
-        catch (std::exception& e)
-        {
-            throw e;
-        }
-
-        if (!hasMSeData)
-            throw std::runtime_error("only MSe and HD-MSe data is supported at this time");
-
-        try
-        {
-            auto response = _httpClient->GetAsync(chromatogramInfoEndpoint())->Result;
-            if (!response->IsSuccessStatusCode)
-                throw gcnew Exception("response status code does not indicate success (" + response->StatusCode.ToString() + "); URL was: " + chromatogramInfoEndpoint());
-
-            json = response->Content->ReadAsStringAsync()->Result;
-
-            /*"value": [
-            {
-                "id": "9fdfae70-24bf-4d0f-a4aa-00f524c28282",
-                "name": "FLR A",
-                "detectorType": "FLR",
-                "analyticalTechnique": {
-                    "hardwareName": "ACQ-FLR#K06UPF015R"
-                },
-                "axisX": null,
-                "axisY": null
-            },
-            {
-                "id": "8a233325-4958-414e-a5da-0898fd0b6bd7",
-                "name": "1: TOF MSe (50-2000) 45V ESI+ (TIC)",
-                "detectorType": "MS",
-                "analyticalTechnique": {
-                    "@odata.type": "#Waters.WebApi.Common.Models.MSTechnique",
-                    "hardwareName": "",
-                    "scanningMethod": "MS",
-                    "massAnalyser": "TIME OF FLIGHT",
-                    "ionisationMode": "+",
-                    "ionisationType": "ESI",
-                    "lowMass": 50.0,
-                    "highMass": 2000.0,
-                    "adcGroup": {
-                        "acquisitionMode": "ADC_PD",
-                        "acquisitionFrequency": "NaN",
-                        "ionResponses": [
-                            {
-                                "ionType": "PEPTIDE",
-                                "charge": 1,
-                                "averageIonArea": 25.8815208039415
-                            }
-                        ]
-                    },
-                    "tofGroup": {
-                        "nominalResolution": 10000.0,
-                        "mseLevel": "Low",
-                        "pusherFrequency": 21739.1304347826,
-                        "lteff": 800.0,
-                        "veff": 3307.71621789606,
-                        "samplingFrequency": 2.7
-                    },
-                    "quadGroup": null
-                },
-            },
-            and so on...
-            ]*/
-            auto o = JObject::Parse(json);
-            _chromatogramIds = gcnew System::Collections::Generic::List<System::String^>();
-            for each (auto chromatogramInfo in o->SelectToken("$.value")->Children())
-            {
-                _chromatogramIds->Add(chromatogramInfo->SelectToken("$.id")->ToString());
-
-                UnifiChromatogramInfo info;
-                info.index = _chromatogramInfo.size();
-                info.name = ToStdString(chromatogramInfo->SelectToken("$.name")->ToString());
-                auto detectorType = chromatogramInfo->SelectToken("$.detectorType")->ToString();
-                if (detectorType == "MS")
-                {
-                    if (bal::contains(info.name, "TIC"))
-                        info.type = UnifiChromatogramInfo::TIC;
-                }
-                else if (detectorType == "UV") info.type = UnifiChromatogramInfo::UV;
-                else if (detectorType == "FLR") info.type = UnifiChromatogramInfo::FLR;
-                else if (detectorType == "IR") info.type = UnifiChromatogramInfo::IR;
-                else if (detectorType == "NMR") info.type = UnifiChromatogramInfo::NMR;
-                _chromatogramInfo.emplace_back(info);
-            }
-        }
-        catch (Exception^ e)
-        {
-            throw std::runtime_error("error getting chromatogramInfos: " + ToStdString(e->ToString()->Split(L'\n')[0]));
-        }
-        catch (std::exception& e)
-        {
-            throw e;
-        }
-
-        if (!_hasAnyIonMobilityData)
-            return;
-
-        try
-        {
-            auto postContent = gcnew System::Net::Http::StringContent("{\"bins\": [1,2,3,4,5,6,7,8,9,10,11,12,13,14,15,16,17,18,19,20,21,22,23,24,25,26,27,28,29,30,31,32,33,34,35,36,37,38,39,40,41,42,43,44,45,46,47,48,49,"
-                                                                        "50,51,52,53,54,55,56,57,58,59,60,61,62,63,64,65,66,67,68,69,70,71,72,73,74,75,76,77,78,79,80,81,82,83,84,85,86,87,88,89,90,91,92,93,94,95,96,97,98,99,"
-                                                                        "100,101,102,103,104,105,106,107,108,109,110,111,112,113,114,115,116,117,118,119,120,121,122,123,124,125,126,127,128,129,130,131,132,133,134,135,136,137,138,139,140,141,142,143,144,145,146,147,148,149,150,"
-                                                                        "151,152,153,154,155,156,157,158,159,160,161,162,163,164,165,166,167,168,169,170,171,172,173,174,175,176,177,178,179,180,181,182,183,184,185,186,187,188,189,190,191,192,193,194,195,196,197,198,199,200]}");
-            postContent->Headers->ContentType->MediaType = "application/json";
-            auto response = _httpClient->PostAsync(binsToDriftTimesEndPoint(), postContent)->Result;
-            if (!response->IsSuccessStatusCode)
-                throw gcnew Exception("response status code does not indicate success (" + response->StatusCode.ToString() + "); URL was: " + binsToDriftTimesEndPoint());
-
-            json = response->Content->ReadAsStringAsync()->Result; // {"value": [0.071,0.142,0.213,...]}
-
-            _binToDriftTime.reserve(200);
-
-            auto o = JObject::Parse(json);
-            for each (auto value in o->SelectToken("$.value")->Children())
-                _binToDriftTime.push_back((double) value);
-
-            if (_binToDriftTime.size() != 200)
-                throw gcnew Exception("convertbintodrifttime result did not contain 200 values as expected");
-        }
-        catch (Exception^ e)
-        {
-            throw std::runtime_error("error getting drift time values: " + ToStdString(e->ToString()->Split(L'\n')[0]));
-        }
-    }
-
-    void getNumberOfSpectra()
-    {
-        auto response = _httpClient->GetAsync(spectrumCountEndpoint())->Result;
-        if (!response->IsSuccessStatusCode)
-            throw std::runtime_error("error getting number of spectra (" + ToStdString(response->StatusCode.ToString()) + ")");
-        if (!Int32::TryParse(response->Content->ReadAsStringAsync()->Result, _numNetworkSpectra))
-            throw std::runtime_error("error parsing number of spectra \"" + ToStdString(response->Content->ReadAsStringAsync()->Result) + "\"");
-    }
-
-    void convertWatersToPwizSpectrum(MSeMassSpectrum^ spectrum, UnifiSpectrum& result, int logicalIndex, bool getBinaryData)
-    {
-        result.retentionTime = spectrum->RetentionTime;
-        result.scanPolarity = (Polarity)spectrum->IonizationPolarity;
-        result.energyLevel = (EnergyLevel)spectrum->EnergyLevel;
-        int functionIndex = result.energyLevel == EnergyLevel::Low ? 0 : 1;
-        result.msLevel = functionIndex + 1;
-        result.scanRange.first = _functionInfo.at(functionIndex).lowMass;
-        result.scanRange.second = _functionInfo.at(functionIndex).highMass;
-        result.dataIsContinuous = true;
-
-        if (_combineIonMobilitySpectra || !_hasAnyIonMobilityData)
-        {
-            if (!_hasAnyIonMobilityData && spectrum->ScanSize->Length > 1)
-                throw std::runtime_error("non-ion-mobility spectrum with ScanSize.Length > 1");
-
-            result.driftTime = 0;
-            result.arrayLength = spectrum->mzArray->size();
-
-            if (getBinaryData && result.arrayLength > 0)
-            {
-                //ToStdVector(spectrum->Masses, result.mzArray);
-                //ToStdVector(spectrum->Intensities, result.intensityArray);
-                result.mzArray = *spectrum->mzArray;
-                result.intensityArray = *spectrum->intensityArray;
-                if (spectrum->driftTimeArray)
-                    result.driftTimeArray = *spectrum->driftTimeArray;
-            }
-        }
-        else
-        {
-            if (spectrum->ScanSize->Length == 1)
-                throw std::runtime_error("assumed ion-mobility spectrum but ScanSize.Length == 1");
-
-            if (spectrum->ScanSize->Length != 200)
-                throw std::runtime_error("assumed ion-mobility spectrum but ScanSize.Length != 200");
-
-            int driftScanIndex = logicalIndex % 200;
-            result.driftTime = _binToDriftTime[driftScanIndex];
-            result.arrayLength = spectrum->ScanSize[driftScanIndex];
-
-            if (getBinaryData && result.arrayLength > 0)
-            {
-                int driftScanArrayOffset = spectrum->ScanIndexes[driftScanIndex];
-                ToBinaryData(spectrum->Masses, driftScanArrayOffset, result.mzArray, 0, result.arrayLength);
-                ToBinaryData(spectrum->Intensities, driftScanArrayOffset, result.intensityArray, 0, result.arrayLength);
-            }
-        }
-    }
-
-    virtual void getSpectrum(size_t index, UnifiSpectrum& result, bool getBinaryData, bool doCentroid)
-    {
-        try
-        {
-            MSeMassSpectrum^ spectrum = nullptr;
-            int networkIndex = networkIndexFromLogicalIndex(index);
-            int taskIndex = taskIndexFromSpectrumIndex(networkIndex);
-            if (_cache->TryGet(networkIndex, spectrum) && spectrum != nullptr)
-            {
-                convertWatersToPwizSpectrum(spectrum, result, index, getBinaryData);
-
-                // also queue the next _chunkReadahead chunks
-                for (int i = 1; i < _chunkReadahead; ++i)
-                {
-                    if ((taskIndex + _chunkSize * i) > _numNetworkSpectra)
-                        break;
-                    //Console::WriteLine("Queueing chunk {0} after finding {1} in cache", taskIndex + _chunkSize * i, taskIndex);
-
-                    int lastNetworkIndexOfChunk = taskIndex + ((_chunkSize + 1) * i - 1);
-                    if (!_cache->Contains(lastNetworkIndexOfChunk)) // if cache contains last index for chunk, don't requeue it
-                        _queue->getChunkTask(taskIndex + _chunkSize * i, false, false, false);
-                }
-
-                // remove earlier spectra from the cache
-                /*if (index > _chunkSize && (index % (_chunkSize/2)) == 0)
-                {
-                    for (size_t i = index - _chunkSize/2; i > 0; --i)
-                        _cache->Remove(i - 1);
-#ifdef _WIN32 //DEBUG
-                    Console::WriteLine(System::String::Format("Removed tasks {0}-{1} from cache", "0", index - _chunkSize));
-#endif
-                }*/
-
-                return;
-            }
-
-            // get the primary chunkTask;
-            // if cache is empty, wait for primary chunk download to start before starting other chunks
-            auto chunkTask = _queue->getChunkTask(taskIndex, false, true, _cache->Count == 0);
-
-            // also queue the next _chunkReadahead chunks
-            for (int i = 1; i < _chunkReadahead; ++i)
-            {
-                if ((taskIndex + _chunkSize * i) > _numNetworkSpectra)
-                    break;
-                //Console::WriteLine("Queueing chunk {0} after waiting for {1}", taskIndexFromSpectrumIndex(index) + _chunkSize * i, taskIndex);
-
-                int lastNetworkIndexOfChunk = taskIndex + ((_chunkSize + 1) * i - 1);
-                if (!_cache->Contains(lastNetworkIndexOfChunk)) // if cache contains last index for chunk, don't requeue it
-                    _queue->getChunkTask(taskIndex + _chunkSize * i, false, false, false);
-            }
-            if (_unifiDebug)
-                Console::Error->WriteLine("WAITING for chunk {0}", taskIndex);
-            chunkTask->Wait(); // wait for the task to finish
-
-            spectrum = (MSeMassSpectrum^) _cache->Get(networkIndex);
-            if (spectrum == nullptr)
-                throw std::runtime_error("spectrum still null after task finished: " + lexical_cast<string>(index));
-
-            convertWatersToPwizSpectrum(spectrum, result, index, getBinaryData);
-
-        } CATCH_AND_FORWARD_EX(index)
-    }
-
-    const std::vector<UnifiChromatogramInfo>& chromatogramInfo()
-    {
-        return _chromatogramInfo;
-    }
-
-    virtual void getChromatogram(size_t index, UnifiChromatogram& chromatogram, bool getBinaryData)
-    {
-        try
-        {
-            if (index > _chromatogramInfo.size())
-                throw gcnew ArgumentOutOfRangeException("index");
-
-            chromatogram.name = _chromatogramInfo[index].name;
-            chromatogram.index = _chromatogramInfo[index].index;
-            chromatogram.type = _chromatogramInfo[index].type;
-
-            auto response = _httpClient->GetAsync(chromatogramEndpoint(_chromatogramIds->default[index]))->Result;
-            if (!response->IsSuccessStatusCode)
-                throw gcnew Exception("response status code does not indicate success (" + response->StatusCode.ToString() + "); URL was: " + chromatogramInfoEndpoint());
-
-            auto json = response->Content->ReadAsStringAsync()->Result;
-
-            /*{
-             "id":"9fdfae70-24bf-4d0f-a4aa-00f524c28282",
-             "retentionTimes":[0,0.008333334,0.0166666675],
-             "intensities":[0,-0.000260543835,-0.000520992267],
-             "peaks":[...not used by pwiz...]
-            }*/
-            auto o = JObject::Parse(json);
-
-            if (!getBinaryData)
-            {
-                chromatogram.arrayLength = 0;
-                for each (auto value in o->SelectToken("$.retentionTimes")->Children())
-                {
-                    ++chromatogram.arrayLength;
-                    (void)value; // suppress warning
-                }
-                return;
-            }
-
-            for each (auto value in o->SelectToken("$.retentionTimes")->Children())
-                chromatogram.timeArray.push_back((double) value);
-
-            chromatogram.intensityArray.reserve(chromatogram.timeArray.size());
-            for each (auto value in o->SelectToken("$.intensities")->Children())
-                chromatogram.intensityArray.push_back((double) value);
-            if (chromatogram.intensityArray.size() != chromatogram.timeArray.size())
-                throw gcnew Exception("retentionTimes and intensities array had different sizes: UNIFI bug?");
-
-            chromatogram.arrayLength = chromatogram.timeArray.size();
-        }
-        catch (Exception^ e)
-        {
-            throw std::runtime_error("error getting chromatogramInfos: " + ToStdString(e->ToString()->Split(L'\n')[0]));
-        }
-        catch (std::exception& e)
-        {
-            throw e;
-        }
-    }
-
-};
-
-} // UNIFI
-} // vendor_api
-} // pwiz
-
-
-#include "WatersConnectData.ipp"
-
-
-namespace pwiz {
-namespace vendor_api {
-namespace UNIFI {
-
-PWIZ_API_DECL
-UnifiData::UnifiData(const std::string& sampleResultUrl, bool combineIonMobilitySpectra)
-{
-    if (bal::icontains(sampleResultUrl, "unifi/v1/"))
-        _impl.reset(new Impl);
-    else if (bal::contains(sampleResultUrl, "injectionId"))
-        _impl.reset(new waters_connect::WatersConnectImpl);
-    else
-        throw std::runtime_error("unsupported URL: " + sampleResultUrl);
-
-    _impl->connect(sampleResultUrl, combineIonMobilitySpectra);
-}
-
-PWIZ_API_DECL
-UnifiData::~UnifiData()
-{
-}
-
-PWIZ_API_DECL size_t UnifiData::numberOfSpectra() const { return (size_t) _impl->_numLogicalSpectra; }
-
-PWIZ_API_DECL void UnifiData::getSpectrum(size_t index, UnifiSpectrum& spectrum, bool getBinaryData, bool doCentroid) const { return _impl->getSpectrum(index, spectrum, getBinaryData, doCentroid); }
-PWIZ_API_DECL int UnifiData::getMsLevel(size_t index) const { return _impl->getMsLevel(index); }
-PWIZ_API_DECL void UnifiData::getChannelAndScanIndex(size_t index, int& channelIndex, int& scanIndexInChannel) const { _impl->getChannelAndScanIndex(index, channelIndex, scanIndexInChannel); }
-
-PWIZ_API_DECL const std::vector<UnifiChromatogramInfo>& UnifiData::chromatogramInfo() const { return _impl->_chromatogramInfo;  }
-PWIZ_API_DECL void UnifiData::getChromatogram(size_t index, UnifiChromatogram& chromatogram, bool getBinaryData) const { return _impl->getChromatogram(index, chromatogram, getBinaryData); }
-
-PWIZ_API_DECL const boost::local_time::local_date_time& UnifiData::getAcquisitionStartTime() const { return _impl->_acquisitionStartTime.value(); }
-PWIZ_API_DECL const std::string& UnifiData::getSampleName() const { return _impl->_sampleName; }
-PWIZ_API_DECL const std::string& UnifiData::getSampleDescription() const { return _impl->_sampleDescription; }
-PWIZ_API_DECL int UnifiData::getReplicateNumber() const { return _impl->_replicateNumber; }
-PWIZ_API_DECL const std::string& UnifiData::getWellPosition() const { return _impl->_wellPosition; }
-
-
-PWIZ_API_DECL bool UnifiData::hasIonMobilityData() const { return _impl->_hasAnyIonMobilityData; }
-
-PWIZ_API_DECL bool UnifiData::canConvertDriftTimeAndCCS() const { return false; }
-PWIZ_API_DECL double UnifiData::driftTimeToCCS(double driftTimeInMilliseconds, double mz, int charge) const { return 0; }
-PWIZ_API_DECL double UnifiData::ccsToDriftTime(double ccs, double mz, int charge) const { return 0; }
-
-PWIZ_API_DECL UnifiData::RemoteApi UnifiData::getRemoteApiType() const { return _impl->getRemoteApiType(); }
-
-} // UNIFI
-} // vendor_api
-} // pwiz
-
-#pragma warning(pop)
-
+﻿//
+// $Id$
+//
+//
+// Original author: Matt Chambers <matt.chambers .@. vanderbilt.edu>
+//
+// Copyright 2009 Vanderbilt University - Nashville, TN 37232
+//
+// Licensed under Creative Commons 3.0 United States License, which requires:
+//  - Attribution
+//  - Noncommercial
+//  - No Derivative Works
+//
+// http://creativecommons.org/licenses/by-nc-nd/3.0/us/
+//
+// Unless required by applicable law or agreed to in writing, software
+// distributed under the License is distributed on an "AS IS" BASIS,
+// WITHOUT WARRANTIES OR CONDITIONS OF ANY KIND, either express or implied.
+// See the License for the specific language governing permissions and
+// limitations under the License.
+//
+
+
+#define PWIZ_SOURCE
+
+#ifndef PWIZ_READER_UNIFI
+#error compiler is not MSVC or DLL not available
+#else // PWIZ_READER_UNIFI
+
+#pragma unmanaged
+#include "UnifiData.hpp"
+#include "pwiz/utility/misc/DateTime.hpp"
+#include "pwiz/utility/misc/String.hpp"
+#include "pwiz/utility/misc/Container.hpp"
+#include "pwiz/utility/misc/Exception.hpp"
+
+#pragma warning(push)
+#pragma warning(disable: 4400 4538 4564)
+
+#pragma managed
+#include "pwiz/utility/misc/cpp_cli_utilities.hpp"
+#include "ParallelDownloadQueue.hpp"
+#using <System.dll>
+#using <System.Core.dll>
+#using <System.Xml.dll>
+#using <System.Net.dll>
+#using <System.Web.dll>
+#using <System.Net.Http.dll>
+#using <System.Net.Http.WebRequest.dll>
+using namespace pwiz::util;
+using namespace System;
+using namespace System::Web;
+using namespace System::Net;
+using namespace System::Net::Http;
+using namespace System::Net::Http::Headers;
+using namespace Newtonsoft::Json;
+using namespace Newtonsoft::Json::Linq;
+using namespace System::Runtime::Caching::Generic;
+using namespace System::Collections::Generic;
+using namespace System::Collections::Concurrent;
+using namespace Microsoft::Extensions::DependencyInjection;
+using System::Threading::Tasks::Task;
+using System::Threading::Tasks::TaskScheduler;
+using System::Threading::Tasks::Schedulers::QueuedTaskScheduler;
+using System::Uri;
+using IdentityModel::Client::TokenClient;
+using IdentityModel::Client::TokenResponse;
+using std::size_t;
+
+
+namespace pwiz {
+namespace vendor_api {
+
+
+namespace
+{
+    public ref struct AccessTokenRequest
+    {
+        String^ Uri;
+        String^ Username;
+        String^ Password;
+        String^ Scope;
+        String^ Secret;
+    };
+}
+
+
+namespace UNIFI {
+
+[ProtoBuf::ProtoContract]
+enum class ProtoEnergyLevel
+{
+    Unknown = 0,
+    Low = 1,
+    High = 2
+};
+
+[ProtoBuf::ProtoContract]
+enum class ProtoPolarity
+{
+    Unknown = 0,
+    Negative = 1,
+    Positive = 2
+};
+
+[ProtoBuf::ProtoContract]
+enum class ProtoMSType
+{
+    UnknownMSType = 0,
+    MS1 = 1,
+    MS2 = 2
+};
+
+ref class MSeMassSpectrum;
+ref class DDAMassSpectrum;
+ref class MassSpectrum;
+
+[ProtoBuf::ProtoContract]
+[ProtoBuf::ProtoInclude(200, MassSpectrum::typeid)]
+public ref class Spectrum abstract
+{
+public:
+
+    [ProtoBuf::ProtoMember(1)]
+    property cli::array<double>^ Intensities;
+
+    virtual ~Spectrum() { if (intensityArray != nullptr) delete intensityArray; intensityArray = nullptr; }
+    !Spectrum() { delete this; }
+
+    std::vector<double>* intensityArray;
+};
+
+[ProtoBuf::ProtoContract]
+[ProtoBuf::ProtoInclude(100, MSeMassSpectrum::typeid)]
+[ProtoBuf::ProtoInclude(101, DDAMassSpectrum::typeid)]
+public ref class MassSpectrum abstract : Spectrum
+{
+public:
+
+    [ProtoBuf::ProtoMember(1)]
+    property cli::array<double>^ Masses;
+
+    [ProtoBuf::ProtoMember(2)]
+    property cli::array<int>^ ScanSize;
+
+    virtual ~MassSpectrum() { if (mzArray != nullptr) delete mzArray; mzArray = nullptr; }
+    !MassSpectrum() { delete this; }
+
+    std::vector<double>* mzArray;
+};
+
+[ProtoBuf::ProtoContract]
+public ref class MSeMassSpectrum : MassSpectrum
+{
+public:
+
+    [ProtoBuf::ProtoMember(1)]
+    property double RetentionTime;
+
+    [ProtoBuf::ProtoMember(2)]
+    property ProtoEnergyLevel EnergyLevel;
+
+    [ProtoBuf::ProtoMember(3)]
+    property ProtoPolarity IonizationPolarity;
+
+    virtual ~MSeMassSpectrum() { if (driftTimeArray != nullptr) delete driftTimeArray; driftTimeArray = nullptr; }
+    !MSeMassSpectrum() { delete this; }
+
+    property System::Collections::Generic::List<int>^ ScanIndexes;
+    std::vector<double>* driftTimeArray;
+};
+
+[ProtoBuf::ProtoContract]
+public ref class DDAMassSpectrum : MassSpectrum
+{
+public:
+
+    [ProtoBuf::ProtoMember(1)]
+    property double RetentionTime;
+
+    [ProtoBuf::ProtoMember(2)]
+    property float SetMass;
+
+    [ProtoBuf::ProtoMember(3)]
+    property ProtoMSType MSType;
+
+    virtual ~DDAMassSpectrum() {}
+    !DDAMassSpectrum() { delete this; }
+};
+
+class UnifiData::Impl
+{
+    public:
+    virtual void connect(const std::string& sampleResultUrl, bool combineIonMobilitySpectra)
+    {
+        _combineIonMobilitySpectra = combineIonMobilitySpectra;
+
+        try
+        {
+            Uri^ temp;
+            if (bal::starts_with(sampleResultUrl, "http://") || bal::starts_with(sampleResultUrl, "https://"))
+                temp = gcnew Uri(ToSystemString(sampleResultUrl));
+            else
+                temp = gcnew Uri(ToSystemString("https://" + sampleResultUrl));
+
+            _apiVersion = temp->Port == 50034 ? 3 : 4;
+            String^ defaultIdentityServer = System::String::Format("{0}://{1}@{2}:{3}", temp->Scheme, temp->UserInfo, temp->Host, _apiVersion == 3 ? 50333 : 48333);
+            String^ defaultClientScope = (_apiVersion == 3 ? L"unifi" : L"webapi");
+
+            auto queryVars = System::Web::HttpUtility::ParseQueryString(temp->Query);
+            _identityServerUrl = gcnew Uri(queryVars[L"identity"] == nullptr ? defaultIdentityServer : queryVars[L"identity"]);
+            _clientScope = queryVars[L"scope"] == nullptr ? defaultClientScope : queryVars[L"scope"];
+            _clientSecret = queryVars[L"secret"] == nullptr ? L"secret" : queryVars[L"secret"];
+            _sampleResultUrl = gcnew Uri(temp->GetLeftPart(UriPartial::Path));
+
+            initHttpClient();
+            getAccessToken();
+            getHttpClient();
+
+            getSampleMetadata();
+            getNumberOfSpectra();
+            //Console::WriteLine("numLogicalSpectra: {0}, numNetworkSpectra: {1}", _numLogicalSpectra, _numNetworkSpectra);
+
+            auto unifiDebug = System::Environment::GetEnvironmentVariable("UNIFI_DEBUG");
+            _unifiDebug = unifiDebug != nullptr && unifiDebug != "0";
+
+            _chunkSize = 20;// Math::Max(10, (int)std::ceil(_numNetworkSpectra / 500.0));
+
+#ifdef _WIN64
+            int idealChunkReadahead = _chunkReadahead = 8;
+#else
+            int idealChunkReadahead = _chunkReadahead = 2;
+#endif
+            auto firstSpectrumDownloadInfo = gcnew ParallelDownloadQueue::DownloadInfo();
+            firstSpectrumDownloadInfo->spectrumIndexStart = 0;
+            firstSpectrumDownloadInfo->spectrumIndexEnd = 1;
+            firstSpectrumDownloadInfo->userdata = gcnew IntPtr(this);
+            spectrumEndpoint(firstSpectrumDownloadInfo);
+            String^ acceptHeader = "application/octet-stream";
+            _chunkReadahead = ParallelDownloadQueue::GetRequestLimit(firstSpectrumDownloadInfo->spectrumEndpoint->ToString(), _httpClientFactory, _accessToken, acceptHeader, _chunkReadahead);
+            _chunkSize = (double) idealChunkReadahead / _chunkReadahead * _chunkSize;
+
+            if (queryVars[L"chunkSize"] != nullptr) _chunkSize = lexical_cast<int>(ToStdString(queryVars[L"chunkSize"]));
+            if (queryVars[L"chunkReadahead"] != nullptr) _chunkReadahead = lexical_cast<int>(ToStdString(queryVars[L"chunkReadahead"]));
+
+            _cacheSize = _chunkSize * _chunkReadahead * 2;
+
+            _cache = gcnew MemoryCache<int, Object^>(_cacheSize);
+            _cache->SetPolicy(LruEvictionPolicy<int, MSeMassSpectrum^>::typeid->GetGenericTypeDefinition());
+
+            // I would have preferred to use a virtual member function for spectrumEndpoint, but I couldn't figure out how to put it in an Action
+            auto spectrumEndpointAction = gcnew Action<ParallelDownloadQueue::DownloadInfo^>(&Impl::spectrumEndpoint);
+            auto getSpectraFromStreamAction = gcnew Action<IO::Stream^, ParallelDownloadQueue::DownloadInfo^>(&Impl::getSpectraFromStreamLoop);
+            _queue = gcnew ParallelDownloadQueue(_sampleResultUrl, _accessToken, _httpClientFactory, _numNetworkSpectra, _binToDriftTime, _chunkSize, _chunkReadahead,
+                acceptHeader, spectrumEndpointAction, getSpectraFromStreamAction, gcnew IntPtr(this));
+        }
+        CATCH_AND_FORWARD_EX(sampleResultUrl)
+    }
+
+    virtual RemoteApi getRemoteApiType() { return RemoteApi::Unifi; }
+
+    virtual int getMsLevel(size_t index) const
+    {
+        bool evenIndex = index % 2 == 0;
+        return evenIndex ? 1 : 2;
+    }
+
+    virtual void getChannelAndScanIndex(size_t index, int& channelIndex, int& scanIndexInChannel) const
+    {
+        throw std::runtime_error("UNIFI spectra are not organized by channel");
+    }
+
+    friend class UnifiData;
+
+    virtual ~Impl() {}
+
+    protected:
+    System::String^ tokenEndpoint() { return System::Uri(_identityServerUrl, _apiVersion == 3 ? L"/identity/connect/token" : L"/connect/token").ToString(); }
+
+    /// returns JSON describing the sampleResult, for example:
+    //{
+    //  "id" : "d686e598-7621-4ad6-9efb-321c015ff59a",
+    //  "name" : "MM  5.0 ug/kg",
+    //  "description" : "Matrix matched standard 5.0 ug/kg",
+    //  "sample" : {
+    //    "description": "",
+    //    "originalSampleId" : null,
+    //    "id" : "f0f33a91-f668-4f9e-a153-4734109cdf41",
+    //    "gender" : "",
+    //    "name" : "MM2",
+    //    "assayConditions" : "",
+    //    "bracketGroup" : "",
+    //    "dose" : "NaN",
+    //    "dosingRoute" : "",
+    //    "day" : "",
+    //    "eCordId" : "",
+    //    "experimentalConcentration" : "",
+    //    "groupId" : "",
+    //    "injectionId" : "",
+    //    "matrix" : "",
+    //    "solventDelay" : "NaN",
+    //    "species" : "",
+    //    "studyId" : "",
+    //    "subjectId" : "",
+    //    "molForm" : "",
+    //    "preparation" : "",
+    //    "sampleType" : "Standard",
+    //    "batchId" : "",
+    //    "studyName" : "",
+    //    "sampleLevel" : "Unspecified",
+    //    "sampleWeight" : 1,
+    //    "dilution" : 1,
+    //    "replicateNumber" : 1,
+    //    "wellPosition" : "1:C,4",
+    //    "injectionVolume" : 10,
+    //    "acquisitionRunTime" : 17,
+    //    "acquisitionStartTime" : "0001-01-01T00:00:00Z",
+    //    "time" : "NaN",
+    //    "processingOptions" : "QuantitationStd",
+    //    "processingFunction" : "",
+    //    "processingSequenceNumber" : 0
+    //    }
+    //}
+    System::String^ sampleResultMetadataEndpoint() { return _sampleResultUrl->AbsoluteUri; }
+
+    /// returns a JSON array describing the 'functions' (aka scan events), for example:
+    //{
+    //  "value": [
+    //    {
+    //      "id": "2f52bf3f-d4b5-472d-ab6d-4f55d6b7665e",
+    //      "name": "1: TOF MSᴱ (50-1200) 4eV ESI+ - Low CE",
+    //      "isCentroidData": false,
+    //      "isRetentionData": true,
+    //      "isIonMobilityData": false,
+    //      "hasCCSCalibration": false,
+    //      "detectorType": "MS",
+    //      "analyticalTechnique": {
+    //        "hardwareName": "",
+    //        "scanningMethod": "MS",
+    //        "massAnalyser": "QTOF",
+    //        "ionisationMode": "+",
+    //        "ionisationType": "ESI",
+    //        "lowMass": 50,
+    //        "highMass": 1200,
+    //        "adcGroup": {
+    //          "acquisitionMode": "ADC_PD",
+    //          "acquisitionFrequency": "NaN",
+    //          "ionResponses": [
+    //            {
+    //              "ionType": "LEU_ENK",
+    //              "charge": 1,
+    //              "averageIonArea": 33.887678
+    //            }
+    //          ]
+    //        },
+    //        "tofGroup": {
+    //          "nominalResolution": 7000,
+    //          "mseLevel": "Low",
+    //          "pusherFrequency": "NaN"
+    //        },
+    //        "quadGroup": null
+    //      },
+    //      "axisX": {
+    //        "label": "Observed mass",
+    //        "unit": "m/z",
+    //        "lowerBound": 50,
+    //        "upperBound": 1200
+    //      },
+    //      "axisY": {
+    //        "label": "Intensity",
+    //        "unit": "Counts",
+    //        "lowerBound": "NaN",
+    //        "upperBound": "NaN"
+    //      }
+    //    },
+    //    {
+    //      "id": "bbcfa906-4545-49ba-aa84-d020eb41e518",
+    //      "name": "Reference TOF MSᴱ (50-1200) 6eV ESI+",
+    //      "isCentroidData": false,
+    //      "isRetentionData": true,
+    //      "isIonMobilityData": false,
+    //      "hasCCSCalibration": false,
+    //      "detectorType": "MS",
+    //      "analyticalTechnique": {
+    //        "hardwareName": "",
+    //        "scanningMethod": "MS",
+    //        "massAnalyser": "QTOF",
+    //        "ionisationMode": "+",
+    //        "ionisationType": "ESI",
+    //        "lowMass": 50,
+    //        "highMass": 1200,
+    //        "adcGroup": {
+    //          "acquisitionMode": "ADC_PD",
+    //          "acquisitionFrequency": "NaN",
+    //          "ionResponses": [
+    //            {
+    //              "ionType": "LEU_ENK",
+    //              "charge": 1,
+    //              "averageIonArea": 33.887678
+    //            }
+    //          ]
+    //        },
+    //        "tofGroup": {
+    //          "nominalResolution": 7000,
+    //          "mseLevel": "Unknown",
+    //          "pusherFrequency": "NaN"
+    //        },
+    //        "quadGroup": null
+    //      },
+    //      "axisX": {
+    //        "label": "Observed mass",
+    //        "unit": "m/z",
+    //        "lowerBound": 50,
+    //        "upperBound": 1200
+    //      },
+    //      "axisY": {
+    //        "label": "Intensity",
+    //        "unit": "Counts",
+    //        "lowerBound": "NaN",
+    //        "upperBound": "NaN"
+    //      }
+    //    },
+    //    {
+    //      "id": "290805b1-faf2-44ca-af1b-9f8c5d3873ac",
+    //      "name": "2: TOF MSᴱ (50-1200) 10-45eV ESI+ - High CE",
+    //      "isCentroidData": false,
+    //      "isRetentionData": true,
+    //      "isIonMobilityData": false,
+    //      "hasCCSCalibration": false,
+    //      "detectorType": "MS",
+    //      "analyticalTechnique": {
+    //        "hardwareName": "",
+    //        "scanningMethod": "MS",
+    //        "massAnalyser": "QTOF",
+    //        "ionisationMode": "+",
+    //        "ionisationType": "ESI",
+    //        "lowMass": 50,
+    //        "highMass": 1200,
+    //        "adcGroup": {
+    //          "acquisitionMode": "ADC_PD",
+    //          "acquisitionFrequency": "NaN",
+    //          "ionResponses": [
+    //            {
+    //              "ionType": "LEU_ENK",
+    //              "charge": 1,
+    //              "averageIonArea": 33.887678
+    //            }
+    //          ]
+    //        },
+    //        "tofGroup": {
+    //          "nominalResolution": 7000,
+    //          "mseLevel": "High",
+    //          "pusherFrequency": "NaN"
+    //        },
+    //        "quadGroup": null
+    //      },
+    //      "axisX": {
+    //        "label": "Observed mass",
+    //        "unit": "m/z",
+    //        "lowerBound": 50,
+    //        "upperBound": 1200
+    //      },
+    //      "axisY": {
+    //        "label": "Intensity",
+    //        "unit": "Counts",
+    //        "lowerBound": "NaN",
+    //        "upperBound": "NaN"
+    //      }
+    //    }
+    //  ]
+    //}
+    System::String^ functionInfoEndpoint() { return _sampleResultUrl + "/spectrumInfos"; }
+
+    /// returns a JSON array describing the 'chromatograms', for example:
+    /*
+    "value": [
+        {
+            "id": "9fdfae70-24bf-4d0f-a4aa-00f524c28282",
+            "name": "FLR A",
+            "detectorType": "FLR",
+            "analyticalTechnique": {
+                "hardwareName": "ACQ-FLR#K06UPF015R"
+            },
+            "axisX": null,
+            "axisY": null
+        },
+        {
+            "id": "8a233325-4958-414e-a5da-0898fd0b6bd7",
+            "name": "1: TOF MSe (50-2000) 45V ESI+ (TIC)",
+            "detectorType": "MS",
+            "analyticalTechnique": {
+                "@odata.type": "#Waters.WebApi.Common.Models.MSTechnique",
+                "hardwareName": "",
+                "scanningMethod": "MS",
+                "massAnalyser": "TIME OF FLIGHT",
+                "ionisationMode": "+",
+                "ionisationType": "ESI",
+                "lowMass": 50.0,
+                "highMass": 2000.0,
+                "adcGroup": {
+                    "acquisitionMode": "ADC_PD",
+                    "acquisitionFrequency": "NaN",
+                    "ionResponses": [
+                        {
+                            "ionType": "PEPTIDE",
+                            "charge": 1,
+                            "averageIonArea": 25.8815208039415
+                        }
+                    ]
+                },
+                "tofGroup": {
+                    "nominalResolution": 10000.0,
+                    "mseLevel": "Low",
+                    "pusherFrequency": 21739.1304347826,
+                    "lteff": 800.0,
+                    "veff": 3307.71621789606,
+                    "samplingFrequency": 2.7
+                },
+                "quadGroup": null
+            },
+            "axisX": {
+                "label": "Retention Time",
+                "unit": "min",
+                "lowerBound": 0,
+                "upperBound": 55
+            },
+            "axisY": {
+                "label": "TIC",
+                "unit": "Counts",
+                "lowerBound": 0,
+                "upperBound": "NaN"
+            }
+        },
+        {
+            "id": "8a233325-4958-414e-a5da-0898fd0b6bd8",
+            "name": "1: TOF MSe (50-2000) 45V ESI+ (BPI)",
+            "detectorType": "MS",
+            "analyticalTechnique": {
+                "@odata.type": "#Waters.WebApi.Common.Models.MSTechnique",
+                "hardwareName": "",
+                "scanningMethod": "MS",
+                "massAnalyser": "TIME OF FLIGHT",
+                "ionisationMode": "+",
+                "ionisationType": "ESI",
+                "lowMass": 50.0,
+                "highMass": 2000.0,
+                "adcGroup": {
+                    "acquisitionMode": "ADC_PD",
+                    "acquisitionFrequency": "NaN",
+                    "ionResponses": [
+                        {
+                            "ionType": "PEPTIDE",
+                            "charge": 1,
+                            "averageIonArea": 25.8815208039415
+                        }
+                    ]
+                },
+                "tofGroup": {
+                    "nominalResolution": 10000.0,
+                    "mseLevel": "Low",
+                    "pusherFrequency": 21739.1304347826,
+                    "lteff": 800.0,
+                    "veff": 3307.71621789606,
+                    "samplingFrequency": 2.7
+                },
+                "quadGroup": null
+            },
+            "axisX": {
+                "label": "Retention Time",
+                "unit": "min",
+                "lowerBound": 0,
+                "upperBound": 55
+            },
+            "axisY": {
+                "label": "BPI",
+                "unit": "Counts",
+                "lowerBound": 0,
+                "upperBound": "NaN"
+            }
+        },
+        {
+            "id": "5b135f4c-c703-4e0b-8524-cbf46a86211c",
+            "name": "2: TOF MSe (50-2000) 60-80V ESI+ (TIC)",
+            "detectorType": "MS",
+            "analyticalTechnique": {
+                "@odata.type": "#Waters.WebApi.Common.Models.MSTechnique",
+                "hardwareName": "",
+                "scanningMethod": "MS",
+                "massAnalyser": "TIME OF FLIGHT",
+                "ionisationMode": "+",
+                "ionisationType": "ESI",
+                "lowMass": 50.0,
+                "highMass": 2000.0,
+                "adcGroup": {
+                    "acquisitionMode": "ADC_PD",
+                    "acquisitionFrequency": "NaN",
+                    "ionResponses": [
+                        {
+                            "ionType": "PEPTIDE",
+                            "charge": 1,
+                            "averageIonArea": 25.8815208039415
+                        }
+                    ]
+                },
+                "tofGroup": {
+                    "nominalResolution": 10000.0,
+                    "mseLevel": "High",
+                    "pusherFrequency": 21739.1304347826,
+                    "lteff": 800.0,
+                    "veff": 3307.71621789606,
+                    "samplingFrequency": 2.7
+                },
+                "quadGroup": null
+            },
+            "axisX": {
+                "label": "Retention Time",
+                "unit": "min",
+                "lowerBound": 0,
+                "upperBound": 55
+            },
+            "axisY": {
+                "label": "TIC",
+                "unit": "Counts",
+                "lowerBound": 0,
+                "upperBound": "NaN"
+            }
+        },
+        {
+            "id": "5b135f4c-c703-4e0b-8524-cbf46a86211d",
+            "name": "2: TOF MSe (50-2000) 60-80V ESI+ (BPI)",
+            "detectorType": "MS",
+            "analyticalTechnique": {
+                "@odata.type": "#Waters.WebApi.Common.Models.MSTechnique",
+                "hardwareName": "",
+                "scanningMethod": "MS",
+                "massAnalyser": "TIME OF FLIGHT",
+                "ionisationMode": "+",
+                "ionisationType": "ESI",
+                "lowMass": 50.0,
+                "highMass": 2000.0,
+                "adcGroup": {
+                    "acquisitionMode": "ADC_PD",
+                    "acquisitionFrequency": "NaN",
+                    "ionResponses": [
+                        {
+                            "ionType": "PEPTIDE",
+                            "charge": 1,
+                            "averageIonArea": 25.8815208039415
+                        }
+                    ]
+                },
+                "tofGroup": {
+                    "nominalResolution": 10000.0,
+                    "mseLevel": "High",
+                    "pusherFrequency": 21739.1304347826,
+                    "lteff": 800.0,
+                    "veff": 3307.71621789606,
+                    "samplingFrequency": 2.7
+                },
+                "quadGroup": null
+            },
+            "axisX": {
+                "label": "Retention Time",
+                "unit": "min",
+                "lowerBound": 0,
+                "upperBound": 55
+            },
+            "axisY": {
+                "label": "BPI",
+                "unit": "Counts",
+                "lowerBound": 0,
+                "upperBound": "NaN"
+            }
+        },
+        {
+            "id": "5c279069-fbae-4178-9a7c-18007283c446",
+            "name": "3: MS LockSpray Reference Data (551-562) 30V ESI+ (TIC)",
+            "detectorType": "MS",
+            "analyticalTechnique": {
+                "@odata.type": "#Waters.WebApi.Common.Models.MSTechnique",
+                "hardwareName": "",
+                "scanningMethod": "MS",
+                "massAnalyser": "TIME OF FLIGHT",
+                "ionisationMode": "+",
+                "ionisationType": "ESI",
+                "lowMass": 551.0,
+                "highMass": 562.0,
+                "adcGroup": {
+                    "acquisitionMode": "ADC_PD",
+                    "acquisitionFrequency": "NaN",
+                    "ionResponses": [
+                        {
+                            "ionType": "PEPTIDE",
+                            "charge": 1,
+                            "averageIonArea": 25.8815208039415
+                        }
+                    ]
+                },
+                "tofGroup": {
+                    "nominalResolution": 10000.0,
+                    "mseLevel": "Unknown",
+                    "pusherFrequency": 21739.1304347826,
+                    "lteff": 800.0,
+                    "veff": 3307.71621789606,
+                    "samplingFrequency": 2.7
+                },
+                "quadGroup": null
+            },
+            "axisX": {
+                "label": "Retention Time",
+                "unit": "min",
+                "lowerBound": 0,
+                "upperBound": 55
+            },
+            "axisY": {
+                "label": "TIC",
+                "unit": "Counts",
+                "lowerBound": 0,
+                "upperBound": "NaN"
+            }
+        },
+        {
+            "id": "5c279069-fbae-4178-9a7c-18007283c447",
+            "name": "3: MS LockSpray Reference Data (551-562) 30V ESI+ (BPI)",
+            "detectorType": "MS",
+            "analyticalTechnique": {
+                "@odata.type": "#Waters.WebApi.Common.Models.MSTechnique",
+                "hardwareName": "",
+                "scanningMethod": "MS",
+                "massAnalyser": "TIME OF FLIGHT",
+                "ionisationMode": "+",
+                "ionisationType": "ESI",
+                "lowMass": 551.0,
+                "highMass": 562.0,
+                "adcGroup": {
+                    "acquisitionMode": "ADC_PD",
+                    "acquisitionFrequency": "NaN",
+                    "ionResponses": [
+                        {
+                            "ionType": "PEPTIDE",
+                            "charge": 1,
+                            "averageIonArea": 25.8815208039415
+                        }
+                    ]
+                },
+                "tofGroup": {
+                    "nominalResolution": 10000.0,
+                    "mseLevel": "Unknown",
+                    "pusherFrequency": 21739.1304347826,
+                    "lteff": 800.0,
+                    "veff": 3307.71621789606,
+                    "samplingFrequency": 2.7
+                },
+                "quadGroup": null
+            },
+            "axisX": {
+                "label": "Retention Time",
+                "unit": "min",
+                "lowerBound": 0,
+                "upperBound": 55
+            },
+            "axisY": {
+                "label": "BPI",
+                "unit": "Counts",
+                "lowerBound": 0,
+                "upperBound": "NaN"
+            }
+        },
+        {
+            "id": "c30400a2-e8d4-499f-98a6-1a8ea06c14a6",
+            "name": "Integrated : FLR A",
+            "detectorType": "FLR",
+            "analyticalTechnique": {
+                "hardwareName": "ACQ-FLR#K06UPF015R"
+            },
+            "axisX": null,
+            "axisY": null
+        }
+    ]
+}
+    */
+    System::String^ chromatogramInfoEndpoint() { return _sampleResultUrl + "/chromatogramInfos"; }
+
+    //{
+    //  "value": [
+    //      {
+    //          "id": "8c2a6c13-d8d3-4440-a19e-573b05b0ca91",
+    //          "valuesX" : [546.8483,546.8513,546.8543,...],
+    //          "valuesY": [0,10,0,...],
+    //          "retentionTime": 0.00176544255,
+    //          "retentionTimeIndex" : 0,
+    //          "totalNumberOfSpectra" : 36
+    //      }
+    //  ]
+    //}
+    System::String^ functionDataEndpoint(System::String^ spectrumInfoId) { return _sampleResultUrl + "/spectrumInfos(" + spectrumInfoId + ")/data?$top=1"; }
+
+    /// returns a simple integer count of the number of spectra in this sampleResult, but does not multiply by 200 for IMS multiscan spectra
+    System::String^ spectrumCountEndpoint() { return _sampleResultUrl + "/spectra/mass.mse/$count"; }
+
+    /// returns a JSON array or protobuf stream of the spectral intensities and masses (if the HTTP Accept header specifies 'application/octet-stream')
+    static void spectrumEndpoint(ParallelDownloadQueue::DownloadInfo^ downloadInfo)
+    {
+        auto instance = static_cast<Impl*>(safe_cast<IntPtr^>(downloadInfo->userdata)->ToPointer());
+        downloadInfo->spectrumEndpoint = instance->_sampleResultUrl + "/spectra/mass.mse?$skip=" + downloadInfo->taskIndex + "&$top=" + downloadInfo->chunkSize;
+    }
+
+    /// returns a JSON array of the chromatogram times and intensities
+    /*{
+     "id":"9fdfae70-24bf-4d0f-a4aa-00f524c28282",
+     "retentionTimes":[0,0.008333334,0.0166666675],
+     "intensities":[0,-0.000260543835,-0.000520992267],
+     "peaks":[...not used by pwiz...]
+    }*/
+    System::String^ chromatogramEndpoint(System::String^ chromatogramInfoId) { return _sampleResultUrl + "/chromatogramInfos(" + chromatogramInfoId + ")/data"; }
+
+    /// a POST request to this with a JSON body of (1-based?) bin indexes, e.g. {"bins": [1,2,3,4,5]}
+    System::String^ binsToDriftTimesEndPoint() { return _sampleResultUrl + "/spectra/mass.mse/convertbintodrifttime"; }
+
+    gcroot<Uri^> _sampleResultUrl;
+    gcroot<Uri^> _identityServerUrl;
+    gcroot<System::String^> _clientScope;
+    gcroot<System::String^> _clientSecret;
+    gcroot<System::String^> _accessToken;
+    inline static gcroot<IHttpClientFactory^> _httpClientFactory;
+    gcroot<HttpClient^> _httpClient;
+    gcroot<ParallelDownloadQueue^> _queue;
+    bool _unifiDebug;
+
+    int _apiVersion;
+    bool _combineIonMobilitySpectra; // do not treat drift bins as separate spectra
+    int _numNetworkSpectra; // number of spectra without accounting for drift scans
+    int _numLogicalSpectra; // number of spectra with IMS spectra counting as 200 logical spectra
+
+    inline static gcroot<ConcurrentDictionary<String^, System::String^>^> globalResponseCache = gcnew ConcurrentDictionary<String^, String^>();
+
+    gcroot<System::Collections::Generic::List<System::String^>^> _chromatogramIds; //  chromatogram GUIDs
+    vector<UnifiChromatogramInfo> _chromatogramInfo;
+
+    string _sampleName;
+    string _sampleDescription;
+    int _replicateNumber;
+    string _wellPosition;
+    boost::optional<blt::local_date_time> _acquisitionStartTime; // UTC
+
+    struct FunctionInfo
+    {
+        FunctionInfo(int function) : function(function), numSpectra(0) {}
+
+        int function; // 0-based index into SpectrumInfo array
+        string id;
+        bool isCentroidData;
+        bool isRetentionData;
+        bool isIonMobilityData;
+        bool hasCCSCalibration;
+        int numSpectra;
+        double lowMass, highMass;
+        EnergyLevel energyLevel;
+    };
+
+    vector<FunctionInfo> _functionInfo;
+    bool _hasAnyIonMobilityData;
+    vector<double> _binToDriftTime; // drift time for each of the 200 bins (0-base indexed) 
+
+    gcroot<MemoryCache<int, Object^>^> _cache;
+    int _chunkSize;
+    int _chunkReadahead;
+    int _cacheSize;
+
+    static void getSpectraFromStreamLoop(IO::Stream^ stream, ParallelDownloadQueue::DownloadInfo^ downloadInfo)
+    {
+        auto instance = static_cast<Impl*>(safe_cast<IntPtr^>(downloadInfo->userdata)->ToPointer());
+        for (int i = downloadInfo->spectrumIndexStart; i < downloadInfo->spectrumIndexEnd; ++i)
+        {
+            getSpectraFromStream(instance, stream, downloadInfo, downloadInfo->taskIndex, i);
+        }
+    }
+
+    static void getSpectraFromStream(const Impl* instance, IO::Stream^ stream, ParallelDownloadQueue::DownloadInfo^ downloadInfo, int taskIndex, int spectrumIndex)
+    {
+        auto _cache = instance->_cache;
+        auto spectrum = ProtoBuf::Serializer::DeserializeWithLengthPrefix<MSeMassSpectrum^>(stream, ProtoBuf::PrefixStyle::Base128);
+        if (spectrum == nullptr)
+            throw gcnew Exception(System::String::Format("deserialized null spectrum for index {0} (spectrum {1})", spectrumIndex, taskIndex + spectrumIndex));
+
+        if (spectrum->Masses == nullptr)
+        {
+            spectrum->mzArray = new vector<double>();
+            spectrum->intensityArray = new vector<double>();
+            spectrum->driftTimeArray = nullptr;
+            if (!_cache->Contains(taskIndex + spectrumIndex))
+            {
+                //Console::WriteLine("Adding result to cache: {0}", taskIndex + i);
+                _cache->Add(taskIndex + spectrumIndex, spectrum);
+            }
+            return;
+        }
+        downloadInfo->bytesDownloaded += sizeof(double) * spectrum->Masses->Length * 2;
+
+        if (downloadInfo->bytesDownloaded == 0)
+            throw gcnew Exception(System::String::Format("empty array for index {0} (spectrum {1})", spectrumIndex, taskIndex + spectrumIndex));
+
+        // if a spectrum takes more than 5 seconds, something's wrong
+        auto timeElapsed = DateTime::UtcNow - downloadInfo->lastSpectrumRetrievedTime;
+        if (timeElapsed.TotalSeconds > 10.0)
+            throw gcnew Exception(System::String::Format("download is going too slow in chunk {0} on thread {1}: one spectrum ({2}) took {3}s", taskIndex, downloadInfo->currentThreadId, taskIndex + spectrumIndex, timeElapsed.TotalSeconds));
+        downloadInfo->lastSpectrumRetrievedTime = DateTime::UtcNow;
+
+        spectrum->mzArray = new vector<double>();
+        spectrum->intensityArray = new vector<double>();
+        spectrum->driftTimeArray = nullptr;
+        auto& mzArray = *spectrum->mzArray;
+        auto& intensityArray = *spectrum->intensityArray;
+
+        ToStdVector(spectrum->Masses, mzArray);
+        ToStdVector(spectrum->Intensities, intensityArray);
+
+        if (spectrum->ScanSize->Length > 1)
+        {
+            if (spectrum->ScanSize->Length != 200)
+                throw gcnew Exception("assumed ion-mobility spectrum but ScanSize.Length != 200");
+
+            spectrum->driftTimeArray = new vector<double>();
+            auto& driftTimeArray = *spectrum->driftTimeArray;
+            driftTimeArray.reserve(mzArray.size());
+
+            // calculate cumulative scan indexes
+            spectrum->ScanIndexes = gcnew System::Collections::Generic::List<int>(spectrum->ScanSize->Length);
+            spectrum->ScanIndexes->Add(0);
+            for (int j = 0; j < spectrum->ScanSize->Length; ++j)
+            {
+                if (j > 0) spectrum->ScanIndexes->Add(spectrum->ScanIndexes[j - 1] + spectrum->ScanSize[j - 1]);
+                for (int k = 0; k < spectrum->ScanSize[j]; ++k)
+                    driftTimeArray.push_back(instance->_binToDriftTime[j]);
+            }
+        }
+        if (!_cache->Contains(taskIndex + spectrumIndex))
+        {
+            //Console::WriteLine("Adding result to cache: {0}", taskIndex + i);
+            _cache->Add(taskIndex + spectrumIndex, spectrum);
+        }
+        return;
+    }
+
+    size_t taskIndexFromSpectrumIndex(size_t index) { return (index / _chunkSize) * _chunkSize; }
+
+    size_t networkIndexFromLogicalIndex(size_t logicalIndex)
+    {
+        if (!_hasAnyIonMobilityData || _combineIonMobilitySpectra)
+            return logicalIndex;
+
+        // 0-199 -> 0
+        // 200-399 -> 1
+        // 400-599 -> 2
+        // etc.
+        return (size_t) floor(logicalIndex / 200.0);
+    }
+
+    static System::Net::Http::HttpMessageHandler^ getWebRequestHandler()
+    {
+        auto handler = gcnew System::Net::Http::WebRequestHandler();
+        handler->UnsafeAuthenticatedConnectionSharing = true;
+        handler->PreAuthenticate = true;
+        handler->MaxConnectionsPerServer = 10;
+        return handler;
+    }
+
+    void initHttpClient()
+    {
+        if (!_httpClientFactory)
+        {
+            auto services = gcnew ServiceCollection();
+            auto builder = HttpClientFactoryServiceCollectionExtensions::AddHttpClient(services, "customClient");
+            Func<HttpMessageHandler^>^ getWebRequestDelegate = gcnew Func<HttpMessageHandler^>(&Impl::getWebRequestHandler);
+            HttpClientBuilderExtensions::ConfigurePrimaryHttpMessageHandler(builder, getWebRequestDelegate);
+            auto provider = ServiceCollectionContainerBuilderExtensions::BuildServiceProvider(services);
+            _httpClientFactory = ServiceProviderServiceExtensions::GetService<IHttpClientFactory^>(provider);
+        }
+        _httpClient = _httpClientFactory->CreateClient("customClient");
+    }
+
+    void getAccessToken()
+    {
+        cli::array<String^>^ userPassPair;
+        String^ username, ^password;
+        if (String::IsNullOrEmpty(_sampleResultUrl->UserInfo))
+        {
+            username = Environment::GetEnvironmentVariable("UNIFI_USERNAME");
+            password = Environment::GetEnvironmentVariable("UNIFI_PASSWORD");
+            if (username == nullptr || password == nullptr || username->Length == 0 || password->Length == 0)
+                throw user_error("UserInfo null; username and password must be specified in the sample result URL (e.g. username:password@unifiserver.com:{port}/{sampleResultPath})");
+        }
+        else
+        {
+            userPassPair = _sampleResultUrl->UserInfo->Split(':');
+            if (userPassPair->Length != 2 || String::IsNullOrEmpty(userPassPair[0]) || String::IsNullOrEmpty(userPassPair[1]))
+                throw user_error("UserInfo not a pair of values; username and password must be specified in the sample result URL (e.g. username:password@unifiserver.com:{port}/{sampleResultPath})");
+            username = userPassPair[0];
+            password = userPassPair[1];
+        }
+
+        auto fields = gcnew System::Collections::Generic::Dictionary<System::String^, System::String^>();
+        fields->Add(IdentityModel::OidcConstants::TokenRequest::GrantType, IdentityModel::OidcConstants::GrantTypes::Password);
+        fields->Add(IdentityModel::OidcConstants::TokenRequest::UserName, username);
+        fields->Add(IdentityModel::OidcConstants::TokenRequest::Password, password);
+        fields->Add(IdentityModel::OidcConstants::TokenRequest::Scope, _clientScope);
+
+        auto tokenClient = gcnew TokenClient(tokenEndpoint(), "resourceownerclient", _clientSecret, nullptr, IdentityModel::Client::AuthenticationStyle::BasicAuthentication);
+        TokenResponse^ response = tokenClient->RequestAsync(fields, System::Threading::CancellationToken::None)->Result;
+        if (response->IsError)
+            throw user_error("authentication error: incorrect hostname, username or password? (" + ToStdString(response->Error) + ")");
+
+        _accessToken = response->AccessToken;
+        //Console::WriteLine(_accessToken);
+    }
+
+    void getHttpClient()
+    {
+        _httpClient->DefaultRequestHeaders->Authorization = gcnew AuthenticationHeaderValue("Bearer", _accessToken);
+        _httpClient->BaseAddress = gcnew Uri(_sampleResultUrl->GetLeftPart(System::UriPartial::Authority));
+    }
+
+    void getSampleMetadata()
+    {
+        String^ json;
+        try
+        {
+            auto response = _httpClient->GetAsync(sampleResultMetadataEndpoint())->Result;
+            if (!response->IsSuccessStatusCode)
+                throw gcnew Exception("response status code does not indicate success (" + response->StatusCode.ToString() + "); URL was: " + sampleResultMetadataEndpoint());
+
+            json = response->Content->ReadAsStringAsync()->Result;
+        }
+        catch (Exception^ e)
+        {
+            throw std::runtime_error("error getting sample result metadata: " + ToStdString(e->ToString()->Split(L'\n')[0]));
+        }
+
+        try
+        {
+            auto o = JObject::Parse(json);
+            _sampleName = ToStdString(o->SelectToken("$.name")->ToString());
+            _sampleDescription = ToStdString(o->SelectToken("$.description")->ToString());
+            _replicateNumber = Convert::ToInt32(o->SelectToken("$.sample.replicateNumber")->ToString());
+            _wellPosition = ToStdString(o->SelectToken("$.sample.wellPosition")->ToString());
+
+            auto acquisitionTime = (System::DateTime) o->SelectToken("$.sample.acquisitionStartTime");
+
+            // these are Boost.DateTime restrictions enforced because one of the test files had a corrupt date
+            if (acquisitionTime.Year > 10000)
+                acquisitionTime = acquisitionTime.AddYears(10000 - acquisitionTime.Year);
+            else if (acquisitionTime.Year < 1400)
+                acquisitionTime = acquisitionTime.AddYears(1400 - acquisitionTime.Year);
+
+            bpt::ptime pt(boost::gregorian::date(acquisitionTime.Year, boost::gregorian::greg_month(acquisitionTime.Month), acquisitionTime.Day),
+                bpt::time_duration(acquisitionTime.Hour, acquisitionTime.Minute, acquisitionTime.Second, bpt::millisec(acquisitionTime.Millisecond).fractional_seconds()));
+            _acquisitionStartTime = blt::local_date_time(pt, blt::time_zone_ptr()); // UTC
+        }
+        catch (Exception^ e)
+        {
+            throw std::runtime_error("error parsing sample result metadata: " + ToStdString(e->Message));
+        }
+        catch (std::exception& e)
+        {
+            throw e;
+        }
+
+        bool hasMSeData = false;
+
+        try
+        {
+            auto response = _httpClient->GetAsync(functionInfoEndpoint())->Result;
+            if (!response->IsSuccessStatusCode)
+                throw gcnew Exception("response status code does not indicate success (" + response->StatusCode.ToString() + "); URL was: " + functionInfoEndpoint());
+
+            json = response->Content->ReadAsStringAsync()->Result;
+
+            _numLogicalSpectra = 0;
+            _hasAnyIonMobilityData = false;
+
+            auto o = JObject::Parse(json);
+            for each (auto spectrumInfo in o->SelectToken("$.value")->Children())
+            {
+                // skip non-MS and non-retention-data functions
+                auto detectorType = spectrumInfo->SelectToken("$.detectorType")->ToString();
+                bool isRetentionData = (bool)spectrumInfo->SelectToken("$.isRetentionData");
+                if (detectorType != "MS" || !isRetentionData)
+                    continue;
+
+                _functionInfo.emplace_back(_functionInfo.size());
+                FunctionInfo& fi = _functionInfo.back();
+
+                auto id = spectrumInfo->SelectToken("$.id")->ToString();
+                fi.id = ToStdString(id);
+                fi.isCentroidData = (bool)spectrumInfo->SelectToken("$.isCentroidData");
+                fi.isRetentionData = isRetentionData;
+                fi.isIonMobilityData = (bool)spectrumInfo->SelectToken("$.isIonMobilityData");
+                fi.hasCCSCalibration = (bool)spectrumInfo->SelectToken("$.hasCCSCalibration");
+                fi.lowMass = Convert::ToDouble(spectrumInfo->SelectToken("$.analyticalTechnique.lowMass")->ToString());
+                fi.highMass = Convert::ToDouble(spectrumInfo->SelectToken("$.analyticalTechnique.highMass")->ToString());
+
+                _hasAnyIonMobilityData |= fi.isIonMobilityData;
+
+                //Console::WriteLine("{0}:\n{1}", id, spectrumInfo->ToString());
+
+                // skip non-MSe functions for now; UNIFI API doesn't allow downloading their data (!!!)
+                auto mseLevel = spectrumInfo->SelectToken("$.analyticalTechnique.tofGroup.mseLevel");
+                if (System::Object::ReferenceEquals(mseLevel, nullptr))
+                    continue;
+                fi.energyLevel = (EnergyLevel) (ProtoEnergyLevel) Enum::Parse(ProtoEnergyLevel::typeid, mseLevel->ToString());
+                if (fi.energyLevel == EnergyLevel::Unknown)
+                    continue;
+
+                hasMSeData = true;
+
+                try
+                {
+                    auto response = _httpClient->GetAsync(functionDataEndpoint(id))->Result;
+                    if (!response->IsSuccessStatusCode)
+                        throw gcnew Exception("response status code does not indicate success (" + response->StatusCode.ToString() + "); URL was: " + functionDataEndpoint(id));
+
+                    json = response->Content->ReadAsStringAsync()->Result;
+                    auto o2 = JObject::Parse(json); // there should only be one spectrum but it's in a JSON array
+                    for each (auto spectrum in o2->SelectToken("$.value")->Children())
+                        fi.numSpectra = isRetentionData ? (int)spectrum->SelectToken("$.totalNumberOfSpectra") : 1;
+
+                    //if (fi.isIonMobilityData)
+                    //    fi.numSpectra *= 200;
+                }
+                catch (Exception^ e)
+                {
+                    throw gcnew Exception("error getting data for spectrumInfo " + id + ": " + e->ToString()->Split(L'\n')[0]);
+                }
+            }
+
+            auto energyLevelSortOrder = [](EnergyLevel el)
+            {
+                switch (el)
+                {
+                    case EnergyLevel::Unknown: return 2;
+                    case EnergyLevel::Low: return 0;
+                    case EnergyLevel::High: return 1;
+                    default: throw gcnew Exception("unsupported energy level");
+                }
+            };
+
+            sort(_functionInfo.begin(), _functionInfo.end(), [=](const auto& lhs, const auto& rhs)
+            {
+                return energyLevelSortOrder(lhs.energyLevel) < energyLevelSortOrder(rhs.energyLevel);
+            });
+
+            for (const auto& fi : _functionInfo)
+            {
+                if (!_combineIonMobilitySpectra && _hasAnyIonMobilityData) // assume that only ion mobility functions contribute to final spectra count; i.e. lockmass won't count
+                {
+                    if (fi.isIonMobilityData)
+                        _numLogicalSpectra += fi.isIonMobilityData ? fi.numSpectra * 200 : 0;
+                }
+                else
+                    _numLogicalSpectra += fi.numSpectra;
+            }
+        }
+        catch (Exception^ e)
+        {
+            throw std::runtime_error("error getting function spectrumInfos: " + ToStdString(e->ToString()->Split(L'\n')[0]));
+        }
+        catch (std::exception& e)
+        {
+            throw e;
+        }
+
+        if (!hasMSeData)
+            throw std::runtime_error("only MSe and HD-MSe data is supported at this time");
+
+        try
+        {
+            auto response = _httpClient->GetAsync(chromatogramInfoEndpoint())->Result;
+            if (!response->IsSuccessStatusCode)
+                throw gcnew Exception("response status code does not indicate success (" + response->StatusCode.ToString() + "); URL was: " + chromatogramInfoEndpoint());
+
+            json = response->Content->ReadAsStringAsync()->Result;
+
+            /*"value": [
+            {
+                "id": "9fdfae70-24bf-4d0f-a4aa-00f524c28282",
+                "name": "FLR A",
+                "detectorType": "FLR",
+                "analyticalTechnique": {
+                    "hardwareName": "ACQ-FLR#K06UPF015R"
+                },
+                "axisX": null,
+                "axisY": null
+            },
+            {
+                "id": "8a233325-4958-414e-a5da-0898fd0b6bd7",
+                "name": "1: TOF MSe (50-2000) 45V ESI+ (TIC)",
+                "detectorType": "MS",
+                "analyticalTechnique": {
+                    "@odata.type": "#Waters.WebApi.Common.Models.MSTechnique",
+                    "hardwareName": "",
+                    "scanningMethod": "MS",
+                    "massAnalyser": "TIME OF FLIGHT",
+                    "ionisationMode": "+",
+                    "ionisationType": "ESI",
+                    "lowMass": 50.0,
+                    "highMass": 2000.0,
+                    "adcGroup": {
+                        "acquisitionMode": "ADC_PD",
+                        "acquisitionFrequency": "NaN",
+                        "ionResponses": [
+                            {
+                                "ionType": "PEPTIDE",
+                                "charge": 1,
+                                "averageIonArea": 25.8815208039415
+                            }
+                        ]
+                    },
+                    "tofGroup": {
+                        "nominalResolution": 10000.0,
+                        "mseLevel": "Low",
+                        "pusherFrequency": 21739.1304347826,
+                        "lteff": 800.0,
+                        "veff": 3307.71621789606,
+                        "samplingFrequency": 2.7
+                    },
+                    "quadGroup": null
+                },
+            },
+            and so on...
+            ]*/
+            auto o = JObject::Parse(json);
+            _chromatogramIds = gcnew System::Collections::Generic::List<System::String^>();
+            for each (auto chromatogramInfo in o->SelectToken("$.value")->Children())
+            {
+                _chromatogramIds->Add(chromatogramInfo->SelectToken("$.id")->ToString());
+
+                UnifiChromatogramInfo info;
+                info.index = _chromatogramInfo.size();
+                info.name = ToStdString(chromatogramInfo->SelectToken("$.name")->ToString());
+                auto detectorType = chromatogramInfo->SelectToken("$.detectorType")->ToString();
+                if (detectorType == "MS")
+                {
+                    if (bal::contains(info.name, "TIC"))
+                        info.type = UnifiChromatogramInfo::TIC;
+                }
+                else if (detectorType == "UV") info.type = UnifiChromatogramInfo::UV;
+                else if (detectorType == "FLR") info.type = UnifiChromatogramInfo::FLR;
+                else if (detectorType == "IR") info.type = UnifiChromatogramInfo::IR;
+                else if (detectorType == "NMR") info.type = UnifiChromatogramInfo::NMR;
+                _chromatogramInfo.emplace_back(info);
+            }
+        }
+        catch (Exception^ e)
+        {
+            throw std::runtime_error("error getting chromatogramInfos: " + ToStdString(e->ToString()->Split(L'\n')[0]));
+        }
+        catch (std::exception& e)
+        {
+            throw e;
+        }
+
+        if (!_hasAnyIonMobilityData)
+            return;
+
+        try
+        {
+            auto postContent = gcnew System::Net::Http::StringContent("{\"bins\": [1,2,3,4,5,6,7,8,9,10,11,12,13,14,15,16,17,18,19,20,21,22,23,24,25,26,27,28,29,30,31,32,33,34,35,36,37,38,39,40,41,42,43,44,45,46,47,48,49,"
+                                                                        "50,51,52,53,54,55,56,57,58,59,60,61,62,63,64,65,66,67,68,69,70,71,72,73,74,75,76,77,78,79,80,81,82,83,84,85,86,87,88,89,90,91,92,93,94,95,96,97,98,99,"
+                                                                        "100,101,102,103,104,105,106,107,108,109,110,111,112,113,114,115,116,117,118,119,120,121,122,123,124,125,126,127,128,129,130,131,132,133,134,135,136,137,138,139,140,141,142,143,144,145,146,147,148,149,150,"
+                                                                        "151,152,153,154,155,156,157,158,159,160,161,162,163,164,165,166,167,168,169,170,171,172,173,174,175,176,177,178,179,180,181,182,183,184,185,186,187,188,189,190,191,192,193,194,195,196,197,198,199,200]}");
+            postContent->Headers->ContentType->MediaType = "application/json";
+            auto response = _httpClient->PostAsync(binsToDriftTimesEndPoint(), postContent)->Result;
+            if (!response->IsSuccessStatusCode)
+                throw gcnew Exception("response status code does not indicate success (" + response->StatusCode.ToString() + "); URL was: " + binsToDriftTimesEndPoint());
+
+            json = response->Content->ReadAsStringAsync()->Result; // {"value": [0.071,0.142,0.213,...]}
+
+            _binToDriftTime.reserve(200);
+
+            auto o = JObject::Parse(json);
+            for each (auto value in o->SelectToken("$.value")->Children())
+                _binToDriftTime.push_back((double) value);
+
+            if (_binToDriftTime.size() != 200)
+                throw gcnew Exception("convertbintodrifttime result did not contain 200 values as expected");
+        }
+        catch (Exception^ e)
+        {
+            throw std::runtime_error("error getting drift time values: " + ToStdString(e->ToString()->Split(L'\n')[0]));
+        }
+    }
+
+    void getNumberOfSpectra()
+    {
+        auto response = _httpClient->GetAsync(spectrumCountEndpoint())->Result;
+        if (!response->IsSuccessStatusCode)
+            throw std::runtime_error("error getting number of spectra (" + ToStdString(response->StatusCode.ToString()) + ")");
+        if (!Int32::TryParse(response->Content->ReadAsStringAsync()->Result, _numNetworkSpectra))
+            throw std::runtime_error("error parsing number of spectra \"" + ToStdString(response->Content->ReadAsStringAsync()->Result) + "\"");
+    }
+
+    void convertWatersToPwizSpectrum(MSeMassSpectrum^ spectrum, UnifiSpectrum& result, int logicalIndex, bool getBinaryData)
+    {
+        result.retentionTime = spectrum->RetentionTime;
+        result.scanPolarity = (Polarity)spectrum->IonizationPolarity;
+        result.energyLevel = (EnergyLevel)spectrum->EnergyLevel;
+        int functionIndex = result.energyLevel == EnergyLevel::Low ? 0 : 1;
+        result.msLevel = functionIndex + 1;
+        result.scanRange.first = _functionInfo.at(functionIndex).lowMass;
+        result.scanRange.second = _functionInfo.at(functionIndex).highMass;
+        result.dataIsContinuous = true;
+
+        if (_combineIonMobilitySpectra || !_hasAnyIonMobilityData)
+        {
+            if (!_hasAnyIonMobilityData && spectrum->ScanSize->Length > 1)
+                throw std::runtime_error("non-ion-mobility spectrum with ScanSize.Length > 1");
+
+            result.driftTime = 0;
+            result.arrayLength = spectrum->mzArray->size();
+
+            if (getBinaryData && result.arrayLength > 0)
+            {
+                //ToStdVector(spectrum->Masses, result.mzArray);
+                //ToStdVector(spectrum->Intensities, result.intensityArray);
+                result.mzArray = *spectrum->mzArray;
+                result.intensityArray = *spectrum->intensityArray;
+                if (spectrum->driftTimeArray)
+                    result.driftTimeArray = *spectrum->driftTimeArray;
+            }
+        }
+        else
+        {
+            if (spectrum->ScanSize->Length == 1)
+                throw std::runtime_error("assumed ion-mobility spectrum but ScanSize.Length == 1");
+
+            if (spectrum->ScanSize->Length != 200)
+                throw std::runtime_error("assumed ion-mobility spectrum but ScanSize.Length != 200");
+
+            int driftScanIndex = logicalIndex % 200;
+            result.driftTime = _binToDriftTime[driftScanIndex];
+            result.arrayLength = spectrum->ScanSize[driftScanIndex];
+
+            if (getBinaryData && result.arrayLength > 0)
+            {
+                int driftScanArrayOffset = spectrum->ScanIndexes[driftScanIndex];
+                ToBinaryData(spectrum->Masses, driftScanArrayOffset, result.mzArray, 0, result.arrayLength);
+                ToBinaryData(spectrum->Intensities, driftScanArrayOffset, result.intensityArray, 0, result.arrayLength);
+            }
+        }
+    }
+
+    virtual void getSpectrum(size_t index, UnifiSpectrum& result, bool getBinaryData, bool doCentroid)
+    {
+        try
+        {
+            MSeMassSpectrum^ spectrum = nullptr;
+            int networkIndex = networkIndexFromLogicalIndex(index);
+            int taskIndex = taskIndexFromSpectrumIndex(networkIndex);
+            if (_cache->TryGet(networkIndex, spectrum) && spectrum != nullptr)
+            {
+                convertWatersToPwizSpectrum(spectrum, result, index, getBinaryData);
+
+                // also queue the next _chunkReadahead chunks
+                for (int i = 1; i < _chunkReadahead; ++i)
+                {
+                    if ((taskIndex + _chunkSize * i) > _numNetworkSpectra)
+                        break;
+                    //Console::WriteLine("Queueing chunk {0} after finding {1} in cache", taskIndex + _chunkSize * i, taskIndex);
+
+                    int lastNetworkIndexOfChunk = taskIndex + ((_chunkSize + 1) * i - 1);
+                    if (!_cache->Contains(lastNetworkIndexOfChunk)) // if cache contains last index for chunk, don't requeue it
+                        _queue->getChunkTask(taskIndex + _chunkSize * i, false, false, false);
+                }
+
+                // remove earlier spectra from the cache
+                /*if (index > _chunkSize && (index % (_chunkSize/2)) == 0)
+                {
+                    for (size_t i = index - _chunkSize/2; i > 0; --i)
+                        _cache->Remove(i - 1);
+#ifdef _WIN32 //DEBUG
+                    Console::WriteLine(System::String::Format("Removed tasks {0}-{1} from cache", "0", index - _chunkSize));
+#endif
+                }*/
+
+                return;
+            }
+
+            // get the primary chunkTask;
+            // if cache is empty, wait for primary chunk download to start before starting other chunks
+            auto chunkTask = _queue->getChunkTask(taskIndex, false, true, _cache->Count == 0);
+
+            // also queue the next _chunkReadahead chunks
+            for (int i = 1; i < _chunkReadahead; ++i)
+            {
+                if ((taskIndex + _chunkSize * i) > _numNetworkSpectra)
+                    break;
+                //Console::WriteLine("Queueing chunk {0} after waiting for {1}", taskIndexFromSpectrumIndex(index) + _chunkSize * i, taskIndex);
+
+                int lastNetworkIndexOfChunk = taskIndex + ((_chunkSize + 1) * i - 1);
+                if (!_cache->Contains(lastNetworkIndexOfChunk)) // if cache contains last index for chunk, don't requeue it
+                    _queue->getChunkTask(taskIndex + _chunkSize * i, false, false, false);
+            }
+            if (_unifiDebug)
+                Console::Error->WriteLine("WAITING for chunk {0}", taskIndex);
+            chunkTask->Wait(); // wait for the task to finish
+
+            spectrum = (MSeMassSpectrum^) _cache->Get(networkIndex);
+            if (spectrum == nullptr)
+                throw std::runtime_error("spectrum still null after task finished: " + lexical_cast<string>(index));
+
+            convertWatersToPwizSpectrum(spectrum, result, index, getBinaryData);
+
+        } CATCH_AND_FORWARD_EX(index)
+    }
+
+    const std::vector<UnifiChromatogramInfo>& chromatogramInfo()
+    {
+        return _chromatogramInfo;
+    }
+
+    virtual void getChromatogram(size_t index, UnifiChromatogram& chromatogram, bool getBinaryData)
+    {
+        try
+        {
+            if (index > _chromatogramInfo.size())
+                throw gcnew ArgumentOutOfRangeException("index");
+
+            chromatogram.name = _chromatogramInfo[index].name;
+            chromatogram.index = _chromatogramInfo[index].index;
+            chromatogram.type = _chromatogramInfo[index].type;
+
+            auto response = _httpClient->GetAsync(chromatogramEndpoint(_chromatogramIds->default[index]))->Result;
+            if (!response->IsSuccessStatusCode)
+                throw gcnew Exception("response status code does not indicate success (" + response->StatusCode.ToString() + "); URL was: " + chromatogramInfoEndpoint());
+
+            auto json = response->Content->ReadAsStringAsync()->Result;
+
+            /*{
+             "id":"9fdfae70-24bf-4d0f-a4aa-00f524c28282",
+             "retentionTimes":[0,0.008333334,0.0166666675],
+             "intensities":[0,-0.000260543835,-0.000520992267],
+             "peaks":[...not used by pwiz...]
+            }*/
+            auto o = JObject::Parse(json);
+
+            if (!getBinaryData)
+            {
+                chromatogram.arrayLength = 0;
+                for each (auto value in o->SelectToken("$.retentionTimes")->Children())
+                {
+                    ++chromatogram.arrayLength;
+                    (void)value; // suppress warning
+                }
+                return;
+            }
+
+            for each (auto value in o->SelectToken("$.retentionTimes")->Children())
+                chromatogram.timeArray.push_back((double) value);
+
+            chromatogram.intensityArray.reserve(chromatogram.timeArray.size());
+            for each (auto value in o->SelectToken("$.intensities")->Children())
+                chromatogram.intensityArray.push_back((double) value);
+            if (chromatogram.intensityArray.size() != chromatogram.timeArray.size())
+                throw gcnew Exception("retentionTimes and intensities array had different sizes: UNIFI bug?");
+
+            chromatogram.arrayLength = chromatogram.timeArray.size();
+        }
+        catch (Exception^ e)
+        {
+            throw std::runtime_error("error getting chromatogramInfos: " + ToStdString(e->ToString()->Split(L'\n')[0]));
+        }
+        catch (std::exception& e)
+        {
+            throw e;
+        }
+    }
+
+};
+
+} // UNIFI
+} // vendor_api
+} // pwiz
+
+
+#include "WatersConnectData.ipp"
+
+
+namespace pwiz {
+namespace vendor_api {
+namespace UNIFI {
+
+PWIZ_API_DECL
+UnifiData::UnifiData(const std::string& sampleResultUrl, bool combineIonMobilitySpectra)
+{
+    if (bal::icontains(sampleResultUrl, "unifi/v1/"))
+        _impl.reset(new Impl);
+    else if (bal::contains(sampleResultUrl, "injectionId"))
+        _impl.reset(new waters_connect::WatersConnectImpl);
+    else
+        throw std::runtime_error("unsupported URL: " + sampleResultUrl);
+
+    _impl->connect(sampleResultUrl, combineIonMobilitySpectra);
+}
+
+PWIZ_API_DECL
+UnifiData::~UnifiData()
+{
+}
+
+PWIZ_API_DECL size_t UnifiData::numberOfSpectra() const { return (size_t) _impl->_numLogicalSpectra; }
+
+PWIZ_API_DECL void UnifiData::getSpectrum(size_t index, UnifiSpectrum& spectrum, bool getBinaryData, bool doCentroid) const { return _impl->getSpectrum(index, spectrum, getBinaryData, doCentroid); }
+PWIZ_API_DECL int UnifiData::getMsLevel(size_t index) const { return _impl->getMsLevel(index); }
+PWIZ_API_DECL void UnifiData::getChannelAndScanIndex(size_t index, int& channelIndex, int& scanIndexInChannel) const { _impl->getChannelAndScanIndex(index, channelIndex, scanIndexInChannel); }
+
+PWIZ_API_DECL const std::vector<UnifiChromatogramInfo>& UnifiData::chromatogramInfo() const { return _impl->_chromatogramInfo;  }
+PWIZ_API_DECL void UnifiData::getChromatogram(size_t index, UnifiChromatogram& chromatogram, bool getBinaryData) const { return _impl->getChromatogram(index, chromatogram, getBinaryData); }
+
+PWIZ_API_DECL const boost::local_time::local_date_time& UnifiData::getAcquisitionStartTime() const { return _impl->_acquisitionStartTime.value(); }
+PWIZ_API_DECL const std::string& UnifiData::getSampleName() const { return _impl->_sampleName; }
+PWIZ_API_DECL const std::string& UnifiData::getSampleDescription() const { return _impl->_sampleDescription; }
+PWIZ_API_DECL int UnifiData::getReplicateNumber() const { return _impl->_replicateNumber; }
+PWIZ_API_DECL const std::string& UnifiData::getWellPosition() const { return _impl->_wellPosition; }
+
+
+PWIZ_API_DECL bool UnifiData::hasIonMobilityData() const { return _impl->_hasAnyIonMobilityData; }
+
+PWIZ_API_DECL bool UnifiData::canConvertDriftTimeAndCCS() const { return false; }
+PWIZ_API_DECL double UnifiData::driftTimeToCCS(double driftTimeInMilliseconds, double mz, int charge) const { return 0; }
+PWIZ_API_DECL double UnifiData::ccsToDriftTime(double ccs, double mz, int charge) const { return 0; }
+
+PWIZ_API_DECL UnifiData::RemoteApi UnifiData::getRemoteApiType() const { return _impl->getRemoteApiType(); }
+
+} // UNIFI
+} // vendor_api
+} // pwiz
+
+#pragma warning(pop)
+
 #endif