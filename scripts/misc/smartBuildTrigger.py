# This script is responsible for triggering most builds on ProteoWizard's TeamCity project.
# It avoids redundant builds (build configs that have nothing to do with a given set of changed files),
# but still reports those untriggered builds to GitHub so they can be required to pass for merging a PR.
#
# The "zSmart build trigger" config runs this script on all git changes.
# Then this script runs git for master or an active pull request[1] to check the files changed by the latest commit (for master)
# or by any commit (for PRs).
#
# When a build is NOT triggered due to changed files, the script reports this fact to GitHub so that the config can still be a "required check" for merging the PR.
#
# The 'targets' dictionary maps build config ids (e.g. 'bt83') to the status name shown in GitHub (e.g. "teamcity - Core Windows x86");
# THESE NAMES MUST MATCH THE STATUS NAME REPORTED BY THE CORRESPONDING TEAMCITY CONFIGS (usually the name of the config as seen on the TeamCity project page).
# There are metatargets in this dictionary which create aliases to group targets together (e.g. 'CoreWindows' maps to "bt83", "bt36", and "bt143").
#
# The 'matchPaths' list is a list of tuples where the first value is a regular expression to match against the list of changed files and the second value is a set of targets picked out from the 'targets' dictionary.
# The patterns are processed in order and the first pattern to match for each changed file triggers the corresponding target set. Multiple files can match to the same pattern but the configs will actually only be triggered once.
#
# [1] the original PR, not the PR merged with master which is what TeamCity actually builds

import os
import sys
import subprocess
import re
import urllib.request
import urllib.parse
import base64
import json

args = sys.argv[1:len(sys.argv)]

if len(args) < 5:
    print("Usage:")
    print(" %s <targets_and_paths_file> <current branch> <GitHub authorization token> <teamcity_username> <teamcity_password>" % os.path.basename(sys.argv[0]))
    exit(0)

targets_and_paths_file = args[0]
current_branch = args[1]
bearer_token = args[2]
teamcity_username = args[3]
teamcity_password = args[4]

def post(url, params, headers):
    if not 'TEAMCITY_VERSION' in os.environ:
        return

    if isinstance(params, dict):
        data = urllib.parse.urlencode(params).encode('ascii')
    else:
        data = params.encode('ascii')
    req = urllib.request.Request(url, data, method="POST", headers=headers)
    with urllib.request.urlopen(req) as conn:
        return conn.read().decode('utf-8')

def get(url, always = False):
    if not always and not 'TEAMCITY_VERSION' in os.environ:
        return
    
    req = urllib.request.Request(url)
    with urllib.request.urlopen(req) as conn:
        return conn.read().decode('utf-8')

def merge(dict1, *dicts):
    r = dict1.copy()
    for d in dicts:
        for k in set(r.keys()).union(d.keys()):
            if k in r and k in d:
                if isinstance(r[k], dict) and isinstance(d[k], dict):
                    r[k] = merge(r[k], d[k])
                else:
                    # If one of the values is not a dict, you can't continue merging it.
                    # Value from second dict overrides one in first and we move on.
                    return d[k]
                    # Alternatively, replace this with exception raiser to alert you of value conflicts
            elif k in r:
                pass
            else:
                r[k] = d[k]
    return r

# exec the targets_and_paths_file to define the targets and matchPaths variables
with open(targets_and_paths_file, "rb") as source_file:
    code = compile(source_file.read(), targets_and_paths_file, "exec")
exec(code)

print("Current branch: %s" % current_branch) # must be either 'master' or 'pull/#'

if current_branch == "master" or current_branch.startswith("skyline_"):
    changed_files = subprocess.check_output("git show --pretty="" --name-only", shell=True).decode(sys.stdout.encoding)
    current_commit = subprocess.check_output('git log -n1 --format="%H"', shell=True).decode(sys.stdout.encoding).strip()
    base_branch = current_branch
elif current_branch.startswith("pull/"):
    pullMetadata = json.loads(get("https://api.github.com/repos/ProteoWizard/pwiz/" + current_branch.replace("pull", "pulls"), True))
    base_branch = pullMetadata["base"]["ref"]
    print("Base branch: %s" % base_branch)
    print(subprocess.check_output('git fetch origin %s && git checkout %s && git pull origin %s && git fetch origin %s' % (base_branch, base_branch, base_branch, current_branch + "/head"), shell=True).decode(sys.stdout.encoding))
    changed_files = subprocess.check_output("git diff --name-only %s...FETCH_HEAD" % base_branch, shell=True).decode(sys.stdout.encoding)
    current_commit = subprocess.check_output('git log -n1 --format="%H" FETCH_HEAD', shell=True).decode(sys.stdout.encoding).strip()
else:
    print("Cannot handle branch with name: %s" % current_branch)
    exit(1)

print("Current commit: '%s'" % current_commit)

changed_files_str = changed_files
changed_files = changed_files.splitlines()
print(f"Changed files ({len(changed_files)}):\n", changed_files_str)

# substitute "release" for specific skyline_##.# versions
base_branch = re.sub("(Skyline/)?skyline_.*", "release", base_branch)
print("Base branch: '%s'" % base_branch)

# promote branch-specific targets into main match dictionaries
for tuple in matchPaths:
    if base_branch in tuple[1]:
        tuple[1].update(tuple[1][base_branch])

# match changed file paths to triggers
triggers = {}
if (current_branch == "master" or current_branch.startswith("skyline_")) and len(changed_files) == 0:
    print("Empty change list on master branch; this is some merge I don't know how to get a reliable change list for yet. Building everything!")
    for target in targets['All']:
        if target not in triggers:
            isBaseBranchDict = isinstance(tuple[1][target], dict) # these targets were promoted into top-level above
            if not isBaseBranchDict and target not in triggers:
<<<<<<< HEAD
                triggers[target] = "merge to master"
=======
                triggers[target] = "merge to %s" % base_branch
>>>>>>> e716f0e0
else:
    for path in changed_files:
        if os.path.basename(path) == "smartBuildTrigger.py":
            continue
        triggered = False # only trigger once per path
        for tuple in matchPaths:
            if re.match(tuple[0], path):
                for target in tuple[1]:
                    isBaseBranchDict = isinstance(tuple[1][target], dict) # these targets were promoted into top-level above
                    if not isBaseBranchDict and target not in triggers:
                        triggers[target] = path
                    triggered = True
            if triggered:
                break
    
notBuildingDueToBranch = {}
notBuildingDueToChangedFiles = {}
building = {}
for targetKey in targets:
    for target in targets[targetKey]:
        isBaseBranchDict = isinstance(targets[targetKey][target], dict) # these targets were promoted into top-level above
        if not isBaseBranchDict and target not in triggers:
            notBuildingDueToChangedFiles[target] = targets[targetKey][target]
        elif isBaseBranchDict:
            for target2 in targets[targetKey][target]:
                if target2 not in triggers and not base_branch == target:
                    notBuildingDueToBranch[target2] = targets[targetKey][target][target2]
        else:
            building[target] = targets[targetKey][target]

# Trigger builds
teamcityUrl = "https://teamcity.labkey.org/httpAuth/app/rest/buildQueue"
buildNodeToPOST = '<build branchName="%s"><buildType id="%s"/></build>'
base64string = base64.b64encode(('%s:%s' % (teamcity_username, teamcity_password)).encode('ascii')).decode('ascii')
headers = {"Authorization": "Basic %s" % base64string, "Content-Type": "application/xml"}
for trigger in triggers:
    if trigger == "bt209" or trigger == "ProteoWizard_WindowsX8664SkylineReleaseBranchMsvcProfessional":
        continue # special case to skip triggering this build since Skyline Code Inspection starts it as part of build chain (TODO: refactor to make this capability more generic)
    print("Triggering build %s (%s): %s" % (building[trigger], trigger, triggers[trigger]))
    data = buildNodeToPOST % (current_branch, trigger)
    rsp = post(teamcityUrl, data, headers)


# For builds not being triggered, report success to GitHub
githubUrl = "https://api.github.com/repos/ProteoWizard/pwiz/statuses/%s" % current_commit
headers = {"Authorization": "Bearer %s" % bearer_token, "Content-type": "application/json"}
for target in notBuildingDueToChangedFiles:
    print("Not building %s (%s) due to unchanged files, but reporting success to GitHub." % (notBuildingDueToChangedFiles[target], target))
    data = '{"state": "success", "context": "teamcity - %s", "description": "Build not necessary with these changed files"}' %  notBuildingDueToChangedFiles[target]
    rsp = post(githubUrl, data, headers)

for target in notBuildingDueToBranch:
    print("Not building %s (%s) or reporting to GitHub due to PR's target branch." % (notBuildingDueToBranch[target], target))

# when no builds are triggered (e.g. if the only update is to this script), report a GitHub status that the script ran successfully
if len(building) == 0:
    print("Reporting successful script run to GitHub.")
    data = '{"state": "success", "context": "smartBuildTrigger.py", "description": "Ran without errors - no builds triggered."}'
    rsp = post(githubUrl, data, headers)<|MERGE_RESOLUTION|>--- conflicted
+++ resolved
@@ -122,11 +122,7 @@
         if target not in triggers:
             isBaseBranchDict = isinstance(tuple[1][target], dict) # these targets were promoted into top-level above
             if not isBaseBranchDict and target not in triggers:
-<<<<<<< HEAD
-                triggers[target] = "merge to master"
-=======
                 triggers[target] = "merge to %s" % base_branch
->>>>>>> e716f0e0
 else:
     for path in changed_files:
         if os.path.basename(path) == "smartBuildTrigger.py":
