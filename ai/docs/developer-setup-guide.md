<!--
  Developer Environment Setup for LLM-Assisted IDEs
  =================================================
  This document lives inside the pwiz repository (ai/docs/).
  Audience: Human developers preparing their machine for LLM-assisted workflows.
-->

# Developer Environment Setup for LLM-Assisted IDEs

This guide helps Skyline developers configure a Windows workstation so that AI-assisted IDEs (Cursor, VS Code + Copilot/Claude, etc.) can build, test, and inspect Skyline autonomously. Follow these steps after cloning `pwiz`.

> **Quick checklist**
>
> 1. Install PowerShell 7 (UTF-8 terminal support)
> 2. Configure PowerShell 7 profile for permanent UTF-8 encoding
> 3. Update Cursor/VS Code terminal settings to use PowerShell 7 + UTF-8
> 4. Install Claude Code CLI for agentic coding workflows
> 5. Install ReSharper command-line tools (`jb inspectcode`)
> 6. Install GitHub CLI (`gh`) for agentic PR workflows
<<<<<<< HEAD
> 7. Configure Git and global line ending settings
> 8. Install a Markdown viewer for browser-based docs
> 9. Optional: Install additional helpers (Everything Search, Diff tools)
=======
> 7. Install LabKey MCP server (skyline.ms data access)
> 8. Configure Git and global line ending settings
> 9. Install a Markdown viewer for browser-based docs
> 10. Optional: Install additional helpers (Everything Search, Diff tools)
>>>>>>> afdaac3a

---

## Using an LLM to Automate Setup

Much of this workstation prep can be delegated to an AI assistant (Cursor, Copilot Chat, Claude Code, etc.). Open a chat alongside your workspace and paste the following prompt:

```
You are configuring a Skyline development workstation for LLM-assisted IDE workflows.
Work inside the pwiz repository at C:\proj\pwiz.
Follow the checklist in ai/docs/developer-setup-guide.md and report progress after each step.
Automate any terminal commands you can run safely (PowerShell 7 install, dotnet tool installs, git config, etc.).
Call out any steps that require human action (Visual Studio workloads, browser extensions, antivirus exclusions).
Stop if you encounter errors and describe how to resolve them.
```

The assistant can then execute commands (or suggest them) directly within the IDE terminal. Remember to confirm actions that require elevated privileges or system restarts.

---

## 1. Terminal Environment (UTF-8, PowerShell 7)

LLM tooling expects UTF-8 output. Windows PowerShell 5.1 defaults to CP1252 and corrupts emoji/status icons.

### Install PowerShell 7

```powershell
winget install Microsoft.PowerShell
```

Restart Cursor/VS Code after install.

### Configure Permanent UTF-8 Encoding

PowerShell 7 may still default to OEM US (CP437) for console output. Configure your profile to permanently set UTF-8:

1. Open your PowerShell 7 profile for editing:
   ```powershell
   notepad $PROFILE
   ```

2. If the file doesn't exist, create it first:
<<<<<<< HEAD
   ```powershell
   New-Item -Path $PROFILE -ItemType File -Force
   notepad $PROFILE
   ```

3. Add these lines to the profile:
   ```powershell
   # Set UTF-8 encoding for console output and pipeline
   [Console]::OutputEncoding = [System.Text.Encoding]::UTF8
   $OutputEncoding = [System.Text.Encoding]::UTF8
   ```

4. Save and close notepad, then reload the profile:
   ```powershell
   . $PROFILE
   ```

=======
   ```powershell
   New-Item -Path $PROFILE -ItemType File -Force
   notepad $PROFILE
   ```

3. Add these lines to the profile:
   ```powershell
   # Set UTF-8 encoding for console output and pipeline
   [Console]::OutputEncoding = [System.Text.Encoding]::UTF8
   $OutputEncoding = [System.Text.Encoding]::UTF8
   ```

4. Save and close notepad, then reload the profile:
   ```powershell
   . $PROFILE
   ```

>>>>>>> afdaac3a
### Verify Installation

```powershell
$PSVersionTable.PSVersion      # Should show 7.x
[Console]::OutputEncoding      # Should show: BodyName: utf-8, CodePage: 65001
```

### Cursor / VS Code settings

Add to `.vscode/settings.json` (already checked-in in this repo):

```json
{
  "terminal.integrated.defaultProfile.windows": "PowerShell",
  "terminal.integrated.env.windows": {
    "LANG": "en_US.UTF-8",
    "LC_ALL": "en_US.UTF-8"
  }
}
```

This ensures *all* terminal sessions launched inside Cursor/VS Code use PowerShell 7 with UTF-8 output.

---

## 2. Required Command-Line Tools

### Claude Code CLI

Claude Code is Anthropic's agentic coding tool that runs in the terminal. It understands your codebase and can execute commands, edit files, and handle git workflows through natural language.

**Install (run in PowerShell 7 as Administrator):**

```powershell
irm https://claude.ai/install.ps1 | iex
```

**Known Issue: PATH not updated**

The installer may not add Claude Code to your PATH. If `claude` is not recognized after installation, add it manually:

```powershell
# Add to user PATH permanently
$claudePath = "$env:USERPROFILE\.local\bin"
[Environment]::SetEnvironmentVariable("Path", [Environment]::GetEnvironmentVariable("Path", "User") + ";$claudePath", "User")

# Refresh current session's PATH
$env:Path = [System.Environment]::GetEnvironmentVariable("Path","Machine") + ";" + [System.Environment]::GetEnvironmentVariable("Path","User")
```

**Verify:**
```powershell
claude --version
```

**Authenticate:**

After installation, run `claude` and follow the prompts to authenticate with your Anthropic account (requires Claude Pro, Max, or Team subscription, or API key).

**VS Code Extension:**

Claude Code also has a VS Code extension that provides a visual interface. Install from the VS Code marketplace: search for "Claude Code" by Anthropic. Note that the CLI and extension are separate products with different update schedules.

> **Tip:** The CLI stores conversation history in `~/.claude/projects/`. Use `claude --resume` to continue previous sessions.

### ReSharper Command-Line Tools (inspectcode)

Needed for pre-commit validation (`Build-Skyline.ps1 -RunInspection` / `-QuickInspection`).

```powershell
dotnet tool install -g JetBrains.ReSharper.GlobalTools
```

Verify:
```powershell
jb --version
jb tool list
```

> Recommended: match the version running on TeamCity (`2023.1.1`). Our scripts use the latest stable (`2025.2.4`) and produce zero-warning output.

### dotCover Command-Line Tools (code coverage)

Needed for code coverage analysis (`Run-Tests.ps1 -Coverage`).

```powershell
dotnet tool install --global JetBrains.dotCover.CommandLineTools --version 2025.1.7
```

Verify:
```powershell
dotCover --version
```

> **Important**: Use version 2025.1.7 or earlier. dotCover 2025.3.0+ has a known bug with JSON export that causes "Object reference not set to an instance of an object" errors.
>
> Note: dotCover Command Line Tools are separate from the ReSharper IDE extension. Install both for complete tooling support.

### GitHub CLI (gh)

The GitHub CLI enables AI agents (Claude Code, Copilot, etc.) to interact with GitHub directly—reviewing PRs, fetching issue details, and checking CI status without leaving the IDE terminal.

**Install:**
```powershell
winget install GitHub.cli --accept-source-agreements --accept-package-agreements
```

**Authenticate (must run in interactive PowerShell 7 terminal outside VS Code/Cursor):**

> **Important:** The `gh auth login` command requires an interactive terminal. It will not work inside an AI agent's shell context. Open a separate PowerShell 7 window to run this.

```powershell
gh auth login
```

Follow the interactive prompts:
1. Select **GitHub.com** as the account
2. Select **SSH** as your preferred protocol for Git operations
3. Answer **No** to generating a new SSH key (you should already have SSH configured via Git/TortoiseGit)
4. Select **Login with a web browser**
5. Copy the one-time code displayed, then press Enter to open the browser
6. In the browser, click **Continue** to sign in with your active GitHub account
7. Paste the one-time code (Ctrl+V) and click **Continue**
8. Click **Continue** again if asked
9. Click **Authorize github**
10. Complete your 2FA (authenticator app, security key, etc.)
11. Browser shows "Congratulations, you're all set!"

**Verify:**
```powershell
gh auth status
gh pr view 3700   # Test with any open PR
```

Expected output shows your logged-in account, protocol (ssh), and token scopes (gist, read:org, repo).

### LabKey MCP Server (skyline.ms data access)

The LabKey MCP server enables Claude Code to query data from skyline.ms directly, including exception reports and nightly test results.

**Prerequisites:**
- Python 3.10+
- skyline.ms account with appropriate permissions

**Install Python dependencies:**
```powershell
pip install mcp labkey
```

**Configure credentials:**

Create a netrc file in your home directory with your skyline.ms credentials:

- **Windows**: `C:\Users\<YourName>\.netrc` or `C:\Users\<YourName>\_netrc`
- **Unix/macOS**: `~/.netrc`

```
machine skyline.ms
login your-email@example.com
password your-password
```

> **Security note:** The netrc file contains credentials in plain text. Ensure appropriate file permissions and never commit it to version control.

**Register MCP server with Claude Code:**
```powershell
# Replace <repo-root> with your actual repository path
claude mcp add labkey -- python <repo-root>/pwiz_tools/Skyline/Executables/DevTools/LabKeyMcp/server.py
```

**Verify setup:**
```powershell
# Replace <repo-root> with your actual repository path
python <repo-root>/pwiz_tools/Skyline/Executables/DevTools/LabKeyMcp/test_connection.py
```

Expected output shows successful connection and recent exception data.

**Available data via MCP:**
- Exception reports (`/home/issues/exceptions`)
- Nightly test results (`/home/development/Nightly x64`)

See `ai/docs/exception-triage-system.md` for exception documentation.

### Git Configuration (line endings)

Skyline requires CRLF on Windows. Configure once globally:

```powershell
git config --global core.autocrlf true
git config --global pull.rebase false
```

### Visual Studio Components

Ensure VS 2022 has the **.NET Desktop Development** and **Desktop Development with C++** workloads. Run `quickbuild.bat` once to pull vendor SDKs.

---

## 3. IDE Extensions & Settings

### Cursor / VS Code

- Install extensions:
  - C# Dev Kit (or official C# extension)
  - PowerShell
  - Claude Code (for visual Claude integration)
  - Markdown All in One (for inline preview)
- Enable EditorConfig support (`"editorconfig.enable": true`).
- Optional (highly recommended):
  - **Markdown Viewer** browser extension (Chrome/Edge) for external viewing of `ai/` docs.

### Visual Studio 2022

- Install ReSharper Ultimate (IDE integration).
- Configure MSTest runsettings (see skyline.ms build guide).

---

## 4. Browser / Documentation Experience

LLM tooling frequently references markdown files (`ai/README.md`, `ai/docs/…`). Improve readability by installing a Markdown viewer with GitHub-style rendering:

- Chrome/Edge: [Markdown Viewer (yzane)](https://chrome.google.com/webstore/detail/markdown-viewer/ckkdlimhmcjmikdlpkmbgfkaikojcbjk)
- Configure it to allow local file access for `C:\proj\pwiz`.

---

## 5. Optional Productivity Tools

- **EverythingSearch** (voidtools) — instant file searches across pwiz (`pwiz_tools/Skyline/…` has thousands of files).
- **Beyond Compare** or **WinMerge** — graphical diff for reviewing LLM-generated file changes.
- **Git Credential Manager** — simplifies HTTPS authentication if SSH keys aren't available.

---

## 6. Environment Validation

Run these scripts after setup to confirm everything works:

```powershell
cd C:\proj\pwiz\pwiz_tools\Skyline
\ai\Build-Skyline.ps1 -RunTests -QuickInspection
\ai\Build-Skyline.ps1 -RunInspection         # Full validation (~20-25 min)
\ai\Run-Tests.ps1 -TestName CodeInspection
```

Expected output:
- `[OK] Build succeeded ...`
- `[OK] All tests passed ...`
- `[OK] Code inspection passed ...` (QuickInspection ~1-5 min, full ~20-25 min)

If you see warning/errors, the scripts will fail with `[FAILED]` and clear messages.

---

## 7. Common Issues & Fixes

| Symptom | Cause | Fix |
|---------|-------|-----|
| Emoji/Unicode characters render as `â✓…` | Terminal using CP1252/CP437 | Install PowerShell 7, add UTF-8 config to `$PROFILE` |
| `claude` not found after install | PATH not updated by installer | Add `$env:USERPROFILE\.local\bin` to PATH (see Claude Code section) |
| `jb` not found | ReSharper CLI tools missing | `dotnet tool install -g JetBrains.ReSharper.GlobalTools` |
| `dotCover` not found | dotCover CLI tools missing | `dotnet tool install --global JetBrains.dotCover.CommandLineTools --version 2025.1.7` |
| dotCover JSON export fails with "Object reference not set" | dotCover 2025.3.0+ bug | Uninstall and install 2025.1.7: `dotnet tool uninstall --global JetBrains.dotCover.CommandLineTools && dotnet tool install --global JetBrains.dotCover.CommandLineTools --version 2025.1.7` |
| `gh` not found | GitHub CLI not installed | `winget install GitHub.cli` |
| `gh auth login` hangs in agent terminal | Requires interactive terminal | Run `gh auth login` in separate PowerShell 7 window outside IDE |
| CRLF/LF diffs everywhere | `core.autocrlf` not set | `git config --global core.autocrlf true` |
| `TestRunner.exe` missing | Build not run | `.\ai\Build-Skyline.ps1` |
| `inspectcode` builds solution again | `--no-build` flag missing | Use latest script (already includes `--no-build`) |
| LabKey MCP tools not available | MCP server not registered | Run `claude mcp add labkey -- python <path>/server.py` and restart Claude Code |
| LabKey authentication fails | Missing or incorrect `_netrc` | Create `C:\Users\<Name>\_netrc` with skyline.ms credentials |
| `labkey` or `mcp` package not found | Python dependencies missing | `pip install mcp labkey` |

---

## 8. Resources

- **Public developer setup guide**: [How to Build Skyline](https://skyline.ms/home/software/Skyline/wiki-page.view?name=HowToBuildSkylineTip)
- **LLM tooling docs**: `ai/docs/build-and-test-guide.md`
- **Documentation maintenance system**: `ai/docs/documentation-maintenance.md`
- **Claude Code documentation**: [code.claude.com/docs](https://code.claude.com/docs)

---

## 9. Feedback

If you discover additional steps that improve the human + LLM workflow, update this document and the public site. Consistency between the two keeps every developer productive.<|MERGE_RESOLUTION|>--- conflicted
+++ resolved
@@ -17,16 +17,10 @@
 > 4. Install Claude Code CLI for agentic coding workflows
 > 5. Install ReSharper command-line tools (`jb inspectcode`)
 > 6. Install GitHub CLI (`gh`) for agentic PR workflows
-<<<<<<< HEAD
-> 7. Configure Git and global line ending settings
-> 8. Install a Markdown viewer for browser-based docs
-> 9. Optional: Install additional helpers (Everything Search, Diff tools)
-=======
 > 7. Install LabKey MCP server (skyline.ms data access)
 > 8. Configure Git and global line ending settings
 > 9. Install a Markdown viewer for browser-based docs
 > 10. Optional: Install additional helpers (Everything Search, Diff tools)
->>>>>>> afdaac3a
 
 ---
 
@@ -69,7 +63,6 @@
    ```
 
 2. If the file doesn't exist, create it first:
-<<<<<<< HEAD
    ```powershell
    New-Item -Path $PROFILE -ItemType File -Force
    notepad $PROFILE
@@ -87,25 +80,6 @@
    . $PROFILE
    ```
 
-=======
-   ```powershell
-   New-Item -Path $PROFILE -ItemType File -Force
-   notepad $PROFILE
-   ```
-
-3. Add these lines to the profile:
-   ```powershell
-   # Set UTF-8 encoding for console output and pipeline
-   [Console]::OutputEncoding = [System.Text.Encoding]::UTF8
-   $OutputEncoding = [System.Text.Encoding]::UTF8
-   ```
-
-4. Save and close notepad, then reload the profile:
-   ```powershell
-   . $PROFILE
-   ```
-
->>>>>>> afdaac3a
 ### Verify Installation
 
 ```powershell
