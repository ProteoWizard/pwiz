--- conflicted
+++ resolved
@@ -623,31 +623,6 @@
 
 **For AI agents and developers working with `.ja.resx` and `.zh-CHS.resx` files:**
 
-<<<<<<< HEAD
-Skyline is translated to Japanese and Chinese. When viewing or diffing localized RESX files, ensure UTF-8 encoding is configured in your terminal to display characters correctly.
-
-**PowerShell configuration:**
-```powershell
-# PowerShell 7+ (recommended - defaults to UTF-8)
-[Console]::OutputEncoding = [System.Text.Encoding]::UTF8
-$OutputEncoding = [System.Text.Encoding]::UTF8
-
-# Or use chcp for legacy compatibility
-chcp 65001
-```
-
-**Why this matters:**
-- Git diffs of `.ja.resx` and `.zh-CHS.resx` files contain Japanese (日本語) and Chinese (中文) characters
-- Without UTF-8, these characters display as garbled text (e.g., `πâçπâòπé⌐` instead of `デフォルト`)
-- PowerShell 7+ defaults to UTF-8; PowerShell 5.1 requires explicit configuration
-- See `ai/docs/developer-setup-guide.md` for full terminal setup instructions
-
-**Verification:**
-```powershell
-# Test UTF-8 display
-Write-Host "Test: ファイル (Japanese), 文件 (Chinese)"
-# Should display correctly, not as garbled characters
-=======
 Skyline is translated to Japanese and Chinese. Git diffs of localized RESX files contain Japanese (日本語) and Chinese (中文) characters that require UTF-8 encoding to display correctly.
 
 **Setup:** Developers who followed `ai/docs/developer-setup-guide.md` already have permanent UTF-8 configured in their PowerShell profile. No additional configuration needed.
@@ -660,7 +635,6 @@
 # If not, add to your $PROFILE (see developer-setup-guide.md):
 [Console]::OutputEncoding = [System.Text.Encoding]::UTF8
 $OutputEncoding = [System.Text.Encoding]::UTF8
->>>>>>> dfa0285a
 ```
 
 
