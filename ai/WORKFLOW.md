# Skyline Git Workflow - Quick Reference

Essential workflows for LLM-assisted development. See [ai/docs/workflow-guide.md](docs/workflow-guide.md) for comprehensive details.

## Branch Strategy

- **master** - Stable releases, requires review
- **ai-context** - Rapid iteration on `ai/` documentation (merges to master periodically)
- **Skyline/skyline_YY_N** - Release branches
- **Skyline/work/YYYYMMDD_description** - Feature/fix branches (all development)

## TODO File System

### Directory Structure
```
ai/todos/
  active/      # Currently being worked on (on branch)
  backlog/     # Ready to start, fully planned
  completed/   # Recently completed (1-3 months)
  archive/     # Old work (>3 months)
```

### File Naming
- `TODO-feature_name.md` - Backlog (no date, in ai/todos/backlog/)
- `TODO-20251105_feature_name.md` - Active (dated, in ai/todos/active/)

### Lifecycle
1. **Backlog** - Planning on ai-context (`ai/todos/backlog/`)
2. **Active** - Development on feature branch (`ai/todos/active/`)
3. **Completed** - On feature branch, merged to master with code (`ai/todos/completed/`)
4. **Archive** - Cleanup after 3 months (`ai/todos/archive/`)

<<<<<<< HEAD
> **Note:** Backlog TODOs are committed to `ai-context` branch to avoid churning master. See [ai/docs/ai-context-branch-strategy.md](docs/ai-context-branch-strategy.md) for details.
=======
### Header Standard (All TODO Files)

Each TODO (active or completed) MUST begin with the file name as a level-1 heading followed by a standardized Branch Information block:

```
# TODO-YYYYMMDD_feature_name.md

## Branch Information
- **Branch**: `Skyline/work/YYYYMMDD_feature_name`
- **Created**: YYYY-MM-DD
- **Completed**: YYYY-MM-DD | (pending)
- **Status**: 🚧 In Progress | ✅ Completed
- **PR**: [#NNNN](https://github.com/ProteoWizard/pwiz/pull/NNNN) | (pending)
- **Objective**: Single concise sentence describing the end goal
```

Rules:
- Before moving a TODO from `active/` to `completed/`, the **PR** field must be populated with the number (linked form preferred). If absent, automated tools / LLM must prompt the user: "Provide PR number before completion move.".
- Use backticks around the branch name.
- Keep the Objective to one line; expanded background goes in later sections.
- Do not retroactively edit completed TODOs except to apply this header standard at merge time.
- Status should reflect current state ("🚧 In Progress" until merged; then change to "✅ Completed").

>>>>>>> 9d4d9682

## Key Workflows

### Workflow 1: Start Work from Backlog TODO

**On master - create feature branch:**
> **Note:** Backlog TODOs live on `ai-context` branch. You'll copy (not move) to your feature branch.
```bash
git checkout master
git pull origin master
git checkout -b Skyline/work/20251105_feature_name
```

**Copy TODO from ai-context to active:**
```bash
git checkout ai-context -- ai/todos/backlog/TODO-feature_name.md
git mv ai/todos/backlog/TODO-feature_name.md ai/todos/active/TODO-20251105_feature_name.md
```

**Update TODO header and commit:**
```bash
# Edit TODO: add Branch, Created, PR fields
git add ai/todos/active/TODO-20251105_feature_name.md
git commit -m "Update TODO with branch information"
git push -u origin Skyline/work/20251105_feature_name
```

### Workflow 2: Daily Development

```bash
# Make changes
# Update ai/todos/active/TODO-*.md (mark tasks complete, add context)
git add .
git commit -m "Descriptive message"
git push
```

**Update TODO with every commit** - track completed tasks, decisions, files changed.

### Workflow 3: Complete Work and Merge

**Before PR approval:**
1. Add completion summary to TODO
2. Add PR reference to TODO (`**PR**: #1234` or `**PR**: [#1234](https://github.com/ProteoWizard/pwiz/pull/1234)`)
3. Mark all completed tasks as `[x]`
4. Commit TODO updates to branch

**PR URL format:** `https://github.com/ProteoWizard/pwiz/pull/{PR_NUMBER}`

**After PR merge:**
```bash
# On branch
git mv ai/todos/active/TODO-YYYYMMDD_feature.md ai/todos/completed/
git commit -m "Move TODO to completed - PR #1234 merged"
git push
```

**On master after merge:**
```bash
git checkout master
git pull origin master
git branch -d Skyline/work/YYYYMMDD_feature  # Delete local branch
```

### Workflow 4: Create Backlog TODO During Active Work

When inspiration strikes during development:

**Create on ai-context branch:**
```bash
git stash
git checkout ai-context
git pull origin ai-context
# Create ai/todos/backlog/TODO-new_idea.md
git add ai/todos/backlog/TODO-new_idea.md
git commit -m "Add backlog TODO for new_idea planning"
git push origin ai-context
git checkout Skyline/work/YYYYMMDD_current_feature
git stash pop
```

> **Why ai-context?** Backlog TODOs are committed to `ai-context` to avoid frequent master churn. See [ai/docs/ai-context-branch-strategy.md](docs/ai-context-branch-strategy.md).

## LLM Tool Guidelines

### Starting a Session
1. Read `ai/todos/active/TODO-YYYYMMDD_feature.md` - understand current state
2. Review recent commits - see what's been done
3. Check `ai/MEMORY.md` and `ai/CRITICAL-RULES.md` - essential constraints
4. Confirm remaining tasks

### During Development
1. Update TODO with every commit - track progress
2. Follow `ai/STYLEGUIDE.md` and `ai/CRITICAL-RULES.md`
3. Use DRY principles - avoid duplication
4. Handle exceptions per established patterns

### Build and Test Automation (Optional)

> ⚠️ **Always build before running tests.** Skyline executables load the last compiled binaries, so running tests without rebuilding will exercise stale code.

**For LLM-assisted IDEs that can execute PowerShell:**

```powershell
cd pwiz_tools\Skyline

# Build entire solution (default)
.\ai\Build-Skyline.ps1

# Pre-commit validation (recommended before committing)
.\ai\Build-Skyline.ps1 -RunInspection -RunTests -TestName CodeInspection

# Build and run all unit tests
.\ai\Build-Skyline.ps1 -RunTests

# Build specific project
.\ai\Build-Skyline.ps1 -Target Test
```

See [docs/build-and-test-guide.md](docs/build-and-test-guide.md) for complete command reference.

**Developers can continue using Visual Studio directly:**
- Build: Ctrl+Shift+B
- Run tests: Test Explorer
- Code inspection: ReSharper menu

### Context Switching
When switching LLM tools/sessions:
1. Update TODO with exact progress
2. Note key decisions and modified files
3. Provide handoff prompt in TODO

## Commit Messages

**Keep commit messages concise (<10 lines)** - digestible in TortoiseGit's multi-line textbox view.

**Pattern:**
```
Brief summary of change (imperative mood)

Optional 2-3 line explanation if needed.
Details belong in TODO file, not commit message.
```

**Examples:**
```bash
# Good
git commit -m "Balance documentation tone and restore TODO-20251105 goals

Moved BUILD-TEST.md to ai/docs/, created documentation-maintenance.md.
See TODO-20251105_improve_tool_support_for_ai_dev.md Phase 5 for details."

# Bad - too verbose
git commit -m "This commit addresses documentation violations...
[40 lines of detailed explanation]"
```

**Rationale:** TODO files tell the whole story. Commit messages just summarize.

## Critical Rules

See [ai/CRITICAL-RULES.md](CRITICAL-RULES.md) for full list. Key workflow rules:

- **Use git mv** - Always use `git mv` for moving TODO files (preserves history)
- **Update TODO every commit** - Track progress, decisions, files modified
- **Never modify completed TODOs** - They document merged PRs (historical record)
- **All TODOs must have PR reference** - Before moving to completed/
- **Commit messages <10 lines** - Details go in TODO files

## See Also

- [ai/docs/workflow-guide.md](docs/workflow-guide.md) - Comprehensive workflow guide with all templates and examples
- [ai/CRITICAL-RULES.md](CRITICAL-RULES.md) - All critical constraints
- [ai/MEMORY.md](MEMORY.md) - Project context and patterns
- [ai/STYLEGUIDE.md](STYLEGUIDE.md) - Coding conventions<|MERGE_RESOLUTION|>--- conflicted
+++ resolved
@@ -30,9 +30,8 @@
 3. **Completed** - On feature branch, merged to master with code (`ai/todos/completed/`)
 4. **Archive** - Cleanup after 3 months (`ai/todos/archive/`)
 
-<<<<<<< HEAD
 > **Note:** Backlog TODOs are committed to `ai-context` branch to avoid churning master. See [ai/docs/ai-context-branch-strategy.md](docs/ai-context-branch-strategy.md) for details.
-=======
+
 ### Header Standard (All TODO Files)
 
 Each TODO (active or completed) MUST begin with the file name as a level-1 heading followed by a standardized Branch Information block:
@@ -56,7 +55,6 @@
 - Do not retroactively edit completed TODOs except to apply this header standard at merge time.
 - Status should reflect current state ("🚧 In Progress" until merged; then change to "✅ Completed").
 
->>>>>>> 9d4d9682
 
 ## Key Workflows
 
